// Copyright (c) 2009-2010 Satoshi Nakamoto
// Copyright (c) 2009-2016 The Bitcoin Core developers
// Distributed under the MIT software license, see the accompanying
// file COPYING or http://www.opensource.org/licenses/mit-license.php.

#include "net_processing.h"

#include "addrman.h"
#include "arith_uint256.h"
#include "blockencodings.h"
#include "chainparams.h"
#include "consensus/validation.h"
#include "hash.h"
#include "init.h"
#include "validation.h"
#include "merkleblock.h"
#include "net.h"
#include "netmessagemaker.h"
#include "netbase.h"
#include "policy/fees.h"
#include "policy/policy.h"
#include "primitives/block.h"
#include "primitives/transaction.h"
#include "random.h"
#include "reverse_iterator.h"
#include "scheduler.h"
#include "tinyformat.h"
#include "txmempool.h"
#include "ui_interface.h"
#include "util.h"
#include "utilmoneystr.h"
#include "utilstrencodings.h"
#include "validationinterface.h"

#if defined(NDEBUG)
# error "Bitcoin cannot be compiled without assertions."
#endif

std::atomic<int64_t> nTimeBestReceived(0); // Used only to inform the wallet of when we last received a block

struct IteratorComparator
{
    template<typename I>
    bool operator()(const I& a, const I& b)
    {
        return &(*a) < &(*b);
    }
};

struct COrphanTx {
    // When modifying, adapt the copy of this definition in tests/DoS_tests.
    CTransactionRef tx;
    NodeId fromPeer;
    int64_t nTimeExpire;
};
std::map<uint256, COrphanTx> mapOrphanTransactions GUARDED_BY(cs_main);
std::map<COutPoint, std::set<std::map<uint256, COrphanTx>::iterator, IteratorComparator>> mapOrphanTransactionsByPrev GUARDED_BY(cs_main);
void EraseOrphansFor(NodeId peer) EXCLUSIVE_LOCKS_REQUIRED(cs_main);

static size_t vExtraTxnForCompactIt = 0;
static std::vector<std::pair<uint256, CTransactionRef>> vExtraTxnForCompact GUARDED_BY(cs_main);

static const uint64_t RANDOMIZER_ID_ADDRESS_RELAY = 0x3cac0035b5866b90ULL; // SHA256("main address relay")[0:8]

/// Age after which a stale block will no longer be served if requested as
/// protection against fingerprinting. Set to one month, denominated in seconds.
static const int STALE_RELAY_AGE_LIMIT = 30 * 24 * 60 * 60;

/// Age after which a block is considered historical for purposes of rate
/// limiting block relay. Set to one week, denominated in seconds.
static const int HISTORICAL_BLOCK_AGE = 7 * 24 * 60 * 60;

// Internal stuff
namespace {
    /** Number of nodes with fSyncStarted. */
    int nSyncStarted = 0;

    /**
     * Sources of received blocks, saved to be able to send them reject
     * messages or ban them when processing happens afterwards. Protected by
     * cs_main.
     * Set mapBlockSource[hash].second to false if the node should not be
     * punished if the block is invalid.
     */
    std::map<uint256, std::pair<NodeId, bool>> mapBlockSource;

    /**
     * Filter for transactions that were recently rejected by
     * AcceptToMemoryPool. These are not rerequested until the chain tip
     * changes, at which point the entire filter is reset. Protected by
     * cs_main.
     *
     * Without this filter we'd be re-requesting txs from each of our peers,
     * increasing bandwidth consumption considerably. For instance, with 100
     * peers, half of which relay a tx we don't accept, that might be a 50x
     * bandwidth increase. A flooding attacker attempting to roll-over the
     * filter using minimum-sized, 60byte, transactions might manage to send
     * 1000/sec if we have fast peers, so we pick 120,000 to give our peers a
     * two minute window to send invs to us.
     *
     * Decreasing the false positive rate is fairly cheap, so we pick one in a
     * million to make it highly unlikely for users to have issues with this
     * filter.
     *
     * Memory used: 1.3 MB
     */
    std::unique_ptr<CRollingBloomFilter> recentRejects;
    uint256 hashRecentRejectsChainTip;

    /** Blocks that are in flight, and that are in the queue to be downloaded. Protected by cs_main. */
    struct QueuedBlock {
        uint256 hash;
        const CBlockIndex* pindex;                               //!< Optional.
        bool fValidatedHeaders;                                  //!< Whether this block has validated headers at the time of request.
        std::unique_ptr<PartiallyDownloadedBlock> partialBlock;  //!< Optional, used for CMPCTBLOCK downloads
    };
    std::map<uint256, std::pair<NodeId, std::list<QueuedBlock>::iterator> > mapBlocksInFlight;

    /** Stack of nodes which we have set to announce using compact blocks */
    std::list<NodeId> lNodesAnnouncingHeaderAndIDs;

    /** Number of preferable block download peers. */
    int nPreferredDownload = 0;

    /** Number of peers from which we're downloading blocks. */
    int nPeersWithValidatedDownloads = 0;

    /** Number of outbound peers with m_chain_sync.m_protect. */
    int g_outbound_peers_with_protect_from_disconnect = 0;

    /** When our tip was last updated. */
    int64_t g_last_tip_update = 0;

    /** Relay map, protected by cs_main. */
    typedef std::map<uint256, CTransactionRef> MapRelay;
    MapRelay mapRelay;
    /** Expiration-time ordered list of (expire time, relay map entry) pairs, protected by cs_main). */
    std::deque<std::pair<int64_t, MapRelay::iterator>> vRelayExpiration;
} // namespace

namespace {

struct CBlockReject {
    unsigned char chRejectCode;
    std::string strRejectReason;
    uint256 hashBlock;
};

/**
 * Maintain validation-specific state about nodes, protected by cs_main, instead
 * by CNode's own locks. This simplifies asynchronous operation, where
 * processing of incoming data is done after the ProcessMessage call returns,
 * and we're no longer holding the node's locks.
 */
struct CNodeState {
    //! The peer's address
    const CService address;
    //! Whether we have a fully established connection.
    bool fCurrentlyConnected;
    //! Accumulated misbehaviour score for this peer.
    int nMisbehavior;
    //! Whether this peer should be disconnected and banned (unless whitelisted).
    bool fShouldBan;
    //! String name of this peer (debugging/logging purposes).
    const std::string name;
    //! List of asynchronously-determined block rejections to notify this peer about.
    std::vector<CBlockReject> rejects;
    //! The best known block we know this peer has announced.
    const CBlockIndex *pindexBestKnownBlock;
    //! The hash of the last unknown block this peer has announced.
    uint256 hashLastUnknownBlock;
    //! The last full block we both have.
    const CBlockIndex *pindexLastCommonBlock;
    //! The best header we have sent our peer.
    const CBlockIndex *pindexBestHeaderSent;
    //! Length of current-streak of unconnecting headers announcements
    int nUnconnectingHeaders;
    //! Whether we've started headers synchronization with this peer.
    bool fSyncStarted;
    //! When to potentially disconnect peer for stalling headers download
    int64_t nHeadersSyncTimeout;
    //! Since when we're stalling block download progress (in microseconds), or 0.
    int64_t nStallingSince;
    std::list<QueuedBlock> vBlocksInFlight;
    //! When the first entry in vBlocksInFlight started downloading. Don't care when vBlocksInFlight is empty.
    int64_t nDownloadingSince;
    int nBlocksInFlight;
    int nBlocksInFlightValidHeaders;
    //! Whether we consider this a preferred download peer.
    bool fPreferredDownload;
    //! Whether this peer wants invs or headers (when possible) for block announcements.
    bool fPreferHeaders;
    //! Whether this peer wants invs or cmpctblocks (when possible) for block announcements.
    bool fPreferHeaderAndIDs;
    /**
      * Whether this peer will send us cmpctblocks if we request them.
      * This is not used to gate request logic, as we really only care about fSupportsDesiredCmpctVersion,
      * but is used as a flag to "lock in" the version of compact blocks (fWantsCmpctWitness) we send.
      */
    bool fProvidesHeaderAndIDs;
    //! Whether this peer can give us witnesses
    bool fHaveWitness;
    //! Whether this peer wants witnesses in cmpctblocks/blocktxns
    bool fWantsCmpctWitness;
    /**
     * If we've announced NODE_WITNESS to this peer: whether the peer sends witnesses in cmpctblocks/blocktxns,
     * otherwise: whether this peer sends non-witnesses in cmpctblocks/blocktxns.
     */
    bool fSupportsDesiredCmpctVersion;

    /** State used to enforce CHAIN_SYNC_TIMEOUT
      * Only in effect for outbound, non-manual connections, with
      * m_protect == false
      * Algorithm: if a peer's best known block has less work than our tip,
      * set a timeout CHAIN_SYNC_TIMEOUT seconds in the future:
      *   - If at timeout their best known block now has more work than our tip
      *     when the timeout was set, then either reset the timeout or clear it
      *     (after comparing against our current tip's work)
      *   - If at timeout their best known block still has less work than our
      *     tip did when the timeout was set, then send a getheaders message,
      *     and set a shorter timeout, HEADERS_RESPONSE_TIME seconds in future.
      *     If their best known block is still behind when that new timeout is
      *     reached, disconnect.
      */
    struct ChainSyncTimeoutState {
        //! A timeout used for checking whether our peer has sufficiently synced
        int64_t m_timeout;
        //! A header with the work we require on our peer's chain
        const CBlockIndex * m_work_header;
        //! After timeout is reached, set to true after sending getheaders
        bool m_sent_getheaders;
        //! Whether this peer is protected from disconnection due to a bad/slow chain
        bool m_protect;
    };

    ChainSyncTimeoutState m_chain_sync;

    //! Time of last new block announcement
    int64_t m_last_block_announcement;

    CNodeState(CAddress addrIn, std::string addrNameIn) : address(addrIn), name(addrNameIn) {
        fCurrentlyConnected = false;
        nMisbehavior = 0;
        fShouldBan = false;
        pindexBestKnownBlock = nullptr;
        hashLastUnknownBlock.SetNull();
        pindexLastCommonBlock = nullptr;
        pindexBestHeaderSent = nullptr;
        nUnconnectingHeaders = 0;
        fSyncStarted = false;
        nHeadersSyncTimeout = 0;
        nStallingSince = 0;
        nDownloadingSince = 0;
        nBlocksInFlight = 0;
        nBlocksInFlightValidHeaders = 0;
        fPreferredDownload = false;
        fPreferHeaders = false;
        fPreferHeaderAndIDs = false;
        fProvidesHeaderAndIDs = false;
        fHaveWitness = false;
        fWantsCmpctWitness = false;
        fSupportsDesiredCmpctVersion = false;
        m_chain_sync = { 0, nullptr, false, false };
        m_last_block_announcement = 0;
    }
};

/** Map maintaining per-node state. Requires cs_main. */
std::map<NodeId, CNodeState> mapNodeState;

// Requires cs_main.
CNodeState *State(NodeId pnode) {
    std::map<NodeId, CNodeState>::iterator it = mapNodeState.find(pnode);
    if (it == mapNodeState.end())
        return nullptr;
    return &it->second;
}

void UpdatePreferredDownload(CNode* node, CNodeState* state)
{
    nPreferredDownload -= state->fPreferredDownload;

    // Whether this node should be marked as a preferred download node.
    state->fPreferredDownload = (!node->fInbound || node->fWhitelisted) && !node->fOneShot && !node->fClient;

    nPreferredDownload += state->fPreferredDownload;
}

void PushNodeVersion(CNode *pnode, CConnman* connman, int64_t nTime)
{
    ServiceFlags nLocalNodeServices = pnode->GetLocalServices();
    uint64_t nonce = pnode->GetLocalNonce();
    int nNodeStartingHeight = pnode->GetMyStartingHeight();
    NodeId nodeid = pnode->GetId();
    CAddress addr = pnode->addr;

    CAddress addrYou = (addr.IsRoutable() && !IsProxy(addr) ? addr : CAddress(CService(), addr.nServices));
    CAddress addrMe = CAddress(CService(), nLocalNodeServices);

    connman->PushMessage(pnode, CNetMsgMaker(INIT_PROTO_VERSION).Make(NetMsgType::VERSION, PROTOCOL_VERSION, (uint64_t)nLocalNodeServices, nTime, addrYou, addrMe,
            nonce, strSubVersion, nNodeStartingHeight, ::fRelayTxes));

    if (fLogIPs) {
        LogPrint(BCLog::NET, "send version message: version %d, blocks=%d, us=%s, them=%s, peer=%d\n", PROTOCOL_VERSION, nNodeStartingHeight, addrMe.ToString(), addrYou.ToString(), nodeid);
    } else {
        LogPrint(BCLog::NET, "send version message: version %d, blocks=%d, us=%s, peer=%d\n", PROTOCOL_VERSION, nNodeStartingHeight, addrMe.ToString(), nodeid);
    }
}

// Requires cs_main.
// Returns a bool indicating whether we requested this block.
// Also used if a block was /not/ received and timed out or started with another peer
bool MarkBlockAsReceived(const uint256& hash) {
    std::map<uint256, std::pair<NodeId, std::list<QueuedBlock>::iterator> >::iterator itInFlight = mapBlocksInFlight.find(hash);
    if (itInFlight != mapBlocksInFlight.end()) {
        CNodeState *state = State(itInFlight->second.first);
        assert(state != nullptr);
        state->nBlocksInFlightValidHeaders -= itInFlight->second.second->fValidatedHeaders;
        if (state->nBlocksInFlightValidHeaders == 0 && itInFlight->second.second->fValidatedHeaders) {
            // Last validated block on the queue was received.
            nPeersWithValidatedDownloads--;
        }
        if (state->vBlocksInFlight.begin() == itInFlight->second.second) {
            // First block on the queue was received, update the start download time for the next one
            state->nDownloadingSince = std::max(state->nDownloadingSince, GetTimeMicros());
        }
        state->vBlocksInFlight.erase(itInFlight->second.second);
        state->nBlocksInFlight--;
        state->nStallingSince = 0;
        mapBlocksInFlight.erase(itInFlight);
        return true;
    }
    return false;
}

// Requires cs_main.
// returns false, still setting pit, if the block was already in flight from the same peer
// pit will only be valid as long as the same cs_main lock is being held
bool MarkBlockAsInFlight(NodeId nodeid, const uint256& hash, const CBlockIndex* pindex = nullptr, std::list<QueuedBlock>::iterator** pit = nullptr) {
    CNodeState *state = State(nodeid);
    assert(state != nullptr);

    // Short-circuit most stuff in case its from the same node
    std::map<uint256, std::pair<NodeId, std::list<QueuedBlock>::iterator> >::iterator itInFlight = mapBlocksInFlight.find(hash);
    if (itInFlight != mapBlocksInFlight.end() && itInFlight->second.first == nodeid) {
        if (pit) {
            *pit = &itInFlight->second.second;
        }
        return false;
    }

    // Make sure it's not listed somewhere already.
    MarkBlockAsReceived(hash);

    std::list<QueuedBlock>::iterator it = state->vBlocksInFlight.insert(state->vBlocksInFlight.end(),
            {hash, pindex, pindex != nullptr, std::unique_ptr<PartiallyDownloadedBlock>(pit ? new PartiallyDownloadedBlock(&mempool) : nullptr)});
    state->nBlocksInFlight++;
    state->nBlocksInFlightValidHeaders += it->fValidatedHeaders;
    if (state->nBlocksInFlight == 1) {
        // We're starting a block download (batch) from this peer.
        state->nDownloadingSince = GetTimeMicros();
    }
    if (state->nBlocksInFlightValidHeaders == 1 && pindex != nullptr) {
        nPeersWithValidatedDownloads++;
    }
    itInFlight = mapBlocksInFlight.insert(std::make_pair(hash, std::make_pair(nodeid, it))).first;
    if (pit)
        *pit = &itInFlight->second.second;
    return true;
}

/** Check whether the last unknown block a peer advertised is not yet known. */
void ProcessBlockAvailability(NodeId nodeid) {
    CNodeState *state = State(nodeid);
    assert(state != nullptr);

    if (!state->hashLastUnknownBlock.IsNull()) {
        BlockMap::iterator itOld = mapBlockIndex.find(state->hashLastUnknownBlock);
        if (itOld != mapBlockIndex.end() && itOld->second->nChainWork > 0) {
            if (state->pindexBestKnownBlock == nullptr || itOld->second->nChainWork >= state->pindexBestKnownBlock->nChainWork)
                state->pindexBestKnownBlock = itOld->second;
            state->hashLastUnknownBlock.SetNull();
        }
    }
}

/** Update tracking information about which blocks a peer is assumed to have. */
void UpdateBlockAvailability(NodeId nodeid, const uint256 &hash) {
    CNodeState *state = State(nodeid);
    assert(state != nullptr);

    ProcessBlockAvailability(nodeid);

    BlockMap::iterator it = mapBlockIndex.find(hash);
    if (it != mapBlockIndex.end() && it->second->nChainWork > 0) {
        // An actually better block was announced.
        if (state->pindexBestKnownBlock == nullptr || it->second->nChainWork >= state->pindexBestKnownBlock->nChainWork)
            state->pindexBestKnownBlock = it->second;
    } else {
        // An unknown block was announced; just assume that the latest one is the best one.
        state->hashLastUnknownBlock = hash;
    }
}

void MaybeSetPeerAsAnnouncingHeaderAndIDs(NodeId nodeid, CConnman* connman) {
    AssertLockHeld(cs_main);
    CNodeState* nodestate = State(nodeid);
    if (!nodestate || !nodestate->fSupportsDesiredCmpctVersion) {
        // Never ask from peers who can't provide witnesses.
        return;
    }
    if (nodestate->fProvidesHeaderAndIDs) {
        for (std::list<NodeId>::iterator it = lNodesAnnouncingHeaderAndIDs.begin(); it != lNodesAnnouncingHeaderAndIDs.end(); it++) {
            if (*it == nodeid) {
                lNodesAnnouncingHeaderAndIDs.erase(it);
                lNodesAnnouncingHeaderAndIDs.push_back(nodeid);
                return;
            }
        }
        connman->ForNode(nodeid, [connman](CNode* pfrom){
            uint64_t nCMPCTBLOCKVersion = (pfrom->GetLocalServices() & NODE_WITNESS) ? 2 : 1;
            if (lNodesAnnouncingHeaderAndIDs.size() >= 3) {
                // As per BIP152, we only get 3 of our peers to announce
                // blocks using compact encodings.
                connman->ForNode(lNodesAnnouncingHeaderAndIDs.front(), [connman, nCMPCTBLOCKVersion](CNode* pnodeStop){
                    connman->PushMessage(pnodeStop, CNetMsgMaker(pnodeStop->GetSendVersion()).Make(NetMsgType::SENDCMPCT, /*fAnnounceUsingCMPCTBLOCK=*/false, nCMPCTBLOCKVersion));
                    return true;
                });
                lNodesAnnouncingHeaderAndIDs.pop_front();
            }
            connman->PushMessage(pfrom, CNetMsgMaker(pfrom->GetSendVersion()).Make(NetMsgType::SENDCMPCT, /*fAnnounceUsingCMPCTBLOCK=*/true, nCMPCTBLOCKVersion));
            lNodesAnnouncingHeaderAndIDs.push_back(pfrom->GetId());
            return true;
        });
    }
}

bool TipMayBeStale(const Consensus::Params &consensusParams)
{
    AssertLockHeld(cs_main);
    if (g_last_tip_update == 0) {
        g_last_tip_update = GetTime();
    }
    return g_last_tip_update < GetTime() - consensusParams.nPowTargetSpacing * 3 && mapBlocksInFlight.empty();
}

// Requires cs_main
bool CanDirectFetch(const Consensus::Params &consensusParams)
{
    return chainActive.Tip()->GetBlockTime() > GetAdjustedTime() - consensusParams.nPowTargetSpacing * 20;
}

// Requires cs_main
bool PeerHasHeader(CNodeState *state, const CBlockIndex *pindex)
{
    if (state->pindexBestKnownBlock && pindex == state->pindexBestKnownBlock->GetAncestor(pindex->nHeight))
        return true;
    if (state->pindexBestHeaderSent && pindex == state->pindexBestHeaderSent->GetAncestor(pindex->nHeight))
        return true;
    return false;
}

/** Update pindexLastCommonBlock and add not-in-flight missing successors to vBlocks, until it has
 *  at most count entries. */
void FindNextBlocksToDownload(NodeId nodeid, unsigned int count, std::vector<const CBlockIndex*>& vBlocks, NodeId& nodeStaller, const Consensus::Params& consensusParams) {
    if (count == 0)
        return;

    vBlocks.reserve(vBlocks.size() + count);
    CNodeState *state = State(nodeid);
    assert(state != nullptr);

    // Make sure pindexBestKnownBlock is up to date, we'll need it.
    ProcessBlockAvailability(nodeid);

    if (state->pindexBestKnownBlock == nullptr || state->pindexBestKnownBlock->nChainWork < chainActive.Tip()->nChainWork || state->pindexBestKnownBlock->nChainWork < nMinimumChainWork) {
        // This peer has nothing interesting.
        return;
    }

    if (state->pindexLastCommonBlock == nullptr) {
        // Bootstrap quickly by guessing a parent of our best tip is the forking point.
        // Guessing wrong in either direction is not a problem.
        state->pindexLastCommonBlock = chainActive[std::min(state->pindexBestKnownBlock->nHeight, chainActive.Height())];
    }

    // If the peer reorganized, our previous pindexLastCommonBlock may not be an ancestor
    // of its current tip anymore. Go back enough to fix that.
    state->pindexLastCommonBlock = LastCommonAncestor(state->pindexLastCommonBlock, state->pindexBestKnownBlock);
    if (state->pindexLastCommonBlock == state->pindexBestKnownBlock)
        return;

    std::vector<const CBlockIndex*> vToFetch;
    const CBlockIndex *pindexWalk = state->pindexLastCommonBlock;
    // Never fetch further than the best block we know the peer has, or more than BLOCK_DOWNLOAD_WINDOW + 1 beyond the last
    // linked block we have in common with this peer. The +1 is so we can detect stalling, namely if we would be able to
    // download that next block if the window were 1 larger.
    int nWindowEnd = state->pindexLastCommonBlock->nHeight + BLOCK_DOWNLOAD_WINDOW;
    int nMaxHeight = std::min<int>(state->pindexBestKnownBlock->nHeight, nWindowEnd + 1);
    NodeId waitingfor = -1;
    while (pindexWalk->nHeight < nMaxHeight) {
        // Read up to 128 (or more, if more blocks than that are needed) successors of pindexWalk (towards
        // pindexBestKnownBlock) into vToFetch. We fetch 128, because CBlockIndex::GetAncestor may be as expensive
        // as iterating over ~100 CBlockIndex* entries anyway.
        int nToFetch = std::min(nMaxHeight - pindexWalk->nHeight, std::max<int>(count - vBlocks.size(), 128));
        vToFetch.resize(nToFetch);
        pindexWalk = state->pindexBestKnownBlock->GetAncestor(pindexWalk->nHeight + nToFetch);
        vToFetch[nToFetch - 1] = pindexWalk;
        for (unsigned int i = nToFetch - 1; i > 0; i--) {
            vToFetch[i - 1] = vToFetch[i]->pprev;
        }

        // Iterate over those blocks in vToFetch (in forward direction), adding the ones that
        // are not yet downloaded and not in flight to vBlocks. In the mean time, update
        // pindexLastCommonBlock as long as all ancestors are already downloaded, or if it's
        // already part of our chain (and therefore don't need it even if pruned).
        for (const CBlockIndex* pindex : vToFetch) {
            if (!pindex->IsValid(BLOCK_VALID_TREE)) {
                // We consider the chain that this peer is on invalid.
                return;
            }
            if (!State(nodeid)->fHaveWitness && IsWitnessEnabled(pindex->pprev, consensusParams)) {
                // We wouldn't download this block or its descendants from this peer.
                return;
            }
            if (pindex->nStatus & BLOCK_HAVE_DATA || chainActive.Contains(pindex)) {
                if (pindex->nChainTx)
                    state->pindexLastCommonBlock = pindex;
            } else if (mapBlocksInFlight.count(pindex->GetBlockHash()) == 0) {
                // The block is not already downloaded, and not yet in flight.
                if (pindex->nHeight > nWindowEnd) {
                    // We reached the end of the window.
                    if (vBlocks.size() == 0 && waitingfor != nodeid) {
                        // We aren't able to fetch anything, but we would be if the download window was one larger.
                        nodeStaller = waitingfor;
                    }
                    return;
                }
                vBlocks.push_back(pindex);
                if (vBlocks.size() == count) {
                    return;
                }
            } else if (waitingfor == -1) {
                // This is the first already-in-flight block.
                waitingfor = mapBlocksInFlight[pindex->GetBlockHash()].first;
            }
        }
    }
}

} // namespace

// This function is used for testing the stale tip eviction logic, see
// DoS_tests.cpp
void UpdateLastBlockAnnounceTime(NodeId node, int64_t time_in_seconds)
{
    LOCK(cs_main);
    CNodeState *state = State(node);
    if (state) state->m_last_block_announcement = time_in_seconds;
}

// Returns true for outbound peers, excluding manual connections, feelers, and
// one-shots
bool IsOutboundDisconnectionCandidate(const CNode *node)
{
    return !(node->fInbound || node->m_manual_connection || node->fFeeler || node->fOneShot);
}

void PeerLogicValidation::InitializeNode(CNode *pnode) {
    CAddress addr = pnode->addr;
    std::string addrName = pnode->GetAddrName();
    NodeId nodeid = pnode->GetId();
    {
        LOCK(cs_main);
        mapNodeState.emplace_hint(mapNodeState.end(), std::piecewise_construct, std::forward_as_tuple(nodeid), std::forward_as_tuple(addr, std::move(addrName)));
    }
    if(!pnode->fInbound)
        PushNodeVersion(pnode, connman, GetTime());
}

void PeerLogicValidation::FinalizeNode(NodeId nodeid, bool& fUpdateConnectionTime) {
    fUpdateConnectionTime = false;
    LOCK(cs_main);
    CNodeState *state = State(nodeid);
    assert(state != nullptr);

    if (state->fSyncStarted)
        nSyncStarted--;

    if (state->nMisbehavior == 0 && state->fCurrentlyConnected) {
        fUpdateConnectionTime = true;
    }

    for (const QueuedBlock& entry : state->vBlocksInFlight) {
        mapBlocksInFlight.erase(entry.hash);
    }
    EraseOrphansFor(nodeid);
    nPreferredDownload -= state->fPreferredDownload;
    nPeersWithValidatedDownloads -= (state->nBlocksInFlightValidHeaders != 0);
    assert(nPeersWithValidatedDownloads >= 0);
    g_outbound_peers_with_protect_from_disconnect -= state->m_chain_sync.m_protect;
    assert(g_outbound_peers_with_protect_from_disconnect >= 0);

    mapNodeState.erase(nodeid);

    if (mapNodeState.empty()) {
        // Do a consistency check after the last peer is removed.
        assert(mapBlocksInFlight.empty());
        assert(nPreferredDownload == 0);
        assert(nPeersWithValidatedDownloads == 0);
        assert(g_outbound_peers_with_protect_from_disconnect == 0);
    }
    LogPrint(BCLog::NET, "Cleared nodestate for peer=%d\n", nodeid);
}

bool GetNodeStateStats(NodeId nodeid, CNodeStateStats &stats) {
    LOCK(cs_main);
    CNodeState *state = State(nodeid);
    if (state == nullptr)
        return false;
    stats.nMisbehavior = state->nMisbehavior;
    stats.nSyncHeight = state->pindexBestKnownBlock ? state->pindexBestKnownBlock->nHeight : -1;
    stats.nCommonHeight = state->pindexLastCommonBlock ? state->pindexLastCommonBlock->nHeight : -1;
    for (const QueuedBlock& queue : state->vBlocksInFlight) {
        if (queue.pindex)
            stats.vHeightInFlight.push_back(queue.pindex->nHeight);
    }
    return true;
}

//////////////////////////////////////////////////////////////////////////////
//
// mapOrphanTransactions
//

void AddToCompactExtraTransactions(const CTransactionRef& tx)
{
    size_t max_extra_txn = gArgs.GetArg("-blockreconstructionextratxn", DEFAULT_BLOCK_RECONSTRUCTION_EXTRA_TXN);
    if (max_extra_txn <= 0)
        return;
    if (!vExtraTxnForCompact.size())
        vExtraTxnForCompact.resize(max_extra_txn);
    vExtraTxnForCompact[vExtraTxnForCompactIt] = std::make_pair(tx->GetWitnessHash(), tx);
    vExtraTxnForCompactIt = (vExtraTxnForCompactIt + 1) % max_extra_txn;
}

bool AddOrphanTx(const CTransactionRef& tx, NodeId peer) EXCLUSIVE_LOCKS_REQUIRED(cs_main)
{
    const uint256& hash = tx->GetHash();
    if (mapOrphanTransactions.count(hash))
        return false;

    // Ignore big transactions, to avoid a
    // send-big-orphans memory exhaustion attack. If a peer has a legitimate
    // large transaction with a missing parent then we assume
    // it will rebroadcast it later, after the parent transaction(s)
    // have been mined or received.
    // 100 orphans, each of which is at most 99,999 bytes big is
    // at most 10 megabytes of orphans and somewhat more byprev index (in the worst case):
    unsigned int sz = GetTransactionWeight(*tx);
    if (sz >= MAX_STANDARD_TX_WEIGHT)
    {
        LogPrint(BCLog::MEMPOOL, "ignoring large orphan tx (size: %u, hash: %s)\n", sz, hash.ToString());
        return false;
    }

    auto ret = mapOrphanTransactions.emplace(hash, COrphanTx{tx, peer, GetTime() + ORPHAN_TX_EXPIRE_TIME});
    assert(ret.second);
    for (const CTxIn& txin : tx->vin) {
        mapOrphanTransactionsByPrev[txin.prevout].insert(ret.first);
    }

    AddToCompactExtraTransactions(tx);

    LogPrint(BCLog::MEMPOOL, "stored orphan tx %s (mapsz %u outsz %u)\n", hash.ToString(),
             mapOrphanTransactions.size(), mapOrphanTransactionsByPrev.size());
    return true;
}

int static EraseOrphanTx(uint256 hash) EXCLUSIVE_LOCKS_REQUIRED(cs_main)
{
    std::map<uint256, COrphanTx>::iterator it = mapOrphanTransactions.find(hash);
    if (it == mapOrphanTransactions.end())
        return 0;
    for (const CTxIn& txin : it->second.tx->vin)
    {
        auto itPrev = mapOrphanTransactionsByPrev.find(txin.prevout);
        if (itPrev == mapOrphanTransactionsByPrev.end())
            continue;
        itPrev->second.erase(it);
        if (itPrev->second.empty())
            mapOrphanTransactionsByPrev.erase(itPrev);
    }
    mapOrphanTransactions.erase(it);
    return 1;
}

void EraseOrphansFor(NodeId peer)
{
    int nErased = 0;
    std::map<uint256, COrphanTx>::iterator iter = mapOrphanTransactions.begin();
    while (iter != mapOrphanTransactions.end())
    {
        std::map<uint256, COrphanTx>::iterator maybeErase = iter++; // increment to avoid iterator becoming invalid
        if (maybeErase->second.fromPeer == peer)
        {
            nErased += EraseOrphanTx(maybeErase->second.tx->GetHash());
        }
    }
    if (nErased > 0) LogPrint(BCLog::MEMPOOL, "Erased %d orphan tx from peer=%d\n", nErased, peer);
}


unsigned int LimitOrphanTxSize(unsigned int nMaxOrphans) EXCLUSIVE_LOCKS_REQUIRED(cs_main)
{
    unsigned int nEvicted = 0;
    static int64_t nNextSweep;
    int64_t nNow = GetTime();
    if (nNextSweep <= nNow) {
        // Sweep out expired orphan pool entries:
        int nErased = 0;
        int64_t nMinExpTime = nNow + ORPHAN_TX_EXPIRE_TIME - ORPHAN_TX_EXPIRE_INTERVAL;
        std::map<uint256, COrphanTx>::iterator iter = mapOrphanTransactions.begin();
        while (iter != mapOrphanTransactions.end())
        {
            std::map<uint256, COrphanTx>::iterator maybeErase = iter++;
            if (maybeErase->second.nTimeExpire <= nNow) {
                nErased += EraseOrphanTx(maybeErase->second.tx->GetHash());
            } else {
                nMinExpTime = std::min(maybeErase->second.nTimeExpire, nMinExpTime);
            }
        }
        // Sweep again 5 minutes after the next entry that expires in order to batch the linear scan.
        nNextSweep = nMinExpTime + ORPHAN_TX_EXPIRE_INTERVAL;
        if (nErased > 0) LogPrint(BCLog::MEMPOOL, "Erased %d orphan tx due to expiration\n", nErased);
    }
    while (mapOrphanTransactions.size() > nMaxOrphans)
    {
        // Evict a random orphan:
        uint256 randomhash = GetRandHash();
        std::map<uint256, COrphanTx>::iterator it = mapOrphanTransactions.lower_bound(randomhash);
        if (it == mapOrphanTransactions.end())
            it = mapOrphanTransactions.begin();
        EraseOrphanTx(it->first);
        ++nEvicted;
    }
    return nEvicted;
}

// Requires cs_main.
void Misbehaving(NodeId pnode, int howmuch)
{
    if (howmuch == 0)
        return;

    CNodeState *state = State(pnode);
    if (state == nullptr)
        return;

    state->nMisbehavior += howmuch;
    int banscore = gArgs.GetArg("-banscore", DEFAULT_BANSCORE_THRESHOLD);
    if (state->nMisbehavior >= banscore && state->nMisbehavior - howmuch < banscore)
    {
        LogPrintf("%s: %s peer=%d (%d -> %d) BAN THRESHOLD EXCEEDED\n", __func__, state->name, pnode, state->nMisbehavior-howmuch, state->nMisbehavior);
        state->fShouldBan = true;
    } else
        LogPrintf("%s: %s peer=%d (%d -> %d)\n", __func__, state->name, pnode, state->nMisbehavior-howmuch, state->nMisbehavior);
}








//////////////////////////////////////////////////////////////////////////////
//
// blockchain -> download logic notification
//

// To prevent fingerprinting attacks, only send blocks/headers outside of the
// active chain if they are no more than a month older (both in time, and in
// best equivalent proof of work) than the best header chain we know about.
static bool StaleBlockRequestAllowed(const CBlockIndex* pindex, const Consensus::Params& consensusParams)
{
    AssertLockHeld(cs_main);
    return (pindexBestHeader != nullptr) &&
        (pindexBestHeader->GetBlockTime() - pindex->GetBlockTime() < STALE_RELAY_AGE_LIMIT) &&
        (GetBlockProofEquivalentTime(*pindexBestHeader, *pindex, *pindexBestHeader, consensusParams) < STALE_RELAY_AGE_LIMIT);
}

PeerLogicValidation::PeerLogicValidation(CConnman* connmanIn, CScheduler &scheduler) : connman(connmanIn), m_stale_tip_check_time(0) {
    // Initialize global variables that cannot be constructed at startup.
    recentRejects.reset(new CRollingBloomFilter(120000, 0.000001));

    const Consensus::Params& consensusParams = Params().GetConsensus();
    // Stale tip checking and peer eviction are on two different timers, but we
    // don't want them to get out of sync due to drift in the scheduler, so we
    // combine them in one function and schedule at the quicker (peer-eviction)
    // timer.
    static_assert(EXTRA_PEER_CHECK_INTERVAL < STALE_CHECK_INTERVAL, "peer eviction timer should be less than stale tip check timer");
    scheduler.scheduleEvery(std::bind(&PeerLogicValidation::CheckForStaleTipAndEvictPeers, this, consensusParams), EXTRA_PEER_CHECK_INTERVAL * 1000);
}

void PeerLogicValidation::BlockConnected(const std::shared_ptr<const CBlock>& pblock, const CBlockIndex* pindex, const std::vector<CTransactionRef>& vtxConflicted) {
    LOCK(cs_main);

    std::vector<uint256> vOrphanErase;

    for (const CTransactionRef& ptx : pblock->vtx) {
        const CTransaction& tx = *ptx;

        // Which orphan pool entries must we evict?
        for (const auto& txin : tx.vin) {
            auto itByPrev = mapOrphanTransactionsByPrev.find(txin.prevout);
            if (itByPrev == mapOrphanTransactionsByPrev.end()) continue;
            for (auto mi = itByPrev->second.begin(); mi != itByPrev->second.end(); ++mi) {
                const CTransaction& orphanTx = *(*mi)->second.tx;
                const uint256& orphanHash = orphanTx.GetHash();
                vOrphanErase.push_back(orphanHash);
            }
        }
    }

    // Erase orphan transactions include or precluded by this block
    if (vOrphanErase.size()) {
        int nErased = 0;
        for (uint256 &orphanHash : vOrphanErase) {
            nErased += EraseOrphanTx(orphanHash);
        }
        LogPrint(BCLog::MEMPOOL, "Erased %d orphan tx included or conflicted by block\n", nErased);
    }

    g_last_tip_update = GetTime();
}

// All of the following cache a recent block, and are protected by cs_most_recent_block
static CCriticalSection cs_most_recent_block;
static std::shared_ptr<const CBlock> most_recent_block;
static std::shared_ptr<const CBlockHeaderAndShortTxIDs> most_recent_compact_block;
static uint256 most_recent_block_hash;
static bool fWitnessesPresentInMostRecentCompactBlock;

void PeerLogicValidation::NewPoWValidBlock(const CBlockIndex *pindex, const std::shared_ptr<const CBlock>& pblock) {
    std::shared_ptr<const CBlockHeaderAndShortTxIDs> pcmpctblock = std::make_shared<const CBlockHeaderAndShortTxIDs> (*pblock, true);
    const CNetMsgMaker msgMaker(PROTOCOL_VERSION);

    LOCK(cs_main);

    static int nHighestFastAnnounce = 0;
    if (pindex->nHeight <= nHighestFastAnnounce)
        return;
    nHighestFastAnnounce = pindex->nHeight;

    bool fWitnessEnabled = IsWitnessEnabled(pindex->pprev, Params().GetConsensus());
    uint256 hashBlock(pblock->GetHash());

    {
        LOCK(cs_most_recent_block);
        most_recent_block_hash = hashBlock;
        most_recent_block = pblock;
        most_recent_compact_block = pcmpctblock;
        fWitnessesPresentInMostRecentCompactBlock = fWitnessEnabled;
    }

    connman->ForEachNode([this, &pcmpctblock, pindex, &msgMaker, fWitnessEnabled, &hashBlock](CNode* pnode) {
        // TODO: Avoid the repeated-serialization here
        if (pnode->nVersion < INVALID_CB_NO_BAN_VERSION || pnode->fDisconnect)
            return;
        ProcessBlockAvailability(pnode->GetId());
        CNodeState &state = *State(pnode->GetId());
        // If the peer has, or we announced to them the previous block already,
        // but we don't think they have this one, go ahead and announce it
        if (state.fPreferHeaderAndIDs && (!fWitnessEnabled || state.fWantsCmpctWitness) &&
                !PeerHasHeader(&state, pindex) && PeerHasHeader(&state, pindex->pprev)) {

            LogPrint(BCLog::NET, "%s sending header-and-ids %s to peer=%d\n", "PeerLogicValidation::NewPoWValidBlock",
                    hashBlock.ToString(), pnode->GetId());
            connman->PushMessage(pnode, msgMaker.Make(NetMsgType::CMPCTBLOCK, *pcmpctblock));
            state.pindexBestHeaderSent = pindex;
        }
    });
}

void PeerLogicValidation::UpdatedBlockTip(const CBlockIndex *pindexNew, const CBlockIndex *pindexFork, bool fInitialDownload) {
    const int nNewHeight = pindexNew->nHeight;
    connman->SetBestHeight(nNewHeight);

    if (!fInitialDownload) {
        // Find the hashes of all blocks that weren't previously in the best chain.
        std::vector<uint256> vHashes;
        const CBlockIndex *pindexToAnnounce = pindexNew;
        while (pindexToAnnounce != pindexFork) {
            vHashes.push_back(pindexToAnnounce->GetBlockHash());
            pindexToAnnounce = pindexToAnnounce->pprev;
            if (vHashes.size() == MAX_BLOCKS_TO_ANNOUNCE) {
                // Limit announcements in case of a huge reorganization.
                // Rely on the peer's synchronization mechanism in that case.
                break;
            }
        }
        // Relay inventory, but don't relay old inventory during initial block download.
        connman->ForEachNode([nNewHeight, &vHashes](CNode* pnode) {
            if (nNewHeight > (pnode->nStartingHeight != -1 ? pnode->nStartingHeight - 2000 : 0)) {
                for (const uint256& hash : reverse_iterate(vHashes)) {
                    pnode->PushBlockHash(hash);
                }
            }
        });
        connman->WakeMessageHandler();
    }

    nTimeBestReceived = GetTime();
}

void PeerLogicValidation::BlockChecked(const CBlock& block, const CValidationState& state) {
    LOCK(cs_main);

    const uint256 hash(block.GetHash());
    std::map<uint256, std::pair<NodeId, bool>>::iterator it = mapBlockSource.find(hash);

    int nDoS = 0;
    if (state.IsInvalid(nDoS)) {
        // Don't send reject message with code 0 or an internal reject code.
        if (it != mapBlockSource.end() && State(it->second.first) && state.GetRejectCode() > 0 && state.GetRejectCode() < REJECT_INTERNAL) {
            CBlockReject reject = {(unsigned char)state.GetRejectCode(), state.GetRejectReason().substr(0, MAX_REJECT_MESSAGE_LENGTH), hash};
            State(it->second.first)->rejects.push_back(reject);
            if (nDoS > 0 && it->second.second)
                Misbehaving(it->second.first, nDoS);
        }
    }
    // Check that:
    // 1. The block is valid
    // 2. We're not in initial block download
    // 3. This is currently the best block we're aware of. We haven't updated
    //    the tip yet so we have no way to check this directly here. Instead we
    //    just check that there are currently no other blocks in flight.
    else if (state.IsValid() &&
             !IsInitialBlockDownload() &&
             mapBlocksInFlight.count(hash) == mapBlocksInFlight.size()) {
        if (it != mapBlockSource.end()) {
            MaybeSetPeerAsAnnouncingHeaderAndIDs(it->second.first, connman);
        }
    }
    if (it != mapBlockSource.end())
        mapBlockSource.erase(it);
}

//////////////////////////////////////////////////////////////////////////////
//
// Messages
//


bool static AlreadyHave(const CInv& inv) EXCLUSIVE_LOCKS_REQUIRED(cs_main)
{
    switch (inv.type)
    {
    case MSG_TX:
    case MSG_WITNESS_TX:
        {
            assert(recentRejects);
            if (chainActive.Tip()->GetBlockHash() != hashRecentRejectsChainTip)
            {
                // If the chain tip has changed previously rejected transactions
                // might be now valid, e.g. due to a nLockTime'd tx becoming valid,
                // or a double-spend. Reset the rejects filter and give those
                // txs a second chance.
                hashRecentRejectsChainTip = chainActive.Tip()->GetBlockHash();
                recentRejects->reset();
            }

            return recentRejects->contains(inv.hash) ||
                   mempool.exists(inv.hash) ||
                   mapOrphanTransactions.count(inv.hash) ||
                   pcoinsTip->HaveCoinInCache(COutPoint(inv.hash, 0)) || // Best effort: only try output 0 and 1
                   pcoinsTip->HaveCoinInCache(COutPoint(inv.hash, 1));
        }
    case MSG_BLOCK:
    case MSG_WITNESS_BLOCK:
        return mapBlockIndex.count(inv.hash);
    }
    // Don't know what it is, just say we already got one
    return true;
}

static void RelayTransaction(const CTransaction& tx, CConnman* connman)
{
    CInv inv(MSG_TX, tx.GetHash());
    connman->ForEachNode([&inv](CNode* pnode)
    {
        pnode->PushInventory(inv);
    });
}

static void RelayAddress(const CAddress& addr, bool fReachable, CConnman* connman)
{
    unsigned int nRelayNodes = fReachable ? 2 : 1; // limited relaying of addresses outside our network(s)

    // Relay to a limited number of other nodes
    // Use deterministic randomness to send to the same nodes for 24 hours
    // at a time so the addrKnowns of the chosen nodes prevent repeats
    uint64_t hashAddr = addr.GetHash();
    const CSipHasher hasher = connman->GetDeterministicRandomizer(RANDOMIZER_ID_ADDRESS_RELAY).Write(hashAddr << 32).Write((GetTime() + hashAddr) / (24*60*60));
    FastRandomContext insecure_rand;

    std::array<std::pair<uint64_t, CNode*>,2> best{{{0, nullptr}, {0, nullptr}}};
    assert(nRelayNodes <= best.size());

    auto sortfunc = [&best, &hasher, nRelayNodes](CNode* pnode) {
        if (pnode->nVersion >= CADDR_TIME_VERSION) {
            uint64_t hashKey = CSipHasher(hasher).Write(pnode->GetId()).Finalize();
            for (unsigned int i = 0; i < nRelayNodes; i++) {
                 if (hashKey > best[i].first) {
                     std::copy(best.begin() + i, best.begin() + nRelayNodes - 1, best.begin() + i + 1);
                     best[i] = std::make_pair(hashKey, pnode);
                     break;
                 }
            }
        }
    };

    auto pushfunc = [&addr, &best, nRelayNodes, &insecure_rand] {
        for (unsigned int i = 0; i < nRelayNodes && best[i].first != 0; i++) {
            best[i].second->PushAddress(addr, insecure_rand);
        }
    };

    connman->ForEachNodeThen(std::move(sortfunc), std::move(pushfunc));
}

void static ProcessGetData(CNode* pfrom, const Consensus::Params& consensusParams, CConnman* connman, const std::atomic<bool>& interruptMsgProc)
{
    std::deque<CInv>::iterator it = pfrom->vRecvGetData.begin();
    std::vector<CInv> vNotFound;
    const CNetMsgMaker msgMaker(pfrom->GetSendVersion());
    LOCK(cs_main);

    while (it != pfrom->vRecvGetData.end()) {
        // Don't bother if send buffer is too full to respond anyway
        if (pfrom->fPauseSend)
            break;

        const CInv &inv = *it;
        {
            if (interruptMsgProc)
                return;

            it++;

            if (inv.type == MSG_BLOCK || inv.type == MSG_FILTERED_BLOCK || inv.type == MSG_CMPCT_BLOCK || inv.type == MSG_WITNESS_BLOCK)
            {
                bool send = false;
                BlockMap::iterator mi = mapBlockIndex.find(inv.hash);
                std::shared_ptr<const CBlock> a_recent_block;
                std::shared_ptr<const CBlockHeaderAndShortTxIDs> a_recent_compact_block;
                bool fWitnessesPresentInARecentCompactBlock;
                {
                    LOCK(cs_most_recent_block);
                    a_recent_block = most_recent_block;
                    a_recent_compact_block = most_recent_compact_block;
                    fWitnessesPresentInARecentCompactBlock = fWitnessesPresentInMostRecentCompactBlock;
                }
                if (mi != mapBlockIndex.end())
                {
                    if (mi->second->nChainTx && !mi->second->IsValid(BLOCK_VALID_SCRIPTS) &&
                            mi->second->IsValid(BLOCK_VALID_TREE)) {
                        // If we have the block and all of its parents, but have not yet validated it,
                        // we might be in the middle of connecting it (ie in the unlock of cs_main
                        // before ActivateBestChain but after AcceptBlock).
                        // In this case, we need to run ActivateBestChain prior to checking the relay
                        // conditions below.
                        CValidationState dummy;
                        ActivateBestChain(dummy, Params(), a_recent_block);
                    }
                    if (chainActive.Contains(mi->second)) {
                        send = true;
                    } else {
                        send = mi->second->IsValid(BLOCK_VALID_SCRIPTS) &&
                            StaleBlockRequestAllowed(mi->second, consensusParams);
                        if (!send) {
                            LogPrintf("%s: ignoring request from peer=%i for old block that isn't in the main chain\n", __func__, pfrom->GetId());
                        }
                    }
                }
                // disconnect node in case we have reached the outbound limit for serving historical blocks
                // never disconnect whitelisted nodes
                if (send && connman->OutboundTargetReached(true) && ( ((pindexBestHeader != nullptr) && (pindexBestHeader->GetBlockTime() - mi->second->GetBlockTime() > HISTORICAL_BLOCK_AGE)) || inv.type == MSG_FILTERED_BLOCK) && !pfrom->fWhitelisted)
                {
                    LogPrint(BCLog::NET, "historical block serving limit reached, disconnect peer=%d\n", pfrom->GetId());

                    //disconnect node
                    pfrom->fDisconnect = true;
                    send = false;
                }
                // Pruned nodes may have deleted the block, so check whether
                // it's available before trying to send.
                if (send && (mi->second->nStatus & BLOCK_HAVE_DATA))
                {
                    std::shared_ptr<const CBlock> pblock;
                    if (a_recent_block && a_recent_block->GetHash() == (*mi).second->GetBlockHash()) {
                        pblock = a_recent_block;
                    } else {
                        // Send block from disk
                        std::shared_ptr<CBlock> pblockRead = std::make_shared<CBlock>();
                        if (!ReadBlockFromDisk(*pblockRead, (*mi).second, consensusParams))
                            assert(!"cannot load block from disk");
                        pblock = pblockRead;
                    }
                    if (inv.type == MSG_BLOCK)
                        connman->PushMessage(pfrom, msgMaker.Make(SERIALIZE_TRANSACTION_NO_WITNESS, NetMsgType::BLOCK, *pblock));
                    else if (inv.type == MSG_WITNESS_BLOCK)
                        connman->PushMessage(pfrom, msgMaker.Make(NetMsgType::BLOCK, *pblock));
                    else if (inv.type == MSG_FILTERED_BLOCK)
                    {
                        bool sendMerkleBlock = false;
                        CMerkleBlock merkleBlock;
                        {
                            LOCK(pfrom->cs_filter);
                            if (pfrom->pfilter) {
                                sendMerkleBlock = true;
                                merkleBlock = CMerkleBlock(*pblock, *pfrom->pfilter);
                            }
                        }
                        if (sendMerkleBlock) {
                            connman->PushMessage(pfrom, msgMaker.Make(NetMsgType::MERKLEBLOCK, merkleBlock));
                            // CMerkleBlock just contains hashes, so also push any transactions in the block the client did not see
                            // This avoids hurting performance by pointlessly requiring a round-trip
                            // Note that there is currently no way for a node to request any single transactions we didn't send here -
                            // they must either disconnect and retry or request the full block.
                            // Thus, the protocol spec specified allows for us to provide duplicate txn here,
                            // however we MUST always provide at least what the remote peer needs
                            typedef std::pair<unsigned int, uint256> PairType;
                            for (PairType& pair : merkleBlock.vMatchedTxn)
                                connman->PushMessage(pfrom, msgMaker.Make(SERIALIZE_TRANSACTION_NO_WITNESS, NetMsgType::TX, *pblock->vtx[pair.first]));
                        }
                        // else
                            // no response
                    }
                    else if (inv.type == MSG_CMPCT_BLOCK)
                    {
                        // If a peer is asking for old blocks, we're almost guaranteed
                        // they won't have a useful mempool to match against a compact block,
                        // and we don't feel like constructing the object for them, so
                        // instead we respond with the full, non-compact block.
                        bool fPeerWantsWitness = State(pfrom->GetId())->fWantsCmpctWitness;
                        int nSendFlags = fPeerWantsWitness ? 0 : SERIALIZE_TRANSACTION_NO_WITNESS;
                        if (CanDirectFetch(consensusParams) && mi->second->nHeight >= chainActive.Height() - MAX_CMPCTBLOCK_DEPTH) {
                            if ((fPeerWantsWitness || !fWitnessesPresentInARecentCompactBlock) && a_recent_compact_block && a_recent_compact_block->header.GetHash() == mi->second->GetBlockHash()) {
                                connman->PushMessage(pfrom, msgMaker.Make(nSendFlags, NetMsgType::CMPCTBLOCK, *a_recent_compact_block));
                            } else {
                                CBlockHeaderAndShortTxIDs cmpctblock(*pblock, fPeerWantsWitness);
                                connman->PushMessage(pfrom, msgMaker.Make(nSendFlags, NetMsgType::CMPCTBLOCK, cmpctblock));
                            }
                        } else {
                            connman->PushMessage(pfrom, msgMaker.Make(nSendFlags, NetMsgType::BLOCK, *pblock));
                        }
                    }

                    // Trigger the peer node to send a getblocks request for the next batch of inventory
                    if (inv.hash == pfrom->hashContinue)
                    {
                        // Bypass PushInventory, this must send even if redundant,
                        // and we want it right after the last block so they don't
                        // wait for other stuff first.
                        std::vector<CInv> vInv;
                        vInv.push_back(CInv(MSG_BLOCK, chainActive.Tip()->GetBlockHash()));
                        connman->PushMessage(pfrom, msgMaker.Make(NetMsgType::INV, vInv));
                        pfrom->hashContinue.SetNull();
                    }
                }
            }
            else if (inv.type == MSG_TX || inv.type == MSG_WITNESS_TX)
            {
                // Send stream from relay memory
                bool push = false;
                auto mi = mapRelay.find(inv.hash);
                int nSendFlags = (inv.type == MSG_TX ? SERIALIZE_TRANSACTION_NO_WITNESS : 0);
                if (mi != mapRelay.end()) {
                    connman->PushMessage(pfrom, msgMaker.Make(nSendFlags, NetMsgType::TX, *mi->second));
                    push = true;
                } else if (pfrom->timeLastMempoolReq) {
                    auto txinfo = mempool.info(inv.hash);
                    // To protect privacy, do not answer getdata using the mempool when
                    // that TX couldn't have been INVed in reply to a MEMPOOL request.
                    if (txinfo.tx && txinfo.nTime <= pfrom->timeLastMempoolReq) {
                        connman->PushMessage(pfrom, msgMaker.Make(nSendFlags, NetMsgType::TX, *txinfo.tx));
                        push = true;
                    }
                }
                if (!push) {
                    vNotFound.push_back(inv);
                }
            }

            // Track requests for our stuff.
            GetMainSignals().Inventory(inv.hash);

            if (inv.type == MSG_BLOCK || inv.type == MSG_FILTERED_BLOCK || inv.type == MSG_CMPCT_BLOCK || inv.type == MSG_WITNESS_BLOCK)
                break;
        }
    }

    pfrom->vRecvGetData.erase(pfrom->vRecvGetData.begin(), it);

    if (!vNotFound.empty()) {
        // Let the peer know that we didn't find what it asked for, so it doesn't
        // have to wait around forever. Currently only SPV clients actually care
        // about this message: it's needed when they are recursively walking the
        // dependencies of relevant unconfirmed transactions. SPV clients want to
        // do that because they want to know about (and store and rebroadcast and
        // risk analyze) the dependencies of transactions relevant to them, without
        // having to download the entire memory pool.
        connman->PushMessage(pfrom, msgMaker.Make(NetMsgType::NOTFOUND, vNotFound));
    }
}

uint32_t GetFetchFlags(CNode* pfrom) {
    uint32_t nFetchFlags = 0;
    if ((pfrom->GetLocalServices() & NODE_WITNESS) && State(pfrom->GetId())->fHaveWitness) {
        nFetchFlags |= MSG_WITNESS_FLAG;
    }
    return nFetchFlags;
}

inline void static SendBlockTransactions(const CBlock& block, const BlockTransactionsRequest& req, CNode* pfrom, CConnman* connman) {
    BlockTransactions resp(req);
    for (size_t i = 0; i < req.indexes.size(); i++) {
        if (req.indexes[i] >= block.vtx.size()) {
            LOCK(cs_main);
            Misbehaving(pfrom->GetId(), 100);
            LogPrintf("Peer %d sent us a getblocktxn with out-of-bounds tx indices", pfrom->GetId());
            return;
        }
        resp.txn[i] = block.vtx[req.indexes[i]];
    }
    LOCK(cs_main);
    const CNetMsgMaker msgMaker(pfrom->GetSendVersion());
    int nSendFlags = State(pfrom->GetId())->fWantsCmpctWitness ? 0 : SERIALIZE_TRANSACTION_NO_WITNESS;
    connman->PushMessage(pfrom, msgMaker.Make(nSendFlags, NetMsgType::BLOCKTXN, resp));
}

bool static ProcessHeadersMessage(CNode *pfrom, CConnman *connman, const std::vector<CBlockHeader>& headers, const CChainParams& chainparams, bool punish_duplicate_invalid)
{
    const CNetMsgMaker msgMaker(pfrom->GetSendVersion());
    size_t nCount = headers.size();

    if (nCount == 0) {
        // Nothing interesting. Stop asking this peers for more headers.
        return true;
    }

    bool received_new_header = false;
    const CBlockIndex *pindexLast = nullptr;
    {
        LOCK(cs_main);
        CNodeState *nodestate = State(pfrom->GetId());

        // If this looks like it could be a block announcement (nCount <
        // MAX_BLOCKS_TO_ANNOUNCE), use special logic for handling headers that
        // don't connect:
        // - Send a getheaders message in response to try to connect the chain.
        // - The peer can send up to MAX_UNCONNECTING_HEADERS in a row that
        //   don't connect before giving DoS points
        // - Once a headers message is received that is valid and does connect,
        //   nUnconnectingHeaders gets reset back to 0.
        if (mapBlockIndex.find(headers[0].hashPrevBlock) == mapBlockIndex.end() && nCount < MAX_BLOCKS_TO_ANNOUNCE) {
            nodestate->nUnconnectingHeaders++;
            connman->PushMessage(pfrom, msgMaker.Make(NetMsgType::GETHEADERS, chainActive.GetLocator(pindexBestHeader), uint256()));
            LogPrint(BCLog::NET, "received header %s: missing prev block %s, sending getheaders (%d) to end (peer=%d, nUnconnectingHeaders=%d)\n",
                    headers[0].GetHash().ToString(),
                    headers[0].hashPrevBlock.ToString(),
                    pindexBestHeader->nHeight,
                    pfrom->GetId(), nodestate->nUnconnectingHeaders);
            // Set hashLastUnknownBlock for this peer, so that if we
            // eventually get the headers - even from a different peer -
            // we can use this peer to download.
            UpdateBlockAvailability(pfrom->GetId(), headers.back().GetHash());

            if (nodestate->nUnconnectingHeaders % MAX_UNCONNECTING_HEADERS == 0) {
                Misbehaving(pfrom->GetId(), 20);
            }
            return true;
        }

        uint256 hashLastBlock;
        for (const CBlockHeader& header : headers) {
            if (!hashLastBlock.IsNull() && header.hashPrevBlock != hashLastBlock) {
                Misbehaving(pfrom->GetId(), 20);
                return error("non-continuous headers sequence");
            }
            hashLastBlock = header.GetHash();
        }

        // If we don't have the last header, then they'll have given us
        // something new (if these headers are valid).
        if (mapBlockIndex.find(hashLastBlock) == mapBlockIndex.end()) {
            received_new_header = true;
        }
    }

    CValidationState state;
    CBlockHeader first_invalid_header;
    if (!ProcessNewBlockHeaders(headers, state, chainparams, &pindexLast, &first_invalid_header)) {
        int nDoS;
        if (state.IsInvalid(nDoS)) {
            LOCK(cs_main);
            if (nDoS > 0) {
                Misbehaving(pfrom->GetId(), nDoS);
            }
            if (punish_duplicate_invalid && mapBlockIndex.find(first_invalid_header.GetHash()) != mapBlockIndex.end()) {
                // Goal: don't allow outbound peers to use up our outbound
                // connection slots if they are on incompatible chains.
                //
                // We ask the caller to set punish_invalid appropriately based
                // on the peer and the method of header delivery (compact
                // blocks are allowed to be invalid in some circumstances,
                // under BIP 152).
                // Here, we try to detect the narrow situation that we have a
                // valid block header (ie it was valid at the time the header
                // was received, and hence stored in mapBlockIndex) but know the
                // block is invalid, and that a peer has announced that same
                // block as being on its active chain.
                // Disconnect the peer in such a situation.
                //
                // Note: if the header that is invalid was not accepted to our
                // mapBlockIndex at all, that may also be grounds for
                // disconnecting the peer, as the chain they are on is likely
                // to be incompatible. However, there is a circumstance where
                // that does not hold: if the header's timestamp is more than
                // 2 hours ahead of our current time. In that case, the header
                // may become valid in the future, and we don't want to
                // disconnect a peer merely for serving us one too-far-ahead
                // block header, to prevent an attacker from splitting the
                // network by mining a block right at the 2 hour boundary.
                //
                // TODO: update the DoS logic (or, rather, rewrite the
                // DoS-interface between validation and net_processing) so that
                // the interface is cleaner, and so that we disconnect on all the
                // reasons that a peer's headers chain is incompatible
                // with ours (eg block->nVersion softforks, MTP violations,
                // etc), and not just the duplicate-invalid case.
                pfrom->fDisconnect = true;
            }
            return error("invalid header received");
        }
    }

    {
        LOCK(cs_main);
        CNodeState *nodestate = State(pfrom->GetId());
        if (nodestate->nUnconnectingHeaders > 0) {
            LogPrint(BCLog::NET, "peer=%d: resetting nUnconnectingHeaders (%d -> 0)\n", pfrom->GetId(), nodestate->nUnconnectingHeaders);
        }
        nodestate->nUnconnectingHeaders = 0;

        assert(pindexLast);
        UpdateBlockAvailability(pfrom->GetId(), pindexLast->GetBlockHash());

        // From here, pindexBestKnownBlock should be guaranteed to be non-null,
        // because it is set in UpdateBlockAvailability. Some nullptr checks
        // are still present, however, as belt-and-suspenders.

        if (received_new_header && pindexLast->nChainWork > chainActive.Tip()->nChainWork) {
            nodestate->m_last_block_announcement = GetTime();
        }

        if (nCount == MAX_HEADERS_RESULTS) {
            // Headers message had its maximum size; the peer may have more headers.
            // TODO: optimize: if pindexLast is an ancestor of chainActive.Tip or pindexBestHeader, continue
            // from there instead.
            LogPrint(BCLog::NET, "more getheaders (%d) to end to peer=%d (startheight:%d)\n", pindexLast->nHeight, pfrom->GetId(), pfrom->nStartingHeight);
            connman->PushMessage(pfrom, msgMaker.Make(NetMsgType::GETHEADERS, chainActive.GetLocator(pindexLast), uint256()));
        }

        bool fCanDirectFetch = CanDirectFetch(chainparams.GetConsensus());
        // If this set of headers is valid and ends in a block with at least as
        // much work as our tip, download as much as possible.
        if (fCanDirectFetch && pindexLast->IsValid(BLOCK_VALID_TREE) && chainActive.Tip()->nChainWork <= pindexLast->nChainWork) {
            std::vector<const CBlockIndex*> vToFetch;
            const CBlockIndex *pindexWalk = pindexLast;
            // Calculate all the blocks we'd need to switch to pindexLast, up to a limit.
            while (pindexWalk && !chainActive.Contains(pindexWalk) && vToFetch.size() <= MAX_BLOCKS_IN_TRANSIT_PER_PEER) {
                if (!(pindexWalk->nStatus & BLOCK_HAVE_DATA) &&
                        !mapBlocksInFlight.count(pindexWalk->GetBlockHash()) &&
                        (!IsWitnessEnabled(pindexWalk->pprev, chainparams.GetConsensus()) || State(pfrom->GetId())->fHaveWitness)) {
                    // We don't have this block, and it's not yet in flight.
                    vToFetch.push_back(pindexWalk);
                }
                pindexWalk = pindexWalk->pprev;
            }
            // If pindexWalk still isn't on our main chain, we're looking at a
            // very large reorg at a time we think we're close to caught up to
            // the main chain -- this shouldn't really happen.  Bail out on the
            // direct fetch and rely on parallel download instead.
            if (!chainActive.Contains(pindexWalk)) {
                LogPrint(BCLog::NET, "Large reorg, won't direct fetch to %s (%d)\n",
                        pindexLast->GetBlockHash().ToString(),
                        pindexLast->nHeight);
            } else {
                std::vector<CInv> vGetData;
                // Download as much as possible, from earliest to latest.
                for (const CBlockIndex *pindex : reverse_iterate(vToFetch)) {
                    if (nodestate->nBlocksInFlight >= MAX_BLOCKS_IN_TRANSIT_PER_PEER) {
                        // Can't download any more from this peer
                        break;
                    }
                    uint32_t nFetchFlags = GetFetchFlags(pfrom);
                    vGetData.push_back(CInv(MSG_BLOCK | nFetchFlags, pindex->GetBlockHash()));
                    MarkBlockAsInFlight(pfrom->GetId(), pindex->GetBlockHash(), pindex);
                    LogPrint(BCLog::NET, "Requesting block %s from  peer=%d\n",
                            pindex->GetBlockHash().ToString(), pfrom->GetId());
                }
                if (vGetData.size() > 1) {
                    LogPrint(BCLog::NET, "Downloading blocks toward %s (%d) via headers direct fetch\n",
                            pindexLast->GetBlockHash().ToString(), pindexLast->nHeight);
                }
                if (vGetData.size() > 0) {
                    if (nodestate->fSupportsDesiredCmpctVersion && vGetData.size() == 1 && mapBlocksInFlight.size() == 1 && pindexLast->pprev->IsValid(BLOCK_VALID_CHAIN)) {
                        // In any case, we want to download using a compact block, not a regular one
                        vGetData[0] = CInv(MSG_CMPCT_BLOCK, vGetData[0].hash);
                    }
                    connman->PushMessage(pfrom, msgMaker.Make(NetMsgType::GETDATA, vGetData));
                }
            }
        }
        // If we're in IBD, we want outbound peers that will serve us a useful
        // chain. Disconnect peers that are on chains with insufficient work.
        if (IsInitialBlockDownload() && nCount != MAX_HEADERS_RESULTS) {
            // When nCount < MAX_HEADERS_RESULTS, we know we have no more
            // headers to fetch from this peer.
            if (nodestate->pindexBestKnownBlock && nodestate->pindexBestKnownBlock->nChainWork < nMinimumChainWork) {
                // This peer has too little work on their headers chain to help
                // us sync -- disconnect if using an outbound slot (unless
                // whitelisted or addnode).
                // Note: We compare their tip to nMinimumChainWork (rather than
                // chainActive.Tip()) because we won't start block download
                // until we have a headers chain that has at least
                // nMinimumChainWork, even if a peer has a chain past our tip,
                // as an anti-DoS measure.
                if (IsOutboundDisconnectionCandidate(pfrom)) {
                    LogPrintf("Disconnecting outbound peer %d -- headers chain has insufficient work\n", pfrom->GetId());
                    pfrom->fDisconnect = true;
                }
            }
        }

        if (!pfrom->fDisconnect && IsOutboundDisconnectionCandidate(pfrom) && nodestate->pindexBestKnownBlock != nullptr) {
            // If this is an outbound peer, check to see if we should protect
            // it from the bad/lagging chain logic.
            if (g_outbound_peers_with_protect_from_disconnect < MAX_OUTBOUND_PEERS_TO_PROTECT_FROM_DISCONNECT && nodestate->pindexBestKnownBlock->nChainWork >= chainActive.Tip()->nChainWork && !nodestate->m_chain_sync.m_protect) {
                LogPrint(BCLog::NET, "Protecting outbound peer=%d from eviction\n", pfrom->GetId());
                nodestate->m_chain_sync.m_protect = true;
                ++g_outbound_peers_with_protect_from_disconnect;
            }
        }
    }

    return true;
}

bool static ProcessMessage(CNode* pfrom, const std::string& strCommand, CDataStream& vRecv, int64_t nTimeReceived, const CChainParams& chainparams, CConnman* connman, const std::atomic<bool>& interruptMsgProc)
{
    LogPrint(BCLog::NET, "received: %s (%u bytes) peer=%d\n", SanitizeString(strCommand), vRecv.size(), pfrom->GetId());
    if (gArgs.IsArgSet("-dropmessagestest") && GetRand(gArgs.GetArg("-dropmessagestest", 0)) == 0)
    {
        LogPrintf("dropmessagestest DROPPING RECV MESSAGE\n");
        return true;
    }


    if (!(pfrom->GetLocalServices() & NODE_BLOOM) &&
              (strCommand == NetMsgType::FILTERLOAD ||
               strCommand == NetMsgType::FILTERADD))
    {
        if (pfrom->nVersion >= NO_BLOOM_VERSION) {
            LOCK(cs_main);
            Misbehaving(pfrom->GetId(), 100);
            return false;
        } else {
            pfrom->fDisconnect = true;
            return false;
        }
    }

    if (strCommand == NetMsgType::REJECT)
    {
        if (LogAcceptCategory(BCLog::NET)) {
            try {
                std::string strMsg; unsigned char ccode; std::string strReason;
                vRecv >> LIMITED_STRING(strMsg, CMessageHeader::COMMAND_SIZE) >> ccode >> LIMITED_STRING(strReason, MAX_REJECT_MESSAGE_LENGTH);

                std::ostringstream ss;
                ss << strMsg << " code " << itostr(ccode) << ": " << strReason;

                if (strMsg == NetMsgType::BLOCK || strMsg == NetMsgType::TX)
                {
                    uint256 hash;
                    vRecv >> hash;
                    ss << ": hash " << hash.ToString();
                }
                LogPrint(BCLog::NET, "Reject %s\n", SanitizeString(ss.str()));
            } catch (const std::ios_base::failure&) {
                // Avoid feedback loops by preventing reject messages from triggering a new reject message.
                LogPrint(BCLog::NET, "Unparseable reject message received\n");
            }
        }
    }

    else if (strCommand == NetMsgType::VERSION)
    {
        // Each connection can only send one version message
        if (pfrom->nVersion != 0)
        {
            connman->PushMessage(pfrom, CNetMsgMaker(INIT_PROTO_VERSION).Make(NetMsgType::REJECT, strCommand, REJECT_DUPLICATE, std::string("Duplicate version message")));
            LOCK(cs_main);
            Misbehaving(pfrom->GetId(), 1);
            return false;
        }

        int64_t nTime;
        CAddress addrMe;
        CAddress addrFrom;
        uint64_t nNonce = 1;
        uint64_t nServiceInt;
        ServiceFlags nServices;
        int nVersion;
        int nSendVersion;
        std::string strSubVer;
        std::string cleanSubVer;
        int nStartingHeight = -1;
        bool fRelay = true;

        vRecv >> nVersion >> nServiceInt >> nTime >> addrMe;
        nSendVersion = std::min(nVersion, PROTOCOL_VERSION);
        nServices = ServiceFlags(nServiceInt);
        if (!pfrom->fInbound)
        {
            connman->SetServices(pfrom->addr, nServices);
        }
        if (!pfrom->fInbound && !pfrom->fFeeler && !pfrom->m_manual_connection && !HasAllDesirableServiceFlags(nServices))
        {
            LogPrint(BCLog::NET, "peer=%d does not offer the expected services (%08x offered, %08x expected); disconnecting\n", pfrom->GetId(), nServices, GetDesirableServiceFlags(nServices));
            connman->PushMessage(pfrom, CNetMsgMaker(INIT_PROTO_VERSION).Make(NetMsgType::REJECT, strCommand, REJECT_NONSTANDARD,
                               strprintf("Expected to offer services %08x", GetDesirableServiceFlags(nServices))));
            pfrom->fDisconnect = true;
            return false;
        }

        if (nServices & ((1 << 7) | (1 << 5))) {
            if (GetTime() < 1533096000) {
                // Immediately disconnect peers that use service bits 6 or 8 until August 1st, 2018
                // These bits have been used as a flag to indicate that a node is running incompatible
                // consensus rules instead of changing the network magic, so we're stuck disconnecting
                // based on these service bits, at least for a while.
                pfrom->fDisconnect = true;
                return false;
            }
        }

        if (nVersion < MIN_PEER_PROTO_VERSION)
        {
            // disconnect from peers older than this proto version
            LogPrintf("peer=%d using obsolete version %i; disconnecting\n", pfrom->GetId(), nVersion);
            connman->PushMessage(pfrom, CNetMsgMaker(INIT_PROTO_VERSION).Make(NetMsgType::REJECT, strCommand, REJECT_OBSOLETE,
                               strprintf("Version must be %d or greater", MIN_PEER_PROTO_VERSION)));
            pfrom->fDisconnect = true;
            return false;
        }

        if (nVersion == 10300)
            nVersion = 300;
        if (!vRecv.empty())
            vRecv >> addrFrom >> nNonce;
        if (!vRecv.empty()) {
            vRecv >> LIMITED_STRING(strSubVer, MAX_SUBVERSION_LENGTH);
            cleanSubVer = SanitizeString(strSubVer);
        }
        if (!vRecv.empty()) {
            vRecv >> nStartingHeight;
        }
        if (!vRecv.empty())
            vRecv >> fRelay;
        // Disconnect if we connected to ourself
        if (pfrom->fInbound && !connman->CheckIncomingNonce(nNonce))
        {
            LogPrintf("connected to self at %s, disconnecting\n", pfrom->addr.ToString());
            pfrom->fDisconnect = true;
            return true;
        }

        if (pfrom->fInbound && addrMe.IsRoutable())
        {
            SeenLocal(addrMe);
        }

        // Be shy and don't send version until we hear
        if (pfrom->fInbound)
            PushNodeVersion(pfrom, connman, GetAdjustedTime());

        connman->PushMessage(pfrom, CNetMsgMaker(INIT_PROTO_VERSION).Make(NetMsgType::VERACK));

        pfrom->nServices = nServices;
        pfrom->SetAddrLocal(addrMe);
        {
            LOCK(pfrom->cs_SubVer);
            pfrom->strSubVer = strSubVer;
            pfrom->cleanSubVer = cleanSubVer;
        }
        pfrom->nStartingHeight = nStartingHeight;
        pfrom->fClient = !(nServices & NODE_NETWORK);
        {
            LOCK(pfrom->cs_filter);
            pfrom->fRelayTxes = fRelay; // set to true after we get the first filter* message
        }

        // Change version
        pfrom->SetSendVersion(nSendVersion);
        pfrom->nVersion = nVersion;

        if((nServices & NODE_WITNESS))
        {
            LOCK(cs_main);
            State(pfrom->GetId())->fHaveWitness = true;
        }

        // Potentially mark this peer as a preferred download peer.
        {
        LOCK(cs_main);
        UpdatePreferredDownload(pfrom, State(pfrom->GetId()));
        }

        if (!pfrom->fInbound)
        {
            // Advertise our address
            if (fListen && !IsInitialBlockDownload())
            {
                CAddress addr = GetLocalAddress(&pfrom->addr, pfrom->GetLocalServices());
                FastRandomContext insecure_rand;
                if (addr.IsRoutable())
                {
                    LogPrint(BCLog::NET, "ProcessMessages: advertising address %s\n", addr.ToString());
                    pfrom->PushAddress(addr, insecure_rand);
                } else if (IsPeerAddrLocalGood(pfrom)) {
                    addr.SetIP(addrMe);
                    LogPrint(BCLog::NET, "ProcessMessages: advertising address %s\n", addr.ToString());
                    pfrom->PushAddress(addr, insecure_rand);
                }
            }

            // Get recent addresses
            if (pfrom->fOneShot || pfrom->nVersion >= CADDR_TIME_VERSION || connman->GetAddressCount() < 1000)
            {
                connman->PushMessage(pfrom, CNetMsgMaker(nSendVersion).Make(NetMsgType::GETADDR));
                pfrom->fGetAddr = true;
            }
            connman->MarkAddressGood(pfrom->addr);
        }

        std::string remoteAddr;
        if (fLogIPs)
            remoteAddr = ", peeraddr=" + pfrom->addr.ToString();

        LogPrintf("receive version message: %s: version %d, blocks=%d, us=%s, peer=%d%s\n",
                  cleanSubVer, pfrom->nVersion,
                  pfrom->nStartingHeight, addrMe.ToString(), pfrom->GetId(),
                  remoteAddr);

        int64_t nTimeOffset = nTime - GetTime();
        pfrom->nTimeOffset = nTimeOffset;
        AddTimeData(pfrom->addr, nTimeOffset);

        // If the peer is old enough to have the old alert system, send it the final alert.
        if (pfrom->nVersion <= 70012) {
            CDataStream finalAlert(ParseHex("60010000000000000000000000ffffff7f00000000ffffff7ffeffff7f01ffffff7f00000000ffffff7f00ffffff7f002f555247454e543a20416c657274206b657920636f6d70726f6d697365642c2075706772616465207265717569726564004630440220653febd6410f470f6bae11cad19c48413becb1ac2c17f908fd0fd53bdc3abd5202206d0e9c96fe88d4a0f01ed9dedae2b6f9e00da94cad0fecaae66ecf689bf71b50"), SER_NETWORK, PROTOCOL_VERSION);
            connman->PushMessage(pfrom, CNetMsgMaker(nSendVersion).Make("alert", finalAlert));
        }

        // Feeler connections exist only to verify if address is online.
        if (pfrom->fFeeler) {
            assert(pfrom->fInbound == false);
            pfrom->fDisconnect = true;
        }
        return true;
    }


    else if (pfrom->nVersion == 0)
    {
        // Must have a version message before anything else
        LOCK(cs_main);
        Misbehaving(pfrom->GetId(), 1);
        return false;
    }

    // At this point, the outgoing message serialization version can't change.
    const CNetMsgMaker msgMaker(pfrom->GetSendVersion());

    if (strCommand == NetMsgType::VERACK)
    {
        pfrom->SetRecvVersion(std::min(pfrom->nVersion.load(), PROTOCOL_VERSION));

        if (!pfrom->fInbound) {
            // Mark this node as currently connected, so we update its timestamp later.
            LOCK(cs_main);
            State(pfrom->GetId())->fCurrentlyConnected = true;
        }

        if (pfrom->nVersion >= SENDHEADERS_VERSION) {
            // Tell our peer we prefer to receive headers rather than inv's
            // We send this to non-NODE NETWORK peers as well, because even
            // non-NODE NETWORK peers can announce blocks (such as pruning
            // nodes)
            connman->PushMessage(pfrom, msgMaker.Make(NetMsgType::SENDHEADERS));
        }
        if (pfrom->nVersion >= SHORT_IDS_BLOCKS_VERSION) {
            // Tell our peer we are willing to provide version 1 or 2 cmpctblocks
            // However, we do not request new block announcements using
            // cmpctblock messages.
            // We send this to non-NODE NETWORK peers as well, because
            // they may wish to request compact blocks from us
            bool fAnnounceUsingCMPCTBLOCK = false;
            uint64_t nCMPCTBLOCKVersion = 2;
            if (pfrom->GetLocalServices() & NODE_WITNESS)
                connman->PushMessage(pfrom, msgMaker.Make(NetMsgType::SENDCMPCT, fAnnounceUsingCMPCTBLOCK, nCMPCTBLOCKVersion));
            nCMPCTBLOCKVersion = 1;
            connman->PushMessage(pfrom, msgMaker.Make(NetMsgType::SENDCMPCT, fAnnounceUsingCMPCTBLOCK, nCMPCTBLOCKVersion));
        }
        pfrom->fSuccessfullyConnected = true;
    }

    else if (!pfrom->fSuccessfullyConnected)
    {
        // Must have a verack message before anything else
        LOCK(cs_main);
        Misbehaving(pfrom->GetId(), 1);
        return false;
    }

    else if (strCommand == NetMsgType::ADDR)
    {
        std::vector<CAddress> vAddr;
        vRecv >> vAddr;

        // Don't want addr from older versions unless seeding
        if (pfrom->nVersion < CADDR_TIME_VERSION && connman->GetAddressCount() > 1000)
            return true;
        if (vAddr.size() > 1000)
        {
            LOCK(cs_main);
            Misbehaving(pfrom->GetId(), 20);
            return error("message addr size() = %u", vAddr.size());
        }

        // Store the new addresses
        std::vector<CAddress> vAddrOk;
        int64_t nNow = GetAdjustedTime();
        int64_t nSince = nNow - 10 * 60;
        for (CAddress& addr : vAddr)
        {
            if (interruptMsgProc)
                return true;

            // We only bother storing full nodes, though this may include
            // things which we would not make an outbound connection to, in
            // part because we may make feeler connections to them.
            if (!MayHaveUsefulAddressDB(addr.nServices))
                continue;

            if (addr.nTime <= 100000000 || addr.nTime > nNow + 10 * 60)
                addr.nTime = nNow - 5 * 24 * 60 * 60;
            pfrom->AddAddressKnown(addr);
            bool fReachable = IsReachable(addr);
            if (addr.nTime > nSince && !pfrom->fGetAddr && vAddr.size() <= 10 && addr.IsRoutable())
            {
                // Relay to a limited number of other nodes
                RelayAddress(addr, fReachable, connman);
            }
            // Do not store addresses outside our network
            if (fReachable)
                vAddrOk.push_back(addr);
        }
        connman->AddNewAddresses(vAddrOk, pfrom->addr, 2 * 60 * 60);
        if (vAddr.size() < 1000)
            pfrom->fGetAddr = false;
        if (pfrom->fOneShot)
            pfrom->fDisconnect = true;
    }

    else if (strCommand == NetMsgType::SENDHEADERS)
    {
        LOCK(cs_main);
        State(pfrom->GetId())->fPreferHeaders = true;
    }

    else if (strCommand == NetMsgType::SENDCMPCT)
    {
        bool fAnnounceUsingCMPCTBLOCK = false;
        uint64_t nCMPCTBLOCKVersion = 0;
        vRecv >> fAnnounceUsingCMPCTBLOCK >> nCMPCTBLOCKVersion;
        if (nCMPCTBLOCKVersion == 1 || ((pfrom->GetLocalServices() & NODE_WITNESS) && nCMPCTBLOCKVersion == 2)) {
            LOCK(cs_main);
            // fProvidesHeaderAndIDs is used to "lock in" version of compact blocks we send (fWantsCmpctWitness)
            if (!State(pfrom->GetId())->fProvidesHeaderAndIDs) {
                State(pfrom->GetId())->fProvidesHeaderAndIDs = true;
                State(pfrom->GetId())->fWantsCmpctWitness = nCMPCTBLOCKVersion == 2;
            }
            if (State(pfrom->GetId())->fWantsCmpctWitness == (nCMPCTBLOCKVersion == 2)) // ignore later version announces
                State(pfrom->GetId())->fPreferHeaderAndIDs = fAnnounceUsingCMPCTBLOCK;
            if (!State(pfrom->GetId())->fSupportsDesiredCmpctVersion) {
                if (pfrom->GetLocalServices() & NODE_WITNESS)
                    State(pfrom->GetId())->fSupportsDesiredCmpctVersion = (nCMPCTBLOCKVersion == 2);
                else
                    State(pfrom->GetId())->fSupportsDesiredCmpctVersion = (nCMPCTBLOCKVersion == 1);
            }
        }
    }


    else if (strCommand == NetMsgType::INV)
    {
        std::vector<CInv> vInv;
        vRecv >> vInv;
        if (vInv.size() > MAX_INV_SZ)
        {
            LOCK(cs_main);
            Misbehaving(pfrom->GetId(), 20);
            return error("message inv size() = %u", vInv.size());
        }

        bool fBlocksOnly = !fRelayTxes;

        // Allow whitelisted peers to send data other than blocks in blocks only mode if whitelistrelay is true
        if (pfrom->fWhitelisted && gArgs.GetBoolArg("-whitelistrelay", DEFAULT_WHITELISTRELAY))
            fBlocksOnly = false;

        LOCK(cs_main);

        uint32_t nFetchFlags = GetFetchFlags(pfrom);

        for (CInv &inv : vInv)
        {
            if (interruptMsgProc)
                return true;

            bool fAlreadyHave = AlreadyHave(inv);
            LogPrint(BCLog::NET, "got inv: %s  %s peer=%d\n", inv.ToString(), fAlreadyHave ? "have" : "new", pfrom->GetId());

            if (inv.type == MSG_TX) {
                inv.type |= nFetchFlags;
            }

            if (inv.type == MSG_BLOCK) {
                UpdateBlockAvailability(pfrom->GetId(), inv.hash);
                if (!fAlreadyHave && !fImporting && !fReindex && !mapBlocksInFlight.count(inv.hash)) {
                    // We used to request the full block here, but since headers-announcements are now the
                    // primary method of announcement on the network, and since, in the case that a node
                    // fell back to inv we probably have a reorg which we should get the headers for first,
                    // we now only provide a getheaders response here. When we receive the headers, we will
                    // then ask for the blocks we need.
                    connman->PushMessage(pfrom, msgMaker.Make(NetMsgType::GETHEADERS, chainActive.GetLocator(pindexBestHeader), inv.hash));
                    LogPrint(BCLog::NET, "getheaders (%d) %s to peer=%d\n", pindexBestHeader->nHeight, inv.hash.ToString(), pfrom->GetId());
                }
            }
            else
            {
                pfrom->AddInventoryKnown(inv);
                if (fBlocksOnly) {
                    LogPrint(BCLog::NET, "transaction (%s) inv sent in violation of protocol peer=%d\n", inv.hash.ToString(), pfrom->GetId());
                } else if (!fAlreadyHave && !fImporting && !fReindex && !IsInitialBlockDownload()) {
                    pfrom->AskFor(inv);
                }
            }

            // Track requests for our stuff
            GetMainSignals().Inventory(inv.hash);
        }
    }


    else if (strCommand == NetMsgType::GETDATA)
    {
        std::vector<CInv> vInv;
        vRecv >> vInv;
        if (vInv.size() > MAX_INV_SZ)
        {
            LOCK(cs_main);
            Misbehaving(pfrom->GetId(), 20);
            return error("message getdata size() = %u", vInv.size());
        }

        LogPrint(BCLog::NET, "received getdata (%u invsz) peer=%d\n", vInv.size(), pfrom->GetId());

        if (vInv.size() > 0) {
            LogPrint(BCLog::NET, "received getdata for: %s peer=%d\n", vInv[0].ToString(), pfrom->GetId());
        }

        pfrom->vRecvGetData.insert(pfrom->vRecvGetData.end(), vInv.begin(), vInv.end());
        ProcessGetData(pfrom, chainparams.GetConsensus(), connman, interruptMsgProc);
    }


    else if (strCommand == NetMsgType::GETBLOCKS)
    {
        CBlockLocator locator;
        uint256 hashStop;
        vRecv >> locator >> hashStop;

        // We might have announced the currently-being-connected tip using a
        // compact block, which resulted in the peer sending a getblocks
        // request, which we would otherwise respond to without the new block.
        // To avoid this situation we simply verify that we are on our best
        // known chain now. This is super overkill, but we handle it better
        // for getheaders requests, and there are no known nodes which support
        // compact blocks but still use getblocks to request blocks.
        {
            std::shared_ptr<const CBlock> a_recent_block;
            {
                LOCK(cs_most_recent_block);
                a_recent_block = most_recent_block;
            }
            CValidationState dummy;
            ActivateBestChain(dummy, Params(), a_recent_block);
        }

        LOCK(cs_main);

        // Find the last block the caller has in the main chain
        const CBlockIndex* pindex = FindForkInGlobalIndex(chainActive, locator);

        // Send the rest of the chain
        if (pindex)
            pindex = chainActive.Next(pindex);
        int nLimit = 500;
        LogPrint(BCLog::NET, "getblocks %d to %s limit %d from peer=%d\n", (pindex ? pindex->nHeight : -1), hashStop.IsNull() ? "end" : hashStop.ToString(), nLimit, pfrom->GetId());
        for (; pindex; pindex = chainActive.Next(pindex))
        {
            if (pindex->GetBlockHash() == hashStop)
            {
                LogPrint(BCLog::NET, "  getblocks stopping at %d %s\n", pindex->nHeight, pindex->GetBlockHash().ToString());
                break;
            }
            // If pruning, don't inv blocks unless we have on disk and are likely to still have
            // for some reasonable time window (1 hour) that block relay might require.
            const int nPrunedBlocksLikelyToHave = MIN_BLOCKS_TO_KEEP - 3600 / chainparams.GetConsensus().nPowTargetSpacing;
            if (fPruneMode && (!(pindex->nStatus & BLOCK_HAVE_DATA) || pindex->nHeight <= chainActive.Tip()->nHeight - nPrunedBlocksLikelyToHave))
            {
                LogPrint(BCLog::NET, " getblocks stopping, pruned or too old block at %d %s\n", pindex->nHeight, pindex->GetBlockHash().ToString());
                break;
            }
            pfrom->PushInventory(CInv(MSG_BLOCK, pindex->GetBlockHash()));
            if (--nLimit <= 0)
            {
                // When this block is requested, we'll send an inv that'll
                // trigger the peer to getblocks the next batch of inventory.
                LogPrint(BCLog::NET, "  getblocks stopping at limit %d %s\n", pindex->nHeight, pindex->GetBlockHash().ToString());
                pfrom->hashContinue = pindex->GetBlockHash();
                break;
            }
        }
    }


    else if (strCommand == NetMsgType::GETBLOCKTXN)
    {
        BlockTransactionsRequest req;
        vRecv >> req;

        std::shared_ptr<const CBlock> recent_block;
        {
            LOCK(cs_most_recent_block);
            if (most_recent_block_hash == req.blockhash)
                recent_block = most_recent_block;
            // Unlock cs_most_recent_block to avoid cs_main lock inversion
        }
        if (recent_block) {
            SendBlockTransactions(*recent_block, req, pfrom, connman);
            return true;
        }

        LOCK(cs_main);

        BlockMap::iterator it = mapBlockIndex.find(req.blockhash);
        if (it == mapBlockIndex.end() || !(it->second->nStatus & BLOCK_HAVE_DATA)) {
            LogPrintf("Peer %d sent us a getblocktxn for a block we don't have", pfrom->GetId());
            return true;
        }

        if (it->second->nHeight < chainActive.Height() - MAX_BLOCKTXN_DEPTH) {
            // If an older block is requested (should never happen in practice,
            // but can happen in tests) send a block response instead of a
            // blocktxn response. Sending a full block response instead of a
            // small blocktxn response is preferable in the case where a peer
            // might maliciously send lots of getblocktxn requests to trigger
            // expensive disk reads, because it will require the peer to
            // actually receive all the data read from disk over the network.
            LogPrint(BCLog::NET, "Peer %d sent us a getblocktxn for a block > %i deep", pfrom->GetId(), MAX_BLOCKTXN_DEPTH);
            CInv inv;
            inv.type = State(pfrom->GetId())->fWantsCmpctWitness ? MSG_WITNESS_BLOCK : MSG_BLOCK;
            inv.hash = req.blockhash;
            pfrom->vRecvGetData.push_back(inv);
            ProcessGetData(pfrom, chainparams.GetConsensus(), connman, interruptMsgProc);
            return true;
        }

        CBlock block;
        bool ret = ReadBlockFromDisk(block, it->second, chainparams.GetConsensus());
        assert(ret);

        SendBlockTransactions(block, req, pfrom, connman);
    }


    else if (strCommand == NetMsgType::GETHEADERS)
    {
        CBlockLocator locator;
        uint256 hashStop;
        vRecv >> locator >> hashStop;

        LOCK(cs_main);
        if (IsInitialBlockDownload() && !pfrom->fWhitelisted) {
            LogPrint(BCLog::NET, "Ignoring getheaders from peer=%d because node is in initial block download\n", pfrom->GetId());
            return true;
        }

        CNodeState *nodestate = State(pfrom->GetId());
        const CBlockIndex* pindex = nullptr;
        if (locator.IsNull())
        {
            // If locator is null, return the hashStop block
            BlockMap::iterator mi = mapBlockIndex.find(hashStop);
            if (mi == mapBlockIndex.end())
                return true;
            pindex = (*mi).second;

            if (!chainActive.Contains(pindex) &&
                !StaleBlockRequestAllowed(pindex, chainparams.GetConsensus())) {
                LogPrintf("%s: ignoring request from peer=%i for old block header that isn't in the main chain\n", __func__, pfrom->GetId());
                return true;
            }
        }
        else
        {
            // Find the last block the caller has in the main chain
            pindex = FindForkInGlobalIndex(chainActive, locator);
            if (pindex)
                pindex = chainActive.Next(pindex);
        }

        // we must use CBlocks, as CBlockHeaders won't include the 0x00 nTx count at the end
        std::vector<CBlock> vHeaders;
        unsigned nCount = 0;
        unsigned nSize = 0;
        LogPrint(BCLog::NET, "getheaders %d to %s from peer=%d\n", (pindex ? pindex->nHeight : -1), hashStop.IsNull() ? "end" : hashStop.ToString(), pfrom->GetId());
        for (; pindex; pindex = chainActive.Next(pindex))
        {
            const CBlockHeader header = pindex->GetBlockHeader(chainparams.GetConsensus());
            ++nCount;
            nSize += GetSerializeSize(header, SER_NETWORK, PROTOCOL_VERSION);
            vHeaders.push_back(header);
            if (nCount >= MAX_HEADERS_RESULTS
                  || pindex->GetBlockHash() == hashStop)
                break;
            if (pfrom->nVersion >= SIZE_HEADERS_LIMIT_VERSION
                  && nSize >= THRESHOLD_HEADERS_SIZE)
                break;
        }

        /* Check maximum headers size before pushing the message
           if the peer enforces it.  This should not fail since we
           break above in the loop at the threshold and the threshold
           should be small enough in comparison to the hard max size.
           Do it nevertheless to be sure.  */
        if (pfrom->nVersion >= SIZE_HEADERS_LIMIT_VERSION
              && nSize > MAX_HEADERS_SIZE)
            LogPrintf("ERROR: not pushing 'headers', too large\n");
        else
        {
            LogPrint(BCLog::NET, "pushing %u headers, %u bytes\n", nCount, nSize);
            // pindex can be nullptr either if we sent chainActive.Tip() OR
            // if our peer has chainActive.Tip() (and thus we are sending an empty
            // headers message). In both cases it's safe to update
            // pindexBestHeaderSent to be our tip.
            //
            // It is important that we simply reset the BestHeaderSent value here,
            // and not max(BestHeaderSent, newHeaderSent). We might have announced
            // the currently-being-connected tip using a compact block, which
            // resulted in the peer sending a headers request, which we respond to
            // without the new block. By resetting the BestHeaderSent, we ensure we
            // will re-announce the new block via headers (or compact blocks again)
            // in the SendMessages logic.
            nodestate->pindexBestHeaderSent = pindex ? pindex : chainActive.Tip();
            connman->PushMessage(pfrom, msgMaker.Make(NetMsgType::HEADERS, vHeaders));
        }
    }


    else if (strCommand == NetMsgType::TX)
    {
        // Stop processing the transaction early if
        // We are in blocks only mode and peer is either not whitelisted or whitelistrelay is off
        if (!fRelayTxes && (!pfrom->fWhitelisted || !gArgs.GetBoolArg("-whitelistrelay", DEFAULT_WHITELISTRELAY)))
        {
            LogPrint(BCLog::NET, "transaction sent in violation of protocol peer=%d\n", pfrom->GetId());
            return true;
        }

        std::deque<COutPoint> vWorkQueue;
        std::vector<uint256> vEraseQueue;
        CTransactionRef ptx;
        vRecv >> ptx;
        const CTransaction& tx = *ptx;

        CInv inv(MSG_TX, tx.GetHash());
        pfrom->AddInventoryKnown(inv);

        LOCK(cs_main);

        bool fMissingInputs = false;
        CValidationState state;

        pfrom->setAskFor.erase(inv.hash);
        mapAlreadyAskedFor.erase(inv.hash);

        std::list<CTransactionRef> lRemovedTxn;

        if (!AlreadyHave(inv) &&
            AcceptToMemoryPool(mempool, state, ptx, &fMissingInputs, &lRemovedTxn, false /* bypass_limits */, 0 /* nAbsurdFee */)) {
            mempool.check(pcoinsTip);
            RelayTransaction(tx, connman);
            for (unsigned int i = 0; i < tx.vout.size(); i++) {
                vWorkQueue.emplace_back(inv.hash, i);
            }

            pfrom->nLastTXTime = GetTime();

            LogPrint(BCLog::MEMPOOL, "AcceptToMemoryPool: peer=%d: accepted %s (poolsz %u txn, %u kB)\n",
                pfrom->GetId(),
                tx.GetHash().ToString(),
                mempool.size(), mempool.DynamicMemoryUsage() / 1000);

            // Recursively process any orphan transactions that depended on this one
            std::set<NodeId> setMisbehaving;
            while (!vWorkQueue.empty()) {
                auto itByPrev = mapOrphanTransactionsByPrev.find(vWorkQueue.front());
                vWorkQueue.pop_front();
                if (itByPrev == mapOrphanTransactionsByPrev.end())
                    continue;
                for (auto mi = itByPrev->second.begin();
                     mi != itByPrev->second.end();
                     ++mi)
                {
                    const CTransactionRef& porphanTx = (*mi)->second.tx;
                    const CTransaction& orphanTx = *porphanTx;
                    const uint256& orphanHash = orphanTx.GetHash();
                    NodeId fromPeer = (*mi)->second.fromPeer;
                    bool fMissingInputs2 = false;
                    // Use a dummy CValidationState so someone can't setup nodes to counter-DoS based on orphan
                    // resolution (that is, feeding people an invalid transaction based on LegitTxX in order to get
                    // anyone relaying LegitTxX banned)
                    CValidationState stateDummy;


                    if (setMisbehaving.count(fromPeer))
                        continue;
                    if (AcceptToMemoryPool(mempool, stateDummy, porphanTx, &fMissingInputs2, &lRemovedTxn, false /* bypass_limits */, 0 /* nAbsurdFee */)) {
                        LogPrint(BCLog::MEMPOOL, "   accepted orphan tx %s\n", orphanHash.ToString());
                        RelayTransaction(orphanTx, connman);
                        for (unsigned int i = 0; i < orphanTx.vout.size(); i++) {
                            vWorkQueue.emplace_back(orphanHash, i);
                        }
                        vEraseQueue.push_back(orphanHash);
                    }
                    else if (!fMissingInputs2)
                    {
                        int nDos = 0;
                        if (stateDummy.IsInvalid(nDos) && nDos > 0)
                        {
                            // Punish peer that gave us an invalid orphan tx
                            Misbehaving(fromPeer, nDos);
                            setMisbehaving.insert(fromPeer);
                            LogPrint(BCLog::MEMPOOL, "   invalid orphan tx %s\n", orphanHash.ToString());
                        }
                        // Has inputs but not accepted to mempool
                        // Probably non-standard or insufficient fee
                        LogPrint(BCLog::MEMPOOL, "   removed orphan tx %s\n", orphanHash.ToString());
                        vEraseQueue.push_back(orphanHash);
                        if (!orphanTx.HasWitness() && !stateDummy.CorruptionPossible()) {
                            // Do not use rejection cache for witness transactions or
                            // witness-stripped transactions, as they can have been malleated.
                            // See https://github.com/bitcoin/bitcoin/issues/8279 for details.
                            assert(recentRejects);
                            recentRejects->insert(orphanHash);
                        }
                    }
                    mempool.check(pcoinsTip);
                }
            }

            for (uint256 hash : vEraseQueue)
                EraseOrphanTx(hash);
        }
        else if (fMissingInputs)
        {
            bool fRejectedParents = false; // It may be the case that the orphans parents have all been rejected
            for (const CTxIn& txin : tx.vin) {
                if (recentRejects->contains(txin.prevout.hash)) {
                    fRejectedParents = true;
                    break;
                }
            }
            if (!fRejectedParents) {
                uint32_t nFetchFlags = GetFetchFlags(pfrom);
                for (const CTxIn& txin : tx.vin) {
                    CInv _inv(MSG_TX | nFetchFlags, txin.prevout.hash);
                    pfrom->AddInventoryKnown(_inv);
                    if (!AlreadyHave(_inv)) pfrom->AskFor(_inv);
                }
                AddOrphanTx(ptx, pfrom->GetId());

                // DoS prevention: do not allow mapOrphanTransactions to grow unbounded
                unsigned int nMaxOrphanTx = (unsigned int)std::max((int64_t)0, gArgs.GetArg("-maxorphantx", DEFAULT_MAX_ORPHAN_TRANSACTIONS));
                unsigned int nEvicted = LimitOrphanTxSize(nMaxOrphanTx);
                if (nEvicted > 0) {
                    LogPrint(BCLog::MEMPOOL, "mapOrphan overflow, removed %u tx\n", nEvicted);
                }
            } else {
                LogPrint(BCLog::MEMPOOL, "not keeping orphan with rejected parents %s\n",tx.GetHash().ToString());
                // We will continue to reject this tx since it has rejected
                // parents so avoid re-requesting it from other peers.
                recentRejects->insert(tx.GetHash());
            }
        } else {
            if (!tx.HasWitness() && !state.CorruptionPossible()) {
                // Do not use rejection cache for witness transactions or
                // witness-stripped transactions, as they can have been malleated.
                // See https://github.com/bitcoin/bitcoin/issues/8279 for details.
                assert(recentRejects);
                recentRejects->insert(tx.GetHash());
                if (RecursiveDynamicUsage(*ptx) < 100000) {
                    AddToCompactExtraTransactions(ptx);
                }
            } else if (tx.HasWitness() && RecursiveDynamicUsage(*ptx) < 100000) {
                AddToCompactExtraTransactions(ptx);
            }

            if (pfrom->fWhitelisted && gArgs.GetBoolArg("-whitelistforcerelay", DEFAULT_WHITELISTFORCERELAY)) {
                // Always relay transactions received from whitelisted peers, even
                // if they were already in the mempool or rejected from it due
                // to policy, allowing the node to function as a gateway for
                // nodes hidden behind it.
                //
                // Never relay transactions that we would assign a non-zero DoS
                // score for, as we expect peers to do the same with us in that
                // case.
                int nDoS = 0;
                if (!state.IsInvalid(nDoS) || nDoS == 0) {
                    LogPrintf("Force relaying tx %s from whitelisted peer=%d\n", tx.GetHash().ToString(), pfrom->GetId());
                    RelayTransaction(tx, connman);
                } else {
                    LogPrintf("Not relaying invalid transaction %s from whitelisted peer=%d (%s)\n", tx.GetHash().ToString(), pfrom->GetId(), FormatStateMessage(state));
                }
            }
        }

        for (const CTransactionRef& removedTx : lRemovedTxn)
            AddToCompactExtraTransactions(removedTx);

        int nDoS = 0;
        if (state.IsInvalid(nDoS))
        {
            LogPrint(BCLog::MEMPOOLREJ, "%s from peer=%d was not accepted: %s\n", tx.GetHash().ToString(),
                pfrom->GetId(),
                FormatStateMessage(state));
            if (state.GetRejectCode() > 0 && state.GetRejectCode() < REJECT_INTERNAL) // Never send AcceptToMemoryPool's internal codes over P2P
                connman->PushMessage(pfrom, msgMaker.Make(NetMsgType::REJECT, strCommand, (unsigned char)state.GetRejectCode(),
                                   state.GetRejectReason().substr(0, MAX_REJECT_MESSAGE_LENGTH), inv.hash));
            if (nDoS > 0) {
                Misbehaving(pfrom->GetId(), nDoS);
            }
        }
    }


    else if (strCommand == NetMsgType::CMPCTBLOCK && !fImporting && !fReindex) // Ignore blocks received while importing
    {
        CBlockHeaderAndShortTxIDs cmpctblock;
        vRecv >> cmpctblock;

        bool received_new_header = false;

        {
        LOCK(cs_main);

        if (mapBlockIndex.find(cmpctblock.header.hashPrevBlock) == mapBlockIndex.end()) {
            // Doesn't connect (or is genesis), instead of DoSing in AcceptBlockHeader, request deeper headers
            if (!IsInitialBlockDownload())
                connman->PushMessage(pfrom, msgMaker.Make(NetMsgType::GETHEADERS, chainActive.GetLocator(pindexBestHeader), uint256()));
            return true;
        }

        if (mapBlockIndex.find(cmpctblock.header.GetHash()) == mapBlockIndex.end()) {
            received_new_header = true;
        }
        }

        const CBlockIndex *pindex = nullptr;
        CValidationState state;
        if (!ProcessNewBlockHeaders({cmpctblock.header}, state, chainparams, &pindex)) {
            int nDoS;
            if (state.IsInvalid(nDoS)) {
                if (nDoS > 0) {
                    LOCK(cs_main);
                    Misbehaving(pfrom->GetId(), nDoS);
                }
                LogPrintf("Peer %d sent us invalid header via cmpctblock\n", pfrom->GetId());
                return true;
            }
        }

        // When we succeed in decoding a block's txids from a cmpctblock
        // message we typically jump to the BLOCKTXN handling code, with a
        // dummy (empty) BLOCKTXN message, to re-use the logic there in
        // completing processing of the putative block (without cs_main).
        bool fProcessBLOCKTXN = false;
        CDataStream blockTxnMsg(SER_NETWORK, PROTOCOL_VERSION);

        // If we end up treating this as a plain headers message, call that as well
        // without cs_main.
        bool fRevertToHeaderProcessing = false;

        // Keep a CBlock for "optimistic" compactblock reconstructions (see
        // below)
        std::shared_ptr<CBlock> pblock = std::make_shared<CBlock>();
        bool fBlockReconstructed = false;

        {
        LOCK(cs_main);
        // If AcceptBlockHeader returned true, it set pindex
        assert(pindex);
        UpdateBlockAvailability(pfrom->GetId(), pindex->GetBlockHash());

        CNodeState *nodestate = State(pfrom->GetId());

        // If this was a new header with more work than our tip, update the
        // peer's last block announcement time
        if (received_new_header && pindex->nChainWork > chainActive.Tip()->nChainWork) {
            nodestate->m_last_block_announcement = GetTime();
        }

        std::map<uint256, std::pair<NodeId, std::list<QueuedBlock>::iterator> >::iterator blockInFlightIt = mapBlocksInFlight.find(pindex->GetBlockHash());
        bool fAlreadyInFlight = blockInFlightIt != mapBlocksInFlight.end();

        if (pindex->nStatus & BLOCK_HAVE_DATA) // Nothing to do here
            return true;

        if (pindex->nChainWork <= chainActive.Tip()->nChainWork || // We know something better
                pindex->nTx != 0) { // We had this block at some point, but pruned it
            if (fAlreadyInFlight) {
                // We requested this block for some reason, but our mempool will probably be useless
                // so we just grab the block via normal getdata
                std::vector<CInv> vInv(1);
                vInv[0] = CInv(MSG_BLOCK | GetFetchFlags(pfrom), cmpctblock.header.GetHash());
                connman->PushMessage(pfrom, msgMaker.Make(NetMsgType::GETDATA, vInv));
            }
            return true;
        }

        // If we're not close to tip yet, give up and let parallel block fetch work its magic
        if (!fAlreadyInFlight && !CanDirectFetch(chainparams.GetConsensus()))
            return true;

        if (IsWitnessEnabled(pindex->pprev, chainparams.GetConsensus()) && !nodestate->fSupportsDesiredCmpctVersion) {
            // Don't bother trying to process compact blocks from v1 peers
            // after segwit activates.
            return true;
        }

        // We want to be a bit conservative just to be extra careful about DoS
        // possibilities in compact block processing...
        if (pindex->nHeight <= chainActive.Height() + 2) {
            if ((!fAlreadyInFlight && nodestate->nBlocksInFlight < MAX_BLOCKS_IN_TRANSIT_PER_PEER) ||
                 (fAlreadyInFlight && blockInFlightIt->second.first == pfrom->GetId())) {
                std::list<QueuedBlock>::iterator* queuedBlockIt = nullptr;
                if (!MarkBlockAsInFlight(pfrom->GetId(), pindex->GetBlockHash(), pindex, &queuedBlockIt)) {
                    if (!(*queuedBlockIt)->partialBlock)
                        (*queuedBlockIt)->partialBlock.reset(new PartiallyDownloadedBlock(&mempool));
                    else {
                        // The block was already in flight using compact blocks from the same peer
                        LogPrint(BCLog::NET, "Peer sent us compact block we were already syncing!\n");
                        return true;
                    }
                }

                PartiallyDownloadedBlock& partialBlock = *(*queuedBlockIt)->partialBlock;
                ReadStatus status = partialBlock.InitData(cmpctblock, vExtraTxnForCompact);
                if (status == READ_STATUS_INVALID) {
                    MarkBlockAsReceived(pindex->GetBlockHash()); // Reset in-flight state in case of whitelist
                    Misbehaving(pfrom->GetId(), 100);
                    LogPrintf("Peer %d sent us invalid compact block\n", pfrom->GetId());
                    return true;
                } else if (status == READ_STATUS_FAILED) {
                    // Duplicate txindexes, the block is now in-flight, so just request it
                    std::vector<CInv> vInv(1);
                    vInv[0] = CInv(MSG_BLOCK | GetFetchFlags(pfrom), cmpctblock.header.GetHash());
                    connman->PushMessage(pfrom, msgMaker.Make(NetMsgType::GETDATA, vInv));
                    return true;
                }

                BlockTransactionsRequest req;
                for (size_t i = 0; i < cmpctblock.BlockTxCount(); i++) {
                    if (!partialBlock.IsTxAvailable(i))
                        req.indexes.push_back(i);
                }
                if (req.indexes.empty()) {
                    // Dirty hack to jump to BLOCKTXN code (TODO: move message handling into their own functions)
                    BlockTransactions txn;
                    txn.blockhash = cmpctblock.header.GetHash();
                    blockTxnMsg << txn;
                    fProcessBLOCKTXN = true;
                } else {
                    req.blockhash = pindex->GetBlockHash();
                    connman->PushMessage(pfrom, msgMaker.Make(NetMsgType::GETBLOCKTXN, req));
                }
            } else {
                // This block is either already in flight from a different
                // peer, or this peer has too many blocks outstanding to
                // download from.
                // Optimistically try to reconstruct anyway since we might be
                // able to without any round trips.
                PartiallyDownloadedBlock tempBlock(&mempool);
                ReadStatus status = tempBlock.InitData(cmpctblock, vExtraTxnForCompact);
                if (status != READ_STATUS_OK) {
                    // TODO: don't ignore failures
                    return true;
                }
                std::vector<CTransactionRef> dummy;
                status = tempBlock.FillBlock(*pblock, dummy);
                if (status == READ_STATUS_OK) {
                    fBlockReconstructed = true;
                }
            }
        } else {
            if (fAlreadyInFlight) {
                // We requested this block, but its far into the future, so our
                // mempool will probably be useless - request the block normally
                std::vector<CInv> vInv(1);
                vInv[0] = CInv(MSG_BLOCK | GetFetchFlags(pfrom), cmpctblock.header.GetHash());
                connman->PushMessage(pfrom, msgMaker.Make(NetMsgType::GETDATA, vInv));
                return true;
            } else {
                // If this was an announce-cmpctblock, we want the same treatment as a header message
                fRevertToHeaderProcessing = true;
            }
        }
        } // cs_main

        if (fProcessBLOCKTXN)
            return ProcessMessage(pfrom, NetMsgType::BLOCKTXN, blockTxnMsg, nTimeReceived, chainparams, connman, interruptMsgProc);

        if (fRevertToHeaderProcessing) {
            // Headers received from HB compact block peers are permitted to be
            // relayed before full validation (see BIP 152), so we don't want to disconnect
            // the peer if the header turns out to be for an invalid block.
            // Note that if a peer tries to build on an invalid chain, that
            // will be detected and the peer will be banned.
            return ProcessHeadersMessage(pfrom, connman, {cmpctblock.header}, chainparams, /*punish_duplicate_invalid=*/false);
        }

        if (fBlockReconstructed) {
            // If we got here, we were able to optimistically reconstruct a
            // block that is in flight from some other peer.
            {
                LOCK(cs_main);
                mapBlockSource.emplace(pblock->GetHash(), std::make_pair(pfrom->GetId(), false));
            }
            bool fNewBlock = false;
            // Setting fForceProcessing to true means that we bypass some of
            // our anti-DoS protections in AcceptBlock, which filters
            // unrequested blocks that might be trying to waste our resources
            // (eg disk space). Because we only try to reconstruct blocks when
            // we're close to caught up (via the CanDirectFetch() requirement
            // above, combined with the behavior of not requesting blocks until
            // we have a chain with at least nMinimumChainWork), and we ignore
            // compact blocks with less work than our tip, it is safe to treat
            // reconstructed compact blocks as having been requested.
            ProcessNewBlock(chainparams, pblock, /*fForceProcessing=*/true, &fNewBlock);
            if (fNewBlock) {
                pfrom->nLastBlockTime = GetTime();
            } else {
                LOCK(cs_main);
                mapBlockSource.erase(pblock->GetHash());
            }
            LOCK(cs_main); // hold cs_main for CBlockIndex::IsValid()
            if (pindex->IsValid(BLOCK_VALID_TRANSACTIONS)) {
                // Clear download state for this block, which is in
                // process from some other peer.  We do this after calling
                // ProcessNewBlock so that a malleated cmpctblock announcement
                // can't be used to interfere with block relay.
                MarkBlockAsReceived(pblock->GetHash());
            }
        }

    }

    else if (strCommand == NetMsgType::BLOCKTXN && !fImporting && !fReindex) // Ignore blocks received while importing
    {
        BlockTransactions resp;
        vRecv >> resp;

        std::shared_ptr<CBlock> pblock = std::make_shared<CBlock>();
        bool fBlockRead = false;
        {
            LOCK(cs_main);

            std::map<uint256, std::pair<NodeId, std::list<QueuedBlock>::iterator> >::iterator it = mapBlocksInFlight.find(resp.blockhash);
            if (it == mapBlocksInFlight.end() || !it->second.second->partialBlock ||
                    it->second.first != pfrom->GetId()) {
                LogPrint(BCLog::NET, "Peer %d sent us block transactions for block we weren't expecting\n", pfrom->GetId());
                return true;
            }

            PartiallyDownloadedBlock& partialBlock = *it->second.second->partialBlock;
            ReadStatus status = partialBlock.FillBlock(*pblock, resp.txn);
            if (status == READ_STATUS_INVALID) {
                MarkBlockAsReceived(resp.blockhash); // Reset in-flight state in case of whitelist
                Misbehaving(pfrom->GetId(), 100);
                LogPrintf("Peer %d sent us invalid compact block/non-matching block transactions\n", pfrom->GetId());
                return true;
            } else if (status == READ_STATUS_FAILED) {
                // Might have collided, fall back to getdata now :(
                std::vector<CInv> invs;
                invs.push_back(CInv(MSG_BLOCK | GetFetchFlags(pfrom), resp.blockhash));
                connman->PushMessage(pfrom, msgMaker.Make(NetMsgType::GETDATA, invs));
            } else {
                // Block is either okay, or possibly we received
                // READ_STATUS_CHECKBLOCK_FAILED.
                // Note that CheckBlock can only fail for one of a few reasons:
                // 1. bad-proof-of-work (impossible here, because we've already
                //    accepted the header)
                // 2. merkleroot doesn't match the transactions given (already
                //    caught in FillBlock with READ_STATUS_FAILED, so
                //    impossible here)
                // 3. the block is otherwise invalid (eg invalid coinbase,
                //    block is too big, too many legacy sigops, etc).
                // So if CheckBlock failed, #3 is the only possibility.
                // Under BIP 152, we don't DoS-ban unless proof of work is
                // invalid (we don't require all the stateless checks to have
                // been run).  This is handled below, so just treat this as
                // though the block was successfully read, and rely on the
                // handling in ProcessNewBlock to ensure the block index is
                // updated, reject messages go out, etc.
                MarkBlockAsReceived(resp.blockhash); // it is now an empty pointer
                fBlockRead = true;
                // mapBlockSource is only used for sending reject messages and DoS scores,
                // so the race between here and cs_main in ProcessNewBlock is fine.
                // BIP 152 permits peers to relay compact blocks after validating
                // the header only; we should not punish peers if the block turns
                // out to be invalid.
                mapBlockSource.emplace(resp.blockhash, std::make_pair(pfrom->GetId(), false));
            }
        } // Don't hold cs_main when we call into ProcessNewBlock
        if (fBlockRead) {
            bool fNewBlock = false;
            // Since we requested this block (it was in mapBlocksInFlight), force it to be processed,
            // even if it would not be a candidate for new tip (missing previous block, chain not long enough, etc)
            // This bypasses some anti-DoS logic in AcceptBlock (eg to prevent
            // disk-space attacks), but this should be safe due to the
            // protections in the compact block handler -- see related comment
            // in compact block optimistic reconstruction handling.
            ProcessNewBlock(chainparams, pblock, /*fForceProcessing=*/true, &fNewBlock);
            if (fNewBlock) {
                pfrom->nLastBlockTime = GetTime();
            } else {
                LOCK(cs_main);
                mapBlockSource.erase(pblock->GetHash());
            }
        }
    }


    else if (strCommand == NetMsgType::HEADERS && !fImporting && !fReindex) // Ignore headers received while importing
    {
        std::vector<CBlockHeader> headers;

        // Bypass the normal CBlock deserialization, as we don't want to risk deserializing 2000 full blocks.
        unsigned int nCount = ReadCompactSize(vRecv);
        if (nCount > MAX_HEADERS_RESULTS) {
            LOCK(cs_main);
            Misbehaving(pfrom->GetId(), 20);
            return error("headers message count = %u", nCount);
        }
        headers.resize(nCount);
        unsigned nSize = 0;
        for (unsigned int n = 0; n < nCount; n++) {
            vRecv >> headers[n];
            ReadCompactSize(vRecv); // ignore tx count; assume it is 0.

            nSize += GetSerializeSize(headers[n], SER_NETWORK, PROTOCOL_VERSION);
            if (pfrom->nVersion >= SIZE_HEADERS_LIMIT_VERSION
                  && nSize > MAX_HEADERS_SIZE) {
                Misbehaving(pfrom->GetId(), 20);
                return error("headers message size = %u", nSize);
            }
        }

<<<<<<< HEAD
        if (nCount == 0) {
            // Nothing interesting. Stop asking this peers for more headers.
            return true;
        }

        // If we already know the last header in the message, then it contains
        // no new information for us.  In this case, we do not request
        // more headers later.  This prevents multiple chains of redundant
        // getheader requests from running in parallel if triggered by incoming
        // blocks while the node is still in initial headers sync.
        const bool hasNewHeaders = (mapBlockIndex.count(headers.back().GetHash()) == 0);

        const CBlockIndex *pindexLast = nullptr;
        {
        LOCK(cs_main);
        CNodeState *nodestate = State(pfrom->GetId());

        // If this looks like it could be a block announcement (nCount <
        // MAX_BLOCKS_TO_ANNOUNCE), use special logic for handling headers that
        // don't connect:
        // - Send a getheaders message in response to try to connect the chain.
        // - The peer can send up to MAX_UNCONNECTING_HEADERS in a row that
        //   don't connect before giving DoS points
        // - Once a headers message is received that is valid and does connect,
        //   nUnconnectingHeaders gets reset back to 0.
        if (mapBlockIndex.find(headers[0].hashPrevBlock) == mapBlockIndex.end() && nCount < MAX_BLOCKS_TO_ANNOUNCE) {
            nodestate->nUnconnectingHeaders++;
            connman->PushMessage(pfrom, msgMaker.Make(NetMsgType::GETHEADERS, chainActive.GetLocator(pindexBestHeader), uint256()));
            LogPrint(BCLog::NET, "received header %s: missing prev block %s, sending getheaders (%d) to end (peer=%d, nUnconnectingHeaders=%d)\n",
                    headers[0].GetHash().ToString(),
                    headers[0].hashPrevBlock.ToString(),
                    pindexBestHeader->nHeight,
                    pfrom->GetId(), nodestate->nUnconnectingHeaders);
            // Set hashLastUnknownBlock for this peer, so that if we
            // eventually get the headers - even from a different peer -
            // we can use this peer to download.
            UpdateBlockAvailability(pfrom->GetId(), headers.back().GetHash());

            if (nodestate->nUnconnectingHeaders % MAX_UNCONNECTING_HEADERS == 0) {
                Misbehaving(pfrom->GetId(), 20);
            }
            return true;
        }

        uint256 hashLastBlock;
        for (const CBlockHeader& header : headers) {
            if (!hashLastBlock.IsNull() && header.hashPrevBlock != hashLastBlock) {
                Misbehaving(pfrom->GetId(), 20);
                return error("non-continuous headers sequence");
            }
            hashLastBlock = header.GetHash();
        }
        }

        CValidationState state;
        if (!ProcessNewBlockHeaders(headers, state, chainparams, &pindexLast)) {
            int nDoS;
            if (state.IsInvalid(nDoS)) {
                if (nDoS > 0) {
                    LOCK(cs_main);
                    Misbehaving(pfrom->GetId(), nDoS);
                }
                return error("invalid header received");
            }
        }

        {
        LOCK(cs_main);
        CNodeState *nodestate = State(pfrom->GetId());
        if (nodestate->nUnconnectingHeaders > 0) {
            LogPrint(BCLog::NET, "peer=%d: resetting nUnconnectingHeaders (%d -> 0)\n", pfrom->GetId(), nodestate->nUnconnectingHeaders);
        }
        nodestate->nUnconnectingHeaders = 0;

        assert(pindexLast);
        UpdateBlockAvailability(pfrom->GetId(), pindexLast->GetBlockHash());

        bool maxSize = (nCount == MAX_HEADERS_RESULTS);
        if (pfrom->nVersion >= SIZE_HEADERS_LIMIT_VERSION
              && nSize >= THRESHOLD_HEADERS_SIZE)
            maxSize = true;
        // FIXME: This change (with hasNewHeaders) is rolled back in Bitcoin,
        // but I think it should stay here for merge-mined coins.  Try to get
        // it fixed again upstream and then update the fix.
        if (maxSize && hasNewHeaders) {
            // Headers message had its maximum size; the peer may have more headers.
            // TODO: optimize: if pindexLast is an ancestor of chainActive.Tip or pindexBestHeader, continue
            // from there instead.
            LogPrint(BCLog::NET, "more getheaders (%d) to end to peer=%d (startheight:%d)\n", pindexLast->nHeight, pfrom->GetId(), pfrom->nStartingHeight);
            connman->PushMessage(pfrom, msgMaker.Make(NetMsgType::GETHEADERS, chainActive.GetLocator(pindexLast), uint256()));
        }

        bool fCanDirectFetch = CanDirectFetch(chainparams.GetConsensus());
        // If this set of headers is valid and ends in a block with at least as
        // much work as our tip, download as much as possible.
        if (fCanDirectFetch && pindexLast->IsValid(BLOCK_VALID_TREE) && chainActive.Tip()->nChainWork <= pindexLast->nChainWork) {
            std::vector<const CBlockIndex*> vToFetch;
            const CBlockIndex *pindexWalk = pindexLast;
            // Calculate all the blocks we'd need to switch to pindexLast, up to a limit.
            while (pindexWalk && !chainActive.Contains(pindexWalk) && vToFetch.size() <= MAX_BLOCKS_IN_TRANSIT_PER_PEER) {
                if (!(pindexWalk->nStatus & BLOCK_HAVE_DATA) &&
                        !mapBlocksInFlight.count(pindexWalk->GetBlockHash()) &&
                        (!IsWitnessEnabled(pindexWalk->pprev, chainparams.GetConsensus()) || State(pfrom->GetId())->fHaveWitness)) {
                    // We don't have this block, and it's not yet in flight.
                    vToFetch.push_back(pindexWalk);
                }
                pindexWalk = pindexWalk->pprev;
            }
            // If pindexWalk still isn't on our main chain, we're looking at a
            // very large reorg at a time we think we're close to caught up to
            // the main chain -- this shouldn't really happen.  Bail out on the
            // direct fetch and rely on parallel download instead.
            if (!chainActive.Contains(pindexWalk)) {
                LogPrint(BCLog::NET, "Large reorg, won't direct fetch to %s (%d)\n",
                        pindexLast->GetBlockHash().ToString(),
                        pindexLast->nHeight);
            } else {
                std::vector<CInv> vGetData;
                // Download as much as possible, from earliest to latest.
                for (const CBlockIndex *pindex : reverse_iterate(vToFetch)) {
                    if (nodestate->nBlocksInFlight >= MAX_BLOCKS_IN_TRANSIT_PER_PEER) {
                        // Can't download any more from this peer
                        break;
                    }
                    uint32_t nFetchFlags = GetFetchFlags(pfrom);
                    vGetData.push_back(CInv(MSG_BLOCK | nFetchFlags, pindex->GetBlockHash()));
                    MarkBlockAsInFlight(pfrom->GetId(), pindex->GetBlockHash(), pindex);
                    LogPrint(BCLog::NET, "Requesting block %s from  peer=%d\n",
                            pindex->GetBlockHash().ToString(), pfrom->GetId());
                }
                if (vGetData.size() > 1) {
                    LogPrint(BCLog::NET, "Downloading blocks toward %s (%d) via headers direct fetch\n",
                            pindexLast->GetBlockHash().ToString(), pindexLast->nHeight);
                }
                if (vGetData.size() > 0) {
                    if (nodestate->fSupportsDesiredCmpctVersion && vGetData.size() == 1 && mapBlocksInFlight.size() == 1 && pindexLast->pprev->IsValid(BLOCK_VALID_CHAIN)) {
                        // In any case, we want to download using a compact block, not a regular one
                        vGetData[0] = CInv(MSG_CMPCT_BLOCK, vGetData[0].hash);
                    }
                    connman->PushMessage(pfrom, msgMaker.Make(NetMsgType::GETDATA, vGetData));
                }
            }
        }
        }
=======
        // Headers received via a HEADERS message should be valid, and reflect
        // the chain the peer is on. If we receive a known-invalid header,
        // disconnect the peer if it is using one of our outbound connection
        // slots.
        bool should_punish = !pfrom->fInbound && !pfrom->m_manual_connection;
        return ProcessHeadersMessage(pfrom, connman, headers, chainparams, should_punish);
>>>>>>> 0e707919
    }

    else if (strCommand == NetMsgType::BLOCK && !fImporting && !fReindex) // Ignore blocks received while importing
    {
        std::shared_ptr<CBlock> pblock = std::make_shared<CBlock>();
        vRecv >> *pblock;

        LogPrint(BCLog::NET, "received block %s peer=%d\n", pblock->GetHash().ToString(), pfrom->GetId());

        bool forceProcessing = false;
        const uint256 hash(pblock->GetHash());
        {
            LOCK(cs_main);
            // Also always process if we requested the block explicitly, as we may
            // need it even though it is not a candidate for a new best tip.
            forceProcessing |= MarkBlockAsReceived(hash);
            // mapBlockSource is only used for sending reject messages and DoS scores,
            // so the race between here and cs_main in ProcessNewBlock is fine.
            mapBlockSource.emplace(hash, std::make_pair(pfrom->GetId(), true));
        }
        bool fNewBlock = false;
        ProcessNewBlock(chainparams, pblock, forceProcessing, &fNewBlock);
        if (fNewBlock) {
            pfrom->nLastBlockTime = GetTime();
        } else {
            LOCK(cs_main);
            mapBlockSource.erase(pblock->GetHash());
        }
    }


    else if (strCommand == NetMsgType::GETADDR)
    {
        // This asymmetric behavior for inbound and outbound connections was introduced
        // to prevent a fingerprinting attack: an attacker can send specific fake addresses
        // to users' AddrMan and later request them by sending getaddr messages.
        // Making nodes which are behind NAT and can only make outgoing connections ignore
        // the getaddr message mitigates the attack.
        if (!pfrom->fInbound) {
            LogPrint(BCLog::NET, "Ignoring \"getaddr\" from outbound connection. peer=%d\n", pfrom->GetId());
            return true;
        }

        // Only send one GetAddr response per connection to reduce resource waste
        //  and discourage addr stamping of INV announcements.
        if (pfrom->fSentAddr) {
            LogPrint(BCLog::NET, "Ignoring repeated \"getaddr\". peer=%d\n", pfrom->GetId());
            return true;
        }
        pfrom->fSentAddr = true;

        pfrom->vAddrToSend.clear();
        std::vector<CAddress> vAddr = connman->GetAddresses();
        FastRandomContext insecure_rand;
        for (const CAddress &addr : vAddr)
            pfrom->PushAddress(addr, insecure_rand);
    }


    else if (strCommand == NetMsgType::MEMPOOL)
    {
        if (!(pfrom->GetLocalServices() & NODE_BLOOM) && !pfrom->fWhitelisted)
        {
            LogPrint(BCLog::NET, "mempool request with bloom filters disabled, disconnect peer=%d\n", pfrom->GetId());
            pfrom->fDisconnect = true;
            return true;
        }

        if (connman->OutboundTargetReached(false) && !pfrom->fWhitelisted)
        {
            LogPrint(BCLog::NET, "mempool request with bandwidth limit reached, disconnect peer=%d\n", pfrom->GetId());
            pfrom->fDisconnect = true;
            return true;
        }

        LOCK(pfrom->cs_inventory);
        pfrom->fSendMempool = true;
    }


    else if (strCommand == NetMsgType::PING)
    {
        if (pfrom->nVersion > BIP0031_VERSION)
        {
            uint64_t nonce = 0;
            vRecv >> nonce;
            // Echo the message back with the nonce. This allows for two useful features:
            //
            // 1) A remote node can quickly check if the connection is operational
            // 2) Remote nodes can measure the latency of the network thread. If this node
            //    is overloaded it won't respond to pings quickly and the remote node can
            //    avoid sending us more work, like chain download requests.
            //
            // The nonce stops the remote getting confused between different pings: without
            // it, if the remote node sends a ping once per second and this node takes 5
            // seconds to respond to each, the 5th ping the remote sends would appear to
            // return very quickly.
            connman->PushMessage(pfrom, msgMaker.Make(NetMsgType::PONG, nonce));
        }
    }


    else if (strCommand == NetMsgType::PONG)
    {
        int64_t pingUsecEnd = nTimeReceived;
        uint64_t nonce = 0;
        size_t nAvail = vRecv.in_avail();
        bool bPingFinished = false;
        std::string sProblem;

        if (nAvail >= sizeof(nonce)) {
            vRecv >> nonce;

            // Only process pong message if there is an outstanding ping (old ping without nonce should never pong)
            if (pfrom->nPingNonceSent != 0) {
                if (nonce == pfrom->nPingNonceSent) {
                    // Matching pong received, this ping is no longer outstanding
                    bPingFinished = true;
                    int64_t pingUsecTime = pingUsecEnd - pfrom->nPingUsecStart;
                    if (pingUsecTime > 0) {
                        // Successful ping time measurement, replace previous
                        pfrom->nPingUsecTime = pingUsecTime;
                        pfrom->nMinPingUsecTime = std::min(pfrom->nMinPingUsecTime.load(), pingUsecTime);
                    } else {
                        // This should never happen
                        sProblem = "Timing mishap";
                    }
                } else {
                    // Nonce mismatches are normal when pings are overlapping
                    sProblem = "Nonce mismatch";
                    if (nonce == 0) {
                        // This is most likely a bug in another implementation somewhere; cancel this ping
                        bPingFinished = true;
                        sProblem = "Nonce zero";
                    }
                }
            } else {
                sProblem = "Unsolicited pong without ping";
            }
        } else {
            // This is most likely a bug in another implementation somewhere; cancel this ping
            bPingFinished = true;
            sProblem = "Short payload";
        }

        if (!(sProblem.empty())) {
            LogPrint(BCLog::NET, "pong peer=%d: %s, %x expected, %x received, %u bytes\n",
                pfrom->GetId(),
                sProblem,
                pfrom->nPingNonceSent,
                nonce,
                nAvail);
        }
        if (bPingFinished) {
            pfrom->nPingNonceSent = 0;
        }
    }


    else if (strCommand == NetMsgType::FILTERLOAD)
    {
        CBloomFilter filter;
        vRecv >> filter;

        if (!filter.IsWithinSizeConstraints())
        {
            // There is no excuse for sending a too-large filter
            LOCK(cs_main);
            Misbehaving(pfrom->GetId(), 100);
        }
        else
        {
            LOCK(pfrom->cs_filter);
            delete pfrom->pfilter;
            pfrom->pfilter = new CBloomFilter(filter);
            pfrom->pfilter->UpdateEmptyFull();
            pfrom->fRelayTxes = true;
        }
    }


    else if (strCommand == NetMsgType::FILTERADD)
    {
        std::vector<unsigned char> vData;
        vRecv >> vData;

        // Nodes must NEVER send a data item > 520 bytes (the max size for a script data object,
        // and thus, the maximum size any matched object can have) in a filteradd message
        bool bad = false;
        if (vData.size() > MAX_SCRIPT_ELEMENT_SIZE) {
            bad = true;
        } else {
            LOCK(pfrom->cs_filter);
            if (pfrom->pfilter) {
                pfrom->pfilter->insert(vData);
            } else {
                bad = true;
            }
        }
        if (bad) {
            LOCK(cs_main);
            Misbehaving(pfrom->GetId(), 100);
        }
    }


    else if (strCommand == NetMsgType::FILTERCLEAR)
    {
        LOCK(pfrom->cs_filter);
        if (pfrom->GetLocalServices() & NODE_BLOOM) {
            delete pfrom->pfilter;
            pfrom->pfilter = new CBloomFilter();
        }
        pfrom->fRelayTxes = true;
    }

    else if (strCommand == NetMsgType::FEEFILTER) {
        CAmount newFeeFilter = 0;
        vRecv >> newFeeFilter;
        if (MoneyRange(newFeeFilter)) {
            {
                LOCK(pfrom->cs_feeFilter);
                pfrom->minFeeFilter = newFeeFilter;
            }
            LogPrint(BCLog::NET, "received: feefilter of %s from peer=%d\n", CFeeRate(newFeeFilter).ToString(), pfrom->GetId());
        }
    }

    else if (strCommand == NetMsgType::NOTFOUND) {
        // We do not care about the NOTFOUND message, but logging an Unknown Command
        // message would be undesirable as we transmit it ourselves.
    }

    else {
        // Ignore unknown commands for extensibility
        LogPrint(BCLog::NET, "Unknown command \"%s\" from peer=%d\n", SanitizeString(strCommand), pfrom->GetId());
    }



    return true;
}

static bool SendRejectsAndCheckIfBanned(CNode* pnode, CConnman* connman)
{
    AssertLockHeld(cs_main);
    CNodeState &state = *State(pnode->GetId());

    for (const CBlockReject& reject : state.rejects) {
        connman->PushMessage(pnode, CNetMsgMaker(INIT_PROTO_VERSION).Make(NetMsgType::REJECT, (std::string)NetMsgType::BLOCK, reject.chRejectCode, reject.strRejectReason, reject.hashBlock));
    }
    state.rejects.clear();

    if (state.fShouldBan) {
        state.fShouldBan = false;
        if (pnode->fWhitelisted)
            LogPrintf("Warning: not punishing whitelisted peer %s!\n", pnode->addr.ToString());
        else if (pnode->m_manual_connection)
            LogPrintf("Warning: not punishing manually-connected peer %s!\n", pnode->addr.ToString());
        else {
            pnode->fDisconnect = true;
            if (pnode->addr.IsLocal())
                LogPrintf("Warning: not banning local peer %s!\n", pnode->addr.ToString());
            else
            {
                connman->Ban(pnode->addr, BanReasonNodeMisbehaving);
            }
        }
        return true;
    }
    return false;
}

bool PeerLogicValidation::ProcessMessages(CNode* pfrom, std::atomic<bool>& interruptMsgProc)
{
    const CChainParams& chainparams = Params();
    //
    // Message format
    //  (4) message start
    //  (12) command
    //  (4) size
    //  (4) checksum
    //  (x) data
    //
    bool fMoreWork = false;

    if (!pfrom->vRecvGetData.empty())
        ProcessGetData(pfrom, chainparams.GetConsensus(), connman, interruptMsgProc);

    if (pfrom->fDisconnect)
        return false;

    // this maintains the order of responses
    if (!pfrom->vRecvGetData.empty()) return true;

    // Don't bother if send buffer is too full to respond anyway
    if (pfrom->fPauseSend)
        return false;

    std::list<CNetMessage> msgs;
    {
        LOCK(pfrom->cs_vProcessMsg);
        if (pfrom->vProcessMsg.empty())
            return false;
        // Just take one message
        msgs.splice(msgs.begin(), pfrom->vProcessMsg, pfrom->vProcessMsg.begin());
        pfrom->nProcessQueueSize -= msgs.front().vRecv.size() + CMessageHeader::HEADER_SIZE;
        pfrom->fPauseRecv = pfrom->nProcessQueueSize > connman->GetReceiveFloodSize();
        fMoreWork = !pfrom->vProcessMsg.empty();
    }
    CNetMessage& msg(msgs.front());

    msg.SetVersion(pfrom->GetRecvVersion());
    // Scan for message start
    if (memcmp(msg.hdr.pchMessageStart, chainparams.MessageStart(), CMessageHeader::MESSAGE_START_SIZE) != 0) {
        LogPrintf("PROCESSMESSAGE: INVALID MESSAGESTART %s peer=%d\n", SanitizeString(msg.hdr.GetCommand()), pfrom->GetId());
        pfrom->fDisconnect = true;
        return false;
    }

    // Read header
    CMessageHeader& hdr = msg.hdr;
    if (!hdr.IsValid(chainparams.MessageStart()))
    {
        LogPrintf("PROCESSMESSAGE: ERRORS IN HEADER %s peer=%d\n", SanitizeString(hdr.GetCommand()), pfrom->GetId());
        return fMoreWork;
    }
    std::string strCommand = hdr.GetCommand();

    // Message size
    unsigned int nMessageSize = hdr.nMessageSize;

    // Checksum
    CDataStream& vRecv = msg.vRecv;
    const uint256& hash = msg.GetMessageHash();
    if (memcmp(hash.begin(), hdr.pchChecksum, CMessageHeader::CHECKSUM_SIZE) != 0)
    {
        LogPrintf("%s(%s, %u bytes): CHECKSUM ERROR expected %s was %s\n", __func__,
           SanitizeString(strCommand), nMessageSize,
           HexStr(hash.begin(), hash.begin()+CMessageHeader::CHECKSUM_SIZE),
           HexStr(hdr.pchChecksum, hdr.pchChecksum+CMessageHeader::CHECKSUM_SIZE));
        return fMoreWork;
    }

    // Process message
    bool fRet = false;
    try
    {
        fRet = ProcessMessage(pfrom, strCommand, vRecv, msg.nTime, chainparams, connman, interruptMsgProc);
        if (interruptMsgProc)
            return false;
        if (!pfrom->vRecvGetData.empty())
            fMoreWork = true;
    }
    catch (const std::ios_base::failure& e)
    {
        connman->PushMessage(pfrom, CNetMsgMaker(INIT_PROTO_VERSION).Make(NetMsgType::REJECT, strCommand, REJECT_MALFORMED, std::string("error parsing message")));
        if (strstr(e.what(), "end of data"))
        {
            // Allow exceptions from under-length message on vRecv
            LogPrintf("%s(%s, %u bytes): Exception '%s' caught, normally caused by a message being shorter than its stated length\n", __func__, SanitizeString(strCommand), nMessageSize, e.what());
        }
        else if (strstr(e.what(), "size too large"))
        {
            // Allow exceptions from over-long size
            LogPrintf("%s(%s, %u bytes): Exception '%s' caught\n", __func__, SanitizeString(strCommand), nMessageSize, e.what());
        }
        else if (strstr(e.what(), "non-canonical ReadCompactSize()"))
        {
            // Allow exceptions from non-canonical encoding
            LogPrintf("%s(%s, %u bytes): Exception '%s' caught\n", __func__, SanitizeString(strCommand), nMessageSize, e.what());
        }
        else
        {
            PrintExceptionContinue(&e, "ProcessMessages()");
        }
    }
    catch (const std::exception& e) {
        PrintExceptionContinue(&e, "ProcessMessages()");
    } catch (...) {
        PrintExceptionContinue(nullptr, "ProcessMessages()");
    }

    if (!fRet) {
        LogPrintf("%s(%s, %u bytes) FAILED peer=%d\n", __func__, SanitizeString(strCommand), nMessageSize, pfrom->GetId());
    }

    LOCK(cs_main);
    SendRejectsAndCheckIfBanned(pfrom, connman);

    return fMoreWork;
}

void PeerLogicValidation::ConsiderEviction(CNode *pto, int64_t time_in_seconds)
{
    AssertLockHeld(cs_main);

    CNodeState &state = *State(pto->GetId());
    const CNetMsgMaker msgMaker(pto->GetSendVersion());

    if (!state.m_chain_sync.m_protect && IsOutboundDisconnectionCandidate(pto) && state.fSyncStarted) {
        // This is an outbound peer subject to disconnection if they don't
        // announce a block with as much work as the current tip within
        // CHAIN_SYNC_TIMEOUT + HEADERS_RESPONSE_TIME seconds (note: if
        // their chain has more work than ours, we should sync to it,
        // unless it's invalid, in which case we should find that out and
        // disconnect from them elsewhere).
        if (state.pindexBestKnownBlock != nullptr && state.pindexBestKnownBlock->nChainWork >= chainActive.Tip()->nChainWork) {
            if (state.m_chain_sync.m_timeout != 0) {
                state.m_chain_sync.m_timeout = 0;
                state.m_chain_sync.m_work_header = nullptr;
                state.m_chain_sync.m_sent_getheaders = false;
            }
        } else if (state.m_chain_sync.m_timeout == 0 || (state.m_chain_sync.m_work_header != nullptr && state.pindexBestKnownBlock != nullptr && state.pindexBestKnownBlock->nChainWork >= state.m_chain_sync.m_work_header->nChainWork)) {
            // Our best block known by this peer is behind our tip, and we're either noticing
            // that for the first time, OR this peer was able to catch up to some earlier point
            // where we checked against our tip.
            // Either way, set a new timeout based on current tip.
            state.m_chain_sync.m_timeout = time_in_seconds + CHAIN_SYNC_TIMEOUT;
            state.m_chain_sync.m_work_header = chainActive.Tip();
            state.m_chain_sync.m_sent_getheaders = false;
        } else if (state.m_chain_sync.m_timeout > 0 && time_in_seconds > state.m_chain_sync.m_timeout) {
            // No evidence yet that our peer has synced to a chain with work equal to that
            // of our tip, when we first detected it was behind. Send a single getheaders
            // message to give the peer a chance to update us.
            if (state.m_chain_sync.m_sent_getheaders) {
                // They've run out of time to catch up!
                LogPrintf("Disconnecting outbound peer %d for old chain, best known block = %s\n", pto->GetId(), state.pindexBestKnownBlock != nullptr ? state.pindexBestKnownBlock->GetBlockHash().ToString() : "<none>");
                pto->fDisconnect = true;
            } else {
                LogPrint(BCLog::NET, "sending getheaders to outbound peer=%d to verify chain work (current best known block:%s, benchmark blockhash: %s)\n", pto->GetId(), state.pindexBestKnownBlock != nullptr ? state.pindexBestKnownBlock->GetBlockHash().ToString() : "<none>", state.m_chain_sync.m_work_header->GetBlockHash().ToString());
                connman->PushMessage(pto, msgMaker.Make(NetMsgType::GETHEADERS, chainActive.GetLocator(state.m_chain_sync.m_work_header->pprev), uint256()));
                state.m_chain_sync.m_sent_getheaders = true;
                constexpr int64_t HEADERS_RESPONSE_TIME = 120; // 2 minutes
                // Bump the timeout to allow a response, which could clear the timeout
                // (if the response shows the peer has synced), reset the timeout (if
                // the peer syncs to the required work but not to our tip), or result
                // in disconnect (if we advance to the timeout and pindexBestKnownBlock
                // has not sufficiently progressed)
                state.m_chain_sync.m_timeout = time_in_seconds + HEADERS_RESPONSE_TIME;
            }
        }
    }
}

void PeerLogicValidation::EvictExtraOutboundPeers(int64_t time_in_seconds)
{
    // Check whether we have too many outbound peers
    int extra_peers = connman->GetExtraOutboundCount();
    if (extra_peers > 0) {
        // If we have more outbound peers than we target, disconnect one.
        // Pick the outbound peer that least recently announced
        // us a new block, with ties broken by choosing the more recent
        // connection (higher node id)
        NodeId worst_peer = -1;
        int64_t oldest_block_announcement = std::numeric_limits<int64_t>::max();

        LOCK(cs_main);

        connman->ForEachNode([&](CNode* pnode) {
            // Ignore non-outbound peers, or nodes marked for disconnect already
            if (!IsOutboundDisconnectionCandidate(pnode) || pnode->fDisconnect) return;
            CNodeState *state = State(pnode->GetId());
            if (state == nullptr) return; // shouldn't be possible, but just in case
            // Don't evict our protected peers
            if (state->m_chain_sync.m_protect) return;
            if (state->m_last_block_announcement < oldest_block_announcement || (state->m_last_block_announcement == oldest_block_announcement && pnode->GetId() > worst_peer)) {
                worst_peer = pnode->GetId();
                oldest_block_announcement = state->m_last_block_announcement;
            }
        });
        if (worst_peer != -1) {
            bool disconnected = connman->ForNode(worst_peer, [&](CNode *pnode) {
                // Only disconnect a peer that has been connected to us for
                // some reasonable fraction of our check-frequency, to give
                // it time for new information to have arrived.
                // Also don't disconnect any peer we're trying to download a
                // block from.
                CNodeState &state = *State(pnode->GetId());
                if (time_in_seconds - pnode->nTimeConnected > MINIMUM_CONNECT_TIME && state.nBlocksInFlight == 0) {
                    LogPrint(BCLog::NET, "disconnecting extra outbound peer=%d (last block announcement received at time %d)\n", pnode->GetId(), oldest_block_announcement);
                    pnode->fDisconnect = true;
                    return true;
                } else {
                    LogPrint(BCLog::NET, "keeping outbound peer=%d chosen for eviction (connect time: %d, blocks_in_flight: %d)\n", pnode->GetId(), pnode->nTimeConnected, state.nBlocksInFlight);
                    return false;
                }
            });
            if (disconnected) {
                // If we disconnected an extra peer, that means we successfully
                // connected to at least one peer after the last time we
                // detected a stale tip. Don't try any more extra peers until
                // we next detect a stale tip, to limit the load we put on the
                // network from these extra connections.
                connman->SetTryNewOutboundPeer(false);
            }
        }
    }
}

void PeerLogicValidation::CheckForStaleTipAndEvictPeers(const Consensus::Params &consensusParams)
{
    if (connman == nullptr) return;

    int64_t time_in_seconds = GetTime();

    EvictExtraOutboundPeers(time_in_seconds);

    if (time_in_seconds > m_stale_tip_check_time) {
        LOCK(cs_main);
        // Check whether our tip is stale, and if so, allow using an extra
        // outbound peer
        if (TipMayBeStale(consensusParams)) {
            LogPrintf("Potential stale tip detected, will try using extra outbound peer (last tip update: %d seconds ago)\n", time_in_seconds - g_last_tip_update);
            connman->SetTryNewOutboundPeer(true);
        } else if (connman->GetTryNewOutboundPeer()) {
            connman->SetTryNewOutboundPeer(false);
        }
        m_stale_tip_check_time = time_in_seconds + STALE_CHECK_INTERVAL;
    }
}

class CompareInvMempoolOrder
{
    CTxMemPool *mp;
public:
    explicit CompareInvMempoolOrder(CTxMemPool *_mempool)
    {
        mp = _mempool;
    }

    bool operator()(std::set<uint256>::iterator a, std::set<uint256>::iterator b)
    {
        /* As std::make_heap produces a max-heap, we want the entries with the
         * fewest ancestors/highest fee to sort later. */
        return mp->CompareDepthAndScore(*b, *a);
    }
};

bool PeerLogicValidation::SendMessages(CNode* pto, std::atomic<bool>& interruptMsgProc)
{
    const Consensus::Params& consensusParams = Params().GetConsensus();
    {
        // Don't send anything until the version handshake is complete
        if (!pto->fSuccessfullyConnected || pto->fDisconnect)
            return true;

        // If we get here, the outgoing message serialization version is set and can't change.
        const CNetMsgMaker msgMaker(pto->GetSendVersion());

        //
        // Message: ping
        //
        bool pingSend = false;
        if (pto->fPingQueued) {
            // RPC ping request by user
            pingSend = true;
        }
        if (pto->nPingNonceSent == 0 && pto->nPingUsecStart + PING_INTERVAL * 1000000 < GetTimeMicros()) {
            // Ping automatically sent as a latency probe & keepalive.
            pingSend = true;
        }
        if (pingSend) {
            uint64_t nonce = 0;
            while (nonce == 0) {
                GetRandBytes((unsigned char*)&nonce, sizeof(nonce));
            }
            pto->fPingQueued = false;
            pto->nPingUsecStart = GetTimeMicros();
            if (pto->nVersion > BIP0031_VERSION) {
                pto->nPingNonceSent = nonce;
                connman->PushMessage(pto, msgMaker.Make(NetMsgType::PING, nonce));
            } else {
                // Peer is too old to support ping command with nonce, pong will never arrive.
                pto->nPingNonceSent = 0;
                connman->PushMessage(pto, msgMaker.Make(NetMsgType::PING));
            }
        }

        TRY_LOCK(cs_main, lockMain); // Acquire cs_main for IsInitialBlockDownload() and CNodeState()
        if (!lockMain)
            return true;

        if (SendRejectsAndCheckIfBanned(pto, connman))
            return true;
        CNodeState &state = *State(pto->GetId());

        // Address refresh broadcast
        int64_t nNow = GetTimeMicros();
        if (!IsInitialBlockDownload() && pto->nNextLocalAddrSend < nNow) {
            AdvertiseLocal(pto);
            pto->nNextLocalAddrSend = PoissonNextSend(nNow, AVG_LOCAL_ADDRESS_BROADCAST_INTERVAL);
        }

        //
        // Message: addr
        //
        if (pto->nNextAddrSend < nNow) {
            pto->nNextAddrSend = PoissonNextSend(nNow, AVG_ADDRESS_BROADCAST_INTERVAL);
            std::vector<CAddress> vAddr;
            vAddr.reserve(pto->vAddrToSend.size());
            for (const CAddress& addr : pto->vAddrToSend)
            {
                if (!pto->addrKnown.contains(addr.GetKey()))
                {
                    pto->addrKnown.insert(addr.GetKey());
                    vAddr.push_back(addr);
                    // receiver rejects addr messages larger than 1000
                    if (vAddr.size() >= 1000)
                    {
                        connman->PushMessage(pto, msgMaker.Make(NetMsgType::ADDR, vAddr));
                        vAddr.clear();
                    }
                }
            }
            pto->vAddrToSend.clear();
            if (!vAddr.empty())
                connman->PushMessage(pto, msgMaker.Make(NetMsgType::ADDR, vAddr));
            // we only send the big addr message once
            if (pto->vAddrToSend.capacity() > 40)
                pto->vAddrToSend.shrink_to_fit();
        }

        // Start block sync
        if (pindexBestHeader == nullptr)
            pindexBestHeader = chainActive.Tip();
        bool fFetch = state.fPreferredDownload || (nPreferredDownload == 0 && !pto->fClient && !pto->fOneShot); // Download if this is a nice peer, or we have no nice peers and this one might do.
        if (!state.fSyncStarted && !pto->fClient && !fImporting && !fReindex) {
            // Only actively request headers from a single peer, unless we're close to today.
            if ((nSyncStarted == 0 && fFetch) || pindexBestHeader->GetBlockTime() > GetAdjustedTime() - 24 * 60 * 60) {
                state.fSyncStarted = true;
                state.nHeadersSyncTimeout = GetTimeMicros() + HEADERS_DOWNLOAD_TIMEOUT_BASE + HEADERS_DOWNLOAD_TIMEOUT_PER_HEADER * (GetAdjustedTime() - pindexBestHeader->GetBlockTime())/(consensusParams.nPowTargetSpacing);
                nSyncStarted++;
                const CBlockIndex *pindexStart = pindexBestHeader;
                /* If possible, start at the block preceding the currently
                   best known header.  This ensures that we always get a
                   non-empty list of headers back as long as the peer
                   is up-to-date.  With a non-empty response, we can initialise
                   the peer's known best block.  This wouldn't be possible
                   if we requested starting at pindexBestHeader and
                   got back an empty response.  */
                if (pindexStart->pprev)
                    pindexStart = pindexStart->pprev;
                LogPrint(BCLog::NET, "initial getheaders (%d) to peer=%d (startheight:%d)\n", pindexStart->nHeight, pto->GetId(), pto->nStartingHeight);
                connman->PushMessage(pto, msgMaker.Make(NetMsgType::GETHEADERS, chainActive.GetLocator(pindexStart), uint256()));
            }
        }

        // Resend wallet transactions that haven't gotten in a block yet
        // Except during reindex, importing and IBD, when old wallet
        // transactions become unconfirmed and spams other nodes.
        if (!fReindex && !fImporting && !IsInitialBlockDownload())
        {
            GetMainSignals().Broadcast(nTimeBestReceived, connman);
        }

        //
        // Try sending block announcements via headers
        //
        {
            // If we have less than MAX_BLOCKS_TO_ANNOUNCE in our
            // list of block hashes we're relaying, and our peer wants
            // headers announcements, then find the first header
            // not yet known to our peer but would connect, and send.
            // If no header would connect, or if we have too many
            // blocks, or if the peer doesn't want headers, just
            // add all to the inv queue.
            LOCK(pto->cs_inventory);
            std::vector<CBlock> vHeaders;
            bool fRevertToInv = ((!state.fPreferHeaders &&
                                 (!state.fPreferHeaderAndIDs || pto->vBlockHashesToAnnounce.size() > 1)) ||
                                pto->vBlockHashesToAnnounce.size() > MAX_BLOCKS_TO_ANNOUNCE);
            const CBlockIndex *pBestIndex = nullptr; // last header queued for delivery
            ProcessBlockAvailability(pto->GetId()); // ensure pindexBestKnownBlock is up-to-date

            if (!fRevertToInv) {
                bool fFoundStartingHeader = false;
                // Try to find first header that our peer doesn't have, and
                // then send all headers past that one.  If we come across any
                // headers that aren't on chainActive, give up.
                for (const uint256 &hash : pto->vBlockHashesToAnnounce) {
                    BlockMap::iterator mi = mapBlockIndex.find(hash);
                    assert(mi != mapBlockIndex.end());
                    const CBlockIndex *pindex = mi->second;
                    if (chainActive[pindex->nHeight] != pindex) {
                        // Bail out if we reorged away from this block
                        fRevertToInv = true;
                        break;
                    }
                    if (pBestIndex != nullptr && pindex->pprev != pBestIndex) {
                        // This means that the list of blocks to announce don't
                        // connect to each other.
                        // This shouldn't really be possible to hit during
                        // regular operation (because reorgs should take us to
                        // a chain that has some block not on the prior chain,
                        // which should be caught by the prior check), but one
                        // way this could happen is by using invalidateblock /
                        // reconsiderblock repeatedly on the tip, causing it to
                        // be added multiple times to vBlockHashesToAnnounce.
                        // Robustly deal with this rare situation by reverting
                        // to an inv.
                        fRevertToInv = true;
                        break;
                    }
                    pBestIndex = pindex;
                    if (fFoundStartingHeader) {
                        // add this to the headers message
                        vHeaders.push_back(pindex->GetBlockHeader(consensusParams));
                    } else if (PeerHasHeader(&state, pindex)) {
                        continue; // keep looking for the first new block
                    } else if (pindex->pprev == nullptr || PeerHasHeader(&state, pindex->pprev)) {
                        // Peer doesn't have this header but they do have the prior one.
                        // Start sending headers.
                        fFoundStartingHeader = true;
                        vHeaders.push_back(pindex->GetBlockHeader(consensusParams));
                    } else {
                        // Peer doesn't have this header or the prior one -- nothing will
                        // connect, so bail out.
                        fRevertToInv = true;
                        break;
                    }
                }
            }
            if (!fRevertToInv && !vHeaders.empty()) {
                if (vHeaders.size() == 1 && state.fPreferHeaderAndIDs) {
                    // We only send up to 1 block as header-and-ids, as otherwise
                    // probably means we're doing an initial-ish-sync or they're slow
                    LogPrint(BCLog::NET, "%s sending header-and-ids %s to peer=%d\n", __func__,
                            vHeaders.front().GetHash().ToString(), pto->GetId());

                    int nSendFlags = state.fWantsCmpctWitness ? 0 : SERIALIZE_TRANSACTION_NO_WITNESS;

                    bool fGotBlockFromCache = false;
                    {
                        LOCK(cs_most_recent_block);
                        if (most_recent_block_hash == pBestIndex->GetBlockHash()) {
                            if (state.fWantsCmpctWitness || !fWitnessesPresentInMostRecentCompactBlock)
                                connman->PushMessage(pto, msgMaker.Make(nSendFlags, NetMsgType::CMPCTBLOCK, *most_recent_compact_block));
                            else {
                                CBlockHeaderAndShortTxIDs cmpctblock(*most_recent_block, state.fWantsCmpctWitness);
                                connman->PushMessage(pto, msgMaker.Make(nSendFlags, NetMsgType::CMPCTBLOCK, cmpctblock));
                            }
                            fGotBlockFromCache = true;
                        }
                    }
                    if (!fGotBlockFromCache) {
                        CBlock block;
                        bool ret = ReadBlockFromDisk(block, pBestIndex, consensusParams);
                        assert(ret);
                        CBlockHeaderAndShortTxIDs cmpctblock(block, state.fWantsCmpctWitness);
                        connman->PushMessage(pto, msgMaker.Make(nSendFlags, NetMsgType::CMPCTBLOCK, cmpctblock));
                    }
                    state.pindexBestHeaderSent = pBestIndex;
                } else if (state.fPreferHeaders) {
                    if (vHeaders.size() > 1) {
                        LogPrint(BCLog::NET, "%s: %u headers, range (%s, %s), to peer=%d\n", __func__,
                                vHeaders.size(),
                                vHeaders.front().GetHash().ToString(),
                                vHeaders.back().GetHash().ToString(), pto->GetId());
                    } else {
                        LogPrint(BCLog::NET, "%s: sending header %s to peer=%d\n", __func__,
                                vHeaders.front().GetHash().ToString(), pto->GetId());
                    }
                    connman->PushMessage(pto, msgMaker.Make(NetMsgType::HEADERS, vHeaders));
                    state.pindexBestHeaderSent = pBestIndex;
                } else
                    fRevertToInv = true;
            }
            if (fRevertToInv) {
                // If falling back to using an inv, just try to inv the tip.
                // The last entry in vBlockHashesToAnnounce was our tip at some point
                // in the past.
                if (!pto->vBlockHashesToAnnounce.empty()) {
                    const uint256 &hashToAnnounce = pto->vBlockHashesToAnnounce.back();
                    BlockMap::iterator mi = mapBlockIndex.find(hashToAnnounce);
                    assert(mi != mapBlockIndex.end());
                    const CBlockIndex *pindex = mi->second;

                    // Warn if we're announcing a block that is not on the main chain.
                    // This should be very rare and could be optimized out.
                    // Just log for now.
                    if (chainActive[pindex->nHeight] != pindex) {
                        LogPrint(BCLog::NET, "Announcing block %s not on main chain (tip=%s)\n",
                            hashToAnnounce.ToString(), chainActive.Tip()->GetBlockHash().ToString());
                    }

                    // If the peer's chain has this block, don't inv it back.
                    if (!PeerHasHeader(&state, pindex)) {
                        pto->PushInventory(CInv(MSG_BLOCK, hashToAnnounce));
                        LogPrint(BCLog::NET, "%s: sending inv peer=%d hash=%s\n", __func__,
                            pto->GetId(), hashToAnnounce.ToString());
                    }
                }
            }
            pto->vBlockHashesToAnnounce.clear();
        }

        //
        // Message: inventory
        //
        std::vector<CInv> vInv;
        {
            LOCK(pto->cs_inventory);
            vInv.reserve(std::max<size_t>(pto->vInventoryBlockToSend.size(), INVENTORY_BROADCAST_MAX));

            // Add blocks
            for (const uint256& hash : pto->vInventoryBlockToSend) {
                vInv.push_back(CInv(MSG_BLOCK, hash));
                if (vInv.size() == MAX_INV_SZ) {
                    connman->PushMessage(pto, msgMaker.Make(NetMsgType::INV, vInv));
                    vInv.clear();
                }
            }
            pto->vInventoryBlockToSend.clear();

            // Check whether periodic sends should happen
            bool fSendTrickle = pto->fWhitelisted;
            if (pto->nNextInvSend < nNow) {
                fSendTrickle = true;
                // Use half the delay for outbound peers, as there is less privacy concern for them.
                pto->nNextInvSend = PoissonNextSend(nNow, INVENTORY_BROADCAST_INTERVAL >> !pto->fInbound);
            }

            // Time to send but the peer has requested we not relay transactions.
            if (fSendTrickle) {
                LOCK(pto->cs_filter);
                if (!pto->fRelayTxes) pto->setInventoryTxToSend.clear();
            }

            // Respond to BIP35 mempool requests
            if (fSendTrickle && pto->fSendMempool) {
                auto vtxinfo = mempool.infoAll();
                pto->fSendMempool = false;
                CAmount filterrate = 0;
                {
                    LOCK(pto->cs_feeFilter);
                    filterrate = pto->minFeeFilter;
                }

                LOCK(pto->cs_filter);

                for (const auto& txinfo : vtxinfo) {
                    const uint256& hash = txinfo.tx->GetHash();
                    CInv inv(MSG_TX, hash);
                    pto->setInventoryTxToSend.erase(hash);
                    if (filterrate) {
                        if (txinfo.feeRate.GetFeePerK() < filterrate)
                            continue;
                    }
                    if (pto->pfilter) {
                        if (!pto->pfilter->IsRelevantAndUpdate(*txinfo.tx)) continue;
                    }
                    pto->filterInventoryKnown.insert(hash);
                    vInv.push_back(inv);
                    if (vInv.size() == MAX_INV_SZ) {
                        connman->PushMessage(pto, msgMaker.Make(NetMsgType::INV, vInv));
                        vInv.clear();
                    }
                }
                pto->timeLastMempoolReq = GetTime();
            }

            // Determine transactions to relay
            if (fSendTrickle) {
                // Produce a vector with all candidates for sending
                std::vector<std::set<uint256>::iterator> vInvTx;
                vInvTx.reserve(pto->setInventoryTxToSend.size());
                for (std::set<uint256>::iterator it = pto->setInventoryTxToSend.begin(); it != pto->setInventoryTxToSend.end(); it++) {
                    vInvTx.push_back(it);
                }
                CAmount filterrate = 0;
                {
                    LOCK(pto->cs_feeFilter);
                    filterrate = pto->minFeeFilter;
                }
                // Topologically and fee-rate sort the inventory we send for privacy and priority reasons.
                // A heap is used so that not all items need sorting if only a few are being sent.
                CompareInvMempoolOrder compareInvMempoolOrder(&mempool);
                std::make_heap(vInvTx.begin(), vInvTx.end(), compareInvMempoolOrder);
                // No reason to drain out at many times the network's capacity,
                // especially since we have many peers and some will draw much shorter delays.
                unsigned int nRelayedTransactions = 0;
                LOCK(pto->cs_filter);
                while (!vInvTx.empty() && nRelayedTransactions < INVENTORY_BROADCAST_MAX) {
                    // Fetch the top element from the heap
                    std::pop_heap(vInvTx.begin(), vInvTx.end(), compareInvMempoolOrder);
                    std::set<uint256>::iterator it = vInvTx.back();
                    vInvTx.pop_back();
                    uint256 hash = *it;
                    // Remove it from the to-be-sent set
                    pto->setInventoryTxToSend.erase(it);
                    // Check if not in the filter already
                    if (pto->filterInventoryKnown.contains(hash)) {
                        continue;
                    }
                    // Not in the mempool anymore? don't bother sending it.
                    auto txinfo = mempool.info(hash);
                    if (!txinfo.tx) {
                        continue;
                    }
                    if (filterrate && txinfo.feeRate.GetFeePerK() < filterrate) {
                        continue;
                    }
                    if (pto->pfilter && !pto->pfilter->IsRelevantAndUpdate(*txinfo.tx)) continue;
                    // Send
                    vInv.push_back(CInv(MSG_TX, hash));
                    nRelayedTransactions++;
                    {
                        // Expire old relay messages
                        while (!vRelayExpiration.empty() && vRelayExpiration.front().first < nNow)
                        {
                            mapRelay.erase(vRelayExpiration.front().second);
                            vRelayExpiration.pop_front();
                        }

                        auto ret = mapRelay.insert(std::make_pair(hash, std::move(txinfo.tx)));
                        if (ret.second) {
                            vRelayExpiration.push_back(std::make_pair(nNow + 15 * 60 * 1000000, ret.first));
                        }
                    }
                    if (vInv.size() == MAX_INV_SZ) {
                        connman->PushMessage(pto, msgMaker.Make(NetMsgType::INV, vInv));
                        vInv.clear();
                    }
                    pto->filterInventoryKnown.insert(hash);
                }
            }
        }
        if (!vInv.empty())
            connman->PushMessage(pto, msgMaker.Make(NetMsgType::INV, vInv));

        // Detect whether we're stalling
        nNow = GetTimeMicros();
        if (state.nStallingSince && state.nStallingSince < nNow - 1000000 * BLOCK_STALLING_TIMEOUT) {
            // Stalling only triggers when the block download window cannot move. During normal steady state,
            // the download window should be much larger than the to-be-downloaded set of blocks, so disconnection
            // should only happen during initial block download.
            LogPrintf("Peer=%d is stalling block download, disconnecting\n", pto->GetId());
            pto->fDisconnect = true;
            return true;
        }
        // In case there is a block that has been in flight from this peer for 2 + 0.5 * N times the block interval
        // (with N the number of peers from which we're downloading validated blocks), disconnect due to timeout.
        // We compensate for other peers to prevent killing off peers due to our own downstream link
        // being saturated. We only count validated in-flight blocks so peers can't advertise non-existing block hashes
        // to unreasonably increase our timeout.
        if (state.vBlocksInFlight.size() > 0) {
            QueuedBlock &queuedBlock = state.vBlocksInFlight.front();
            int nOtherPeersWithValidatedDownloads = nPeersWithValidatedDownloads - (state.nBlocksInFlightValidHeaders > 0);
            if (nNow > state.nDownloadingSince + consensusParams.nPowTargetSpacing * (BLOCK_DOWNLOAD_TIMEOUT_BASE + BLOCK_DOWNLOAD_TIMEOUT_PER_PEER * nOtherPeersWithValidatedDownloads)) {
                LogPrintf("Timeout downloading block %s from peer=%d, disconnecting\n", queuedBlock.hash.ToString(), pto->GetId());
                pto->fDisconnect = true;
                return true;
            }
        }
        // Check for headers sync timeouts
        if (state.fSyncStarted && state.nHeadersSyncTimeout < std::numeric_limits<int64_t>::max()) {
            // Detect whether this is a stalling initial-headers-sync peer
            if (pindexBestHeader->GetBlockTime() <= GetAdjustedTime() - 24*60*60) {
                if (nNow > state.nHeadersSyncTimeout && nSyncStarted == 1 && (nPreferredDownload - state.fPreferredDownload >= 1)) {
                    // Disconnect a (non-whitelisted) peer if it is our only sync peer,
                    // and we have others we could be using instead.
                    // Note: If all our peers are inbound, then we won't
                    // disconnect our sync peer for stalling; we have bigger
                    // problems if we can't get any outbound peers.
                    if (!pto->fWhitelisted) {
                        LogPrintf("Timeout downloading headers from peer=%d, disconnecting\n", pto->GetId());
                        pto->fDisconnect = true;
                        return true;
                    } else {
                        LogPrintf("Timeout downloading headers from whitelisted peer=%d, not disconnecting\n", pto->GetId());
                        // Reset the headers sync state so that we have a
                        // chance to try downloading from a different peer.
                        // Note: this will also result in at least one more
                        // getheaders message to be sent to
                        // this peer (eventually).
                        state.fSyncStarted = false;
                        nSyncStarted--;
                        state.nHeadersSyncTimeout = 0;
                    }
                }
            } else {
                // After we've caught up once, reset the timeout so we can't trigger
                // disconnect later.
                state.nHeadersSyncTimeout = std::numeric_limits<int64_t>::max();
            }
        }

        // Check that outbound peers have reasonable chains
        // GetTime() is used by this anti-DoS logic so we can test this using mocktime
        ConsiderEviction(pto, GetTime());

        //
        // Message: getdata (blocks)
        //
        std::vector<CInv> vGetData;
        if (!pto->fClient && (fFetch || !IsInitialBlockDownload()) && state.nBlocksInFlight < MAX_BLOCKS_IN_TRANSIT_PER_PEER) {
            std::vector<const CBlockIndex*> vToDownload;
            NodeId staller = -1;
            FindNextBlocksToDownload(pto->GetId(), MAX_BLOCKS_IN_TRANSIT_PER_PEER - state.nBlocksInFlight, vToDownload, staller, consensusParams);
            for (const CBlockIndex *pindex : vToDownload) {
                uint32_t nFetchFlags = GetFetchFlags(pto);
                vGetData.push_back(CInv(MSG_BLOCK | nFetchFlags, pindex->GetBlockHash()));
                MarkBlockAsInFlight(pto->GetId(), pindex->GetBlockHash(), pindex);
                LogPrint(BCLog::NET, "Requesting block %s (%d) peer=%d\n", pindex->GetBlockHash().ToString(),
                    pindex->nHeight, pto->GetId());
            }
            if (state.nBlocksInFlight == 0 && staller != -1) {
                if (State(staller)->nStallingSince == 0) {
                    State(staller)->nStallingSince = nNow;
                    LogPrint(BCLog::NET, "Stall started peer=%d\n", staller);
                }
            }
        }

        //
        // Message: getdata (non-blocks)
        //
        while (!pto->mapAskFor.empty() && (*pto->mapAskFor.begin()).first <= nNow)
        {
            const CInv& inv = (*pto->mapAskFor.begin()).second;
            if (!AlreadyHave(inv))
            {
                LogPrint(BCLog::NET, "Requesting %s peer=%d\n", inv.ToString(), pto->GetId());
                vGetData.push_back(inv);
                if (vGetData.size() >= 1000)
                {
                    connman->PushMessage(pto, msgMaker.Make(NetMsgType::GETDATA, vGetData));
                    vGetData.clear();
                }
            } else {
                //If we're not going to ask, don't expect a response.
                pto->setAskFor.erase(inv.hash);
            }
            pto->mapAskFor.erase(pto->mapAskFor.begin());
        }
        if (!vGetData.empty())
            connman->PushMessage(pto, msgMaker.Make(NetMsgType::GETDATA, vGetData));

        //
        // Message: feefilter
        //
        // We don't want white listed peers to filter txs to us if we have -whitelistforcerelay
        if (pto->nVersion >= FEEFILTER_VERSION && gArgs.GetBoolArg("-feefilter", DEFAULT_FEEFILTER) &&
            !(pto->fWhitelisted && gArgs.GetBoolArg("-whitelistforcerelay", DEFAULT_WHITELISTFORCERELAY))) {
            CAmount currentFilter = mempool.GetMinFee(gArgs.GetArg("-maxmempool", DEFAULT_MAX_MEMPOOL_SIZE) * 1000000).GetFeePerK();
            int64_t timeNow = GetTimeMicros();
            if (timeNow > pto->nextSendTimeFeeFilter) {
                static CFeeRate default_feerate(DEFAULT_MIN_RELAY_TX_FEE);
                static FeeFilterRounder filterRounder(default_feerate);
                CAmount filterToSend = filterRounder.round(currentFilter);
                // We always have a fee filter of at least minRelayTxFee
                filterToSend = std::max(filterToSend, ::minRelayTxFee.GetFeePerK());
                if (filterToSend != pto->lastSentFeeFilter) {
                    connman->PushMessage(pto, msgMaker.Make(NetMsgType::FEEFILTER, filterToSend));
                    pto->lastSentFeeFilter = filterToSend;
                }
                pto->nextSendTimeFeeFilter = PoissonNextSend(timeNow, AVG_FEEFILTER_BROADCAST_INTERVAL);
            }
            // If the fee filter has changed substantially and it's still more than MAX_FEEFILTER_CHANGE_DELAY
            // until scheduled broadcast, then move the broadcast to within MAX_FEEFILTER_CHANGE_DELAY.
            else if (timeNow + MAX_FEEFILTER_CHANGE_DELAY * 1000000 < pto->nextSendTimeFeeFilter &&
                     (currentFilter < 3 * pto->lastSentFeeFilter / 4 || currentFilter > 4 * pto->lastSentFeeFilter / 3)) {
                pto->nextSendTimeFeeFilter = timeNow + GetRandInt(MAX_FEEFILTER_CHANGE_DELAY) * 1000000;
            }
        }
    }
    return true;
}

class CNetProcessingCleanup
{
public:
    CNetProcessingCleanup() {}
    ~CNetProcessingCleanup() {
        // orphan transactions
        mapOrphanTransactions.clear();
        mapOrphanTransactionsByPrev.clear();
    }
} instance_of_cnetprocessingcleanup;<|MERGE_RESOLUTION|>--- conflicted
+++ resolved
@@ -1251,6 +1251,16 @@
         return true;
     }
 
+    size_t nSize = 0;
+    for (const auto& header : headers) {
+        nSize += GetSerializeSize(header, SER_NETWORK, PROTOCOL_VERSION);
+        if (pfrom->nVersion >= SIZE_HEADERS_LIMIT_VERSION
+              && nSize > MAX_HEADERS_SIZE) {
+            Misbehaving(pfrom->GetId(), 20);
+            return error("headers message size = %u", nSize);
+        }
+    }
+
     bool received_new_header = false;
     const CBlockIndex *pindexLast = nullptr;
     {
@@ -1366,7 +1376,14 @@
             nodestate->m_last_block_announcement = GetTime();
         }
 
-        if (nCount == MAX_HEADERS_RESULTS) {
+        bool maxSize = (nCount == MAX_HEADERS_RESULTS);
+        if (pfrom->nVersion >= SIZE_HEADERS_LIMIT_VERSION
+              && nSize >= THRESHOLD_HEADERS_SIZE)
+            maxSize = true;
+        // FIXME: This change (with hasNewHeaders) is rolled back in Bitcoin,
+        // but I think it should stay here for merge-mined coins.  Try to get
+        // it fixed again upstream and then update the fix.
+        if (maxSize && received_new_header) {
             // Headers message had its maximum size; the peer may have more headers.
             // TODO: optimize: if pindexLast is an ancestor of chainActive.Tip or pindexBestHeader, continue
             // from there instead.
@@ -2592,172 +2609,17 @@
             return error("headers message count = %u", nCount);
         }
         headers.resize(nCount);
-        unsigned nSize = 0;
         for (unsigned int n = 0; n < nCount; n++) {
             vRecv >> headers[n];
             ReadCompactSize(vRecv); // ignore tx count; assume it is 0.
-
-            nSize += GetSerializeSize(headers[n], SER_NETWORK, PROTOCOL_VERSION);
-            if (pfrom->nVersion >= SIZE_HEADERS_LIMIT_VERSION
-                  && nSize > MAX_HEADERS_SIZE) {
-                Misbehaving(pfrom->GetId(), 20);
-                return error("headers message size = %u", nSize);
-            }
-        }
-
-<<<<<<< HEAD
-        if (nCount == 0) {
-            // Nothing interesting. Stop asking this peers for more headers.
-            return true;
-        }
-
-        // If we already know the last header in the message, then it contains
-        // no new information for us.  In this case, we do not request
-        // more headers later.  This prevents multiple chains of redundant
-        // getheader requests from running in parallel if triggered by incoming
-        // blocks while the node is still in initial headers sync.
-        const bool hasNewHeaders = (mapBlockIndex.count(headers.back().GetHash()) == 0);
-
-        const CBlockIndex *pindexLast = nullptr;
-        {
-        LOCK(cs_main);
-        CNodeState *nodestate = State(pfrom->GetId());
-
-        // If this looks like it could be a block announcement (nCount <
-        // MAX_BLOCKS_TO_ANNOUNCE), use special logic for handling headers that
-        // don't connect:
-        // - Send a getheaders message in response to try to connect the chain.
-        // - The peer can send up to MAX_UNCONNECTING_HEADERS in a row that
-        //   don't connect before giving DoS points
-        // - Once a headers message is received that is valid and does connect,
-        //   nUnconnectingHeaders gets reset back to 0.
-        if (mapBlockIndex.find(headers[0].hashPrevBlock) == mapBlockIndex.end() && nCount < MAX_BLOCKS_TO_ANNOUNCE) {
-            nodestate->nUnconnectingHeaders++;
-            connman->PushMessage(pfrom, msgMaker.Make(NetMsgType::GETHEADERS, chainActive.GetLocator(pindexBestHeader), uint256()));
-            LogPrint(BCLog::NET, "received header %s: missing prev block %s, sending getheaders (%d) to end (peer=%d, nUnconnectingHeaders=%d)\n",
-                    headers[0].GetHash().ToString(),
-                    headers[0].hashPrevBlock.ToString(),
-                    pindexBestHeader->nHeight,
-                    pfrom->GetId(), nodestate->nUnconnectingHeaders);
-            // Set hashLastUnknownBlock for this peer, so that if we
-            // eventually get the headers - even from a different peer -
-            // we can use this peer to download.
-            UpdateBlockAvailability(pfrom->GetId(), headers.back().GetHash());
-
-            if (nodestate->nUnconnectingHeaders % MAX_UNCONNECTING_HEADERS == 0) {
-                Misbehaving(pfrom->GetId(), 20);
-            }
-            return true;
-        }
-
-        uint256 hashLastBlock;
-        for (const CBlockHeader& header : headers) {
-            if (!hashLastBlock.IsNull() && header.hashPrevBlock != hashLastBlock) {
-                Misbehaving(pfrom->GetId(), 20);
-                return error("non-continuous headers sequence");
-            }
-            hashLastBlock = header.GetHash();
-        }
-        }
-
-        CValidationState state;
-        if (!ProcessNewBlockHeaders(headers, state, chainparams, &pindexLast)) {
-            int nDoS;
-            if (state.IsInvalid(nDoS)) {
-                if (nDoS > 0) {
-                    LOCK(cs_main);
-                    Misbehaving(pfrom->GetId(), nDoS);
-                }
-                return error("invalid header received");
-            }
-        }
-
-        {
-        LOCK(cs_main);
-        CNodeState *nodestate = State(pfrom->GetId());
-        if (nodestate->nUnconnectingHeaders > 0) {
-            LogPrint(BCLog::NET, "peer=%d: resetting nUnconnectingHeaders (%d -> 0)\n", pfrom->GetId(), nodestate->nUnconnectingHeaders);
-        }
-        nodestate->nUnconnectingHeaders = 0;
-
-        assert(pindexLast);
-        UpdateBlockAvailability(pfrom->GetId(), pindexLast->GetBlockHash());
-
-        bool maxSize = (nCount == MAX_HEADERS_RESULTS);
-        if (pfrom->nVersion >= SIZE_HEADERS_LIMIT_VERSION
-              && nSize >= THRESHOLD_HEADERS_SIZE)
-            maxSize = true;
-        // FIXME: This change (with hasNewHeaders) is rolled back in Bitcoin,
-        // but I think it should stay here for merge-mined coins.  Try to get
-        // it fixed again upstream and then update the fix.
-        if (maxSize && hasNewHeaders) {
-            // Headers message had its maximum size; the peer may have more headers.
-            // TODO: optimize: if pindexLast is an ancestor of chainActive.Tip or pindexBestHeader, continue
-            // from there instead.
-            LogPrint(BCLog::NET, "more getheaders (%d) to end to peer=%d (startheight:%d)\n", pindexLast->nHeight, pfrom->GetId(), pfrom->nStartingHeight);
-            connman->PushMessage(pfrom, msgMaker.Make(NetMsgType::GETHEADERS, chainActive.GetLocator(pindexLast), uint256()));
-        }
-
-        bool fCanDirectFetch = CanDirectFetch(chainparams.GetConsensus());
-        // If this set of headers is valid and ends in a block with at least as
-        // much work as our tip, download as much as possible.
-        if (fCanDirectFetch && pindexLast->IsValid(BLOCK_VALID_TREE) && chainActive.Tip()->nChainWork <= pindexLast->nChainWork) {
-            std::vector<const CBlockIndex*> vToFetch;
-            const CBlockIndex *pindexWalk = pindexLast;
-            // Calculate all the blocks we'd need to switch to pindexLast, up to a limit.
-            while (pindexWalk && !chainActive.Contains(pindexWalk) && vToFetch.size() <= MAX_BLOCKS_IN_TRANSIT_PER_PEER) {
-                if (!(pindexWalk->nStatus & BLOCK_HAVE_DATA) &&
-                        !mapBlocksInFlight.count(pindexWalk->GetBlockHash()) &&
-                        (!IsWitnessEnabled(pindexWalk->pprev, chainparams.GetConsensus()) || State(pfrom->GetId())->fHaveWitness)) {
-                    // We don't have this block, and it's not yet in flight.
-                    vToFetch.push_back(pindexWalk);
-                }
-                pindexWalk = pindexWalk->pprev;
-            }
-            // If pindexWalk still isn't on our main chain, we're looking at a
-            // very large reorg at a time we think we're close to caught up to
-            // the main chain -- this shouldn't really happen.  Bail out on the
-            // direct fetch and rely on parallel download instead.
-            if (!chainActive.Contains(pindexWalk)) {
-                LogPrint(BCLog::NET, "Large reorg, won't direct fetch to %s (%d)\n",
-                        pindexLast->GetBlockHash().ToString(),
-                        pindexLast->nHeight);
-            } else {
-                std::vector<CInv> vGetData;
-                // Download as much as possible, from earliest to latest.
-                for (const CBlockIndex *pindex : reverse_iterate(vToFetch)) {
-                    if (nodestate->nBlocksInFlight >= MAX_BLOCKS_IN_TRANSIT_PER_PEER) {
-                        // Can't download any more from this peer
-                        break;
-                    }
-                    uint32_t nFetchFlags = GetFetchFlags(pfrom);
-                    vGetData.push_back(CInv(MSG_BLOCK | nFetchFlags, pindex->GetBlockHash()));
-                    MarkBlockAsInFlight(pfrom->GetId(), pindex->GetBlockHash(), pindex);
-                    LogPrint(BCLog::NET, "Requesting block %s from  peer=%d\n",
-                            pindex->GetBlockHash().ToString(), pfrom->GetId());
-                }
-                if (vGetData.size() > 1) {
-                    LogPrint(BCLog::NET, "Downloading blocks toward %s (%d) via headers direct fetch\n",
-                            pindexLast->GetBlockHash().ToString(), pindexLast->nHeight);
-                }
-                if (vGetData.size() > 0) {
-                    if (nodestate->fSupportsDesiredCmpctVersion && vGetData.size() == 1 && mapBlocksInFlight.size() == 1 && pindexLast->pprev->IsValid(BLOCK_VALID_CHAIN)) {
-                        // In any case, we want to download using a compact block, not a regular one
-                        vGetData[0] = CInv(MSG_CMPCT_BLOCK, vGetData[0].hash);
-                    }
-                    connman->PushMessage(pfrom, msgMaker.Make(NetMsgType::GETDATA, vGetData));
-                }
-            }
-        }
-        }
-=======
+        }
+
         // Headers received via a HEADERS message should be valid, and reflect
         // the chain the peer is on. If we receive a known-invalid header,
         // disconnect the peer if it is using one of our outbound connection
         // slots.
         bool should_punish = !pfrom->fInbound && !pfrom->m_manual_connection;
         return ProcessHeadersMessage(pfrom, connman, headers, chainparams, should_punish);
->>>>>>> 0e707919
     }
 
     else if (strCommand == NetMsgType::BLOCK && !fImporting && !fReindex) // Ignore blocks received while importing
