--- conflicted
+++ resolved
@@ -4912,18 +4912,6 @@
         if (!state.fSyncStarted && !pto->fClient && !fImporting && !fReindex) {
             // Only actively request headers from a single peer, unless we're close to today.
             if ((nSyncStarted == 0 && sync_blocks_and_headers_from_peer) || m_chainman.m_best_header->GetBlockTime() > GetAdjustedTime() - 24 * 60 * 60) {
-<<<<<<< HEAD
-                state.fSyncStarted = true;
-                state.m_headers_sync_timeout = current_time + HEADERS_DOWNLOAD_TIMEOUT_BASE +
-                    (
-                        // Convert HEADERS_DOWNLOAD_TIMEOUT_PER_HEADER to microseconds before scaling
-                        // to maintain precision
-                        std::chrono::microseconds{HEADERS_DOWNLOAD_TIMEOUT_PER_HEADER} *
-                        (GetAdjustedTime() - m_chainman.m_best_header->GetBlockTime()) / AvgTargetSpacing(consensusParams, m_chainman.m_best_header->nHeight)
-                    );
-                nSyncStarted++;
-=======
->>>>>>> aff3f8f2
                 const CBlockIndex* pindexStart = m_chainman.m_best_header;
                 /* If possible, start at the block preceding the currently
                    best known header.  This ensures that we always get a
@@ -4943,7 +4931,7 @@
                          // Convert HEADERS_DOWNLOAD_TIMEOUT_PER_HEADER to microseconds before scaling
                          // to maintain precision
                          std::chrono::microseconds{HEADERS_DOWNLOAD_TIMEOUT_PER_HEADER} *
-                         (GetAdjustedTime() - m_chainman.m_best_header->GetBlockTime()) / consensusParams.nPowTargetSpacing
+                         (GetAdjustedTime() - m_chainman.m_best_header->GetBlockTime()) / AvgTargetSpacing(consensusParams, m_chainman.m_best_header->nHeight)
                         );
                     nSyncStarted++;
                 }
