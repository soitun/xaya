--- conflicted
+++ resolved
@@ -2766,13 +2766,9 @@
 bool PeerManagerImpl::IsContinuationOfLowWorkHeadersSync(Peer& peer, CNode& pfrom, std::vector<CBlockHeader>& headers)
 {
     if (peer.m_headers_sync) {
-<<<<<<< HEAD
         auto result = peer.m_headers_sync->ProcessNextHeaders(headers, IsHeadersListMax(pfrom, headers));
-=======
-        auto result = peer.m_headers_sync->ProcessNextHeaders(headers, headers.size() == MAX_HEADERS_RESULTS);
         // If it is a valid continuation, we should treat the existing getheaders request as responded to.
         if (result.success) peer.m_last_getheaders_timestamp = {};
->>>>>>> 53836373
         if (result.request_more) {
             auto locator = peer.m_headers_sync->NextHeadersRequestLocator();
             // If we were instructed to ask for a locator, it should not be empty.
@@ -3083,7 +3079,7 @@
         if (pfrom.nVersion >= SIZE_HEADERS_LIMIT_VERSION
               && nSize > MAX_HEADERS_SIZE) {
             LOCK(cs_main);
-            Misbehaving(peer, 20, strprintf("headers message size = %u", nSize));
+            Misbehaving(peer, strprintf("headers message size = %u", nSize));
             return;
         }
     }
