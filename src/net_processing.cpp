--- conflicted
+++ resolved
@@ -889,12 +889,12 @@
     if (m_last_tip_update == 0) {
         m_last_tip_update = GetTime();
     }
-    return m_last_tip_update < GetTime() - AvgTargetSpacing(consensusParams, ::ChainActive().Height()) * 3 && mapBlocksInFlight.empty();
+    return m_last_tip_update < GetTime() - AvgTargetSpacing(consensusParams, m_chainman.ActiveHeight()) * 3 && mapBlocksInFlight.empty();
 }
 
 bool PeerManagerImpl::CanDirectFetch()
 {
-    return m_chainman.ActiveChain().Tip()->GetBlockTime() > GetAdjustedTime() - AvgTargetSpacing(m_chainparams.GetConsensus(), ::ChainActive().Height()) * 20;
+    return m_chainman.ActiveChain().Tip()->GetBlockTime() > GetAdjustedTime() - AvgTargetSpacing(m_chainparams.GetConsensus(), m_chainman.ActiveHeight()) * 20;
 }
 
 static bool PeerHasHeader(CNodeState *state, const CBlockIndex *pindex) EXCLUSIVE_LOCKS_REQUIRED(cs_main)
@@ -4779,15 +4779,9 @@
         // to unreasonably increase our timeout.
         if (state.vBlocksInFlight.size() > 0) {
             QueuedBlock &queuedBlock = state.vBlocksInFlight.front();
-<<<<<<< HEAD
-            int nOtherPeersWithValidatedDownloads = nPeersWithValidatedDownloads - (state.nBlocksInFlightValidHeaders > 0);
-            if (current_time > state.m_downloading_since + std::chrono::seconds{AvgTargetSpacing(consensusParams, ::ChainActive().Height())} * (BLOCK_DOWNLOAD_TIMEOUT_BASE + BLOCK_DOWNLOAD_TIMEOUT_PER_PEER * nOtherPeersWithValidatedDownloads)) {
-                LogPrintf("Timeout downloading block %s from peer=%d, disconnecting\n", queuedBlock.hash.ToString(), pto->GetId());
-=======
             int nOtherPeersWithValidatedDownloads = m_peers_downloading_from - 1;
-            if (current_time > state.m_downloading_since + std::chrono::seconds{consensusParams.nPowTargetSpacing} * (BLOCK_DOWNLOAD_TIMEOUT_BASE + BLOCK_DOWNLOAD_TIMEOUT_PER_PEER * nOtherPeersWithValidatedDownloads)) {
+            if (current_time > state.m_downloading_since + std::chrono::seconds{AvgTargetSpacing(consensusParams, m_chainman.ActiveHeight())} * (BLOCK_DOWNLOAD_TIMEOUT_BASE + BLOCK_DOWNLOAD_TIMEOUT_PER_PEER * nOtherPeersWithValidatedDownloads)) {
                 LogPrintf("Timeout downloading block %s from peer=%d, disconnecting\n", queuedBlock.pindex->GetBlockHash().ToString(), pto->GetId());
->>>>>>> 189f7295
                 pto->fDisconnect = true;
                 return true;
             }
