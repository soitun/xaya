--- conflicted
+++ resolved
@@ -1187,15 +1187,11 @@
     // combine them in one function and schedule at the quicker (peer-eviction)
     // timer.
     static_assert(EXTRA_PEER_CHECK_INTERVAL < STALE_CHECK_INTERVAL, "peer eviction timer should be less than stale tip check timer");
-<<<<<<< HEAD
     scheduler.scheduleEvery([this, &consensusParams] { this->CheckForStaleTipAndEvictPeers(&consensusParams); }, std::chrono::seconds{EXTRA_PEER_CHECK_INTERVAL});
-=======
-    scheduler.scheduleEvery([this, consensusParams] { this->CheckForStaleTipAndEvictPeers(consensusParams); }, std::chrono::seconds{EXTRA_PEER_CHECK_INTERVAL});
 
     // schedule next run for 10-15 minutes in the future
     const std::chrono::milliseconds delta = std::chrono::minutes{10} + GetRandMillis(std::chrono::minutes{5});
     scheduler.scheduleFromNow([&] { ReattemptInitialBroadcast(scheduler); }, delta);
->>>>>>> 0763024b
 }
 
 /**
