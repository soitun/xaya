--- conflicted
+++ resolved
@@ -3017,11 +3017,6 @@
         // already; and an adversary can already relay us old transactions
         // (older than our recency filter) if trying to DoS us, without any need
         // for witness malleation.
-<<<<<<< HEAD
-        if (!AlreadyHaveTx(GenTxid(/* is_wtxid=*/true, wtxid), m_mempool) &&
-            AcceptToMemoryPool(m_mempool, state, ptx, &lRemovedTxn, false /* bypass_limits */)) {
-            m_mempool.check(m_chainman, &::ChainstateActive().CoinsTip());
-=======
         if (AlreadyHaveTx(GenTxid(/* is_wtxid=*/true, wtxid), m_mempool)) {
             if (pfrom.HasPermission(PF_FORCERELAY)) {
                 // Always relay transactions received from peers with forcerelay
@@ -3041,8 +3036,7 @@
         std::list<CTransactionRef> lRemovedTxn;
 
         if (AcceptToMemoryPool(m_mempool, state, ptx, &lRemovedTxn, false /* bypass_limits */)) {
-            m_mempool.check(&::ChainstateActive().CoinsTip());
->>>>>>> 5479c021
+            m_mempool.check(m_chainman, &::ChainstateActive().CoinsTip());
             // As this version of the transaction was acceptable, we can forget about any
             // requests for it.
             m_txrequest.ForgetTxHash(tx.GetHash());
