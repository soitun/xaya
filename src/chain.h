// Copyright (c) 2009-2010 Satoshi Nakamoto
// Copyright (c) 2009-2019 The Bitcoin Core developers
// Distributed under the MIT software license, see the accompanying
// file COPYING or http://www.opensource.org/licenses/mit-license.php.

#ifndef BITCOIN_CHAIN_H
#define BITCOIN_CHAIN_H

#include <arith_uint256.h>
#include <consensus/params.h>
#include <flatfile.h>
#include <powdata.h>
#include <primitives/block.h>
#include <primitives/pureheader.h>
#include <tinyformat.h>
#include <uint256.h>

#include <vector>

/**
 * Maximum amount of time that a block timestamp is allowed to exceed the
 * current network-adjusted time before the block will be accepted.
 */
static constexpr int64_t MAX_FUTURE_BLOCK_TIME = 2 * 60 * 60;

/**
 * Timestamp window used as a grace period by code that compares external
 * timestamps (such as timestamps passed to RPCs, or wallet key creation times)
 * to block timestamps. This should be set at least as high as
 * MAX_FUTURE_BLOCK_TIME.
 */
static constexpr int64_t TIMESTAMP_WINDOW = MAX_FUTURE_BLOCK_TIME;

/**
 * Maximum gap between node time and block time used
 * for the "Catching up..." mode in GUI.
 *
 * Ref: https://github.com/bitcoin/bitcoin/pull/1026
 */
static constexpr int64_t MAX_BLOCK_TIME_GAP = 90 * 60;

class CBlockFileInfo
{
public:
    unsigned int nBlocks;      //!< number of blocks stored in file
    unsigned int nSize;        //!< number of used bytes of block file
    unsigned int nUndoSize;    //!< number of used bytes in the undo file
    unsigned int nHeightFirst; //!< lowest height of block in file
    unsigned int nHeightLast;  //!< highest height of block in file
    uint64_t nTimeFirst;       //!< earliest time of block in file
    uint64_t nTimeLast;        //!< latest time of block in file

    SERIALIZE_METHODS(CBlockFileInfo, obj)
    {
        READWRITE(VARINT(obj.nBlocks));
        READWRITE(VARINT(obj.nSize));
        READWRITE(VARINT(obj.nUndoSize));
        READWRITE(VARINT(obj.nHeightFirst));
        READWRITE(VARINT(obj.nHeightLast));
        READWRITE(VARINT(obj.nTimeFirst));
        READWRITE(VARINT(obj.nTimeLast));
    }

     void SetNull() {
         nBlocks = 0;
         nSize = 0;
         nUndoSize = 0;
         nHeightFirst = 0;
         nHeightLast = 0;
         nTimeFirst = 0;
         nTimeLast = 0;
     }

     CBlockFileInfo() {
         SetNull();
     }

     std::string ToString() const;

     /** update statistics (does not update nSize) */
     void AddBlock(unsigned int nHeightIn, uint64_t nTimeIn) {
         if (nBlocks==0 || nHeightFirst > nHeightIn)
             nHeightFirst = nHeightIn;
         if (nBlocks==0 || nTimeFirst > nTimeIn)
             nTimeFirst = nTimeIn;
         nBlocks++;
         if (nHeightIn > nHeightLast)
             nHeightLast = nHeightIn;
         if (nTimeIn > nTimeLast)
             nTimeLast = nTimeIn;
     }
};

enum BlockStatus: uint32_t {
    //! Unused.
    BLOCK_VALID_UNKNOWN      =    0,

    //! Reserved (was BLOCK_VALID_HEADER).
    BLOCK_VALID_RESERVED     =    1,

    //! All parent headers found, difficulty matches, timestamp >= median previous, checkpoint. Implies all parents
    //! are also at least TREE.
    BLOCK_VALID_TREE         =    2,

    /**
     * Only first tx is coinbase, 2 <= coinbase input script length <= 100, transactions valid, no duplicate txids,
     * sigops, size, merkle root. Implies all parents are at least TREE but not necessarily TRANSACTIONS. When all
     * parent blocks also have TRANSACTIONS, CBlockIndex::nChainTx will be set.
     */
    BLOCK_VALID_TRANSACTIONS =    3,

    //! Outputs do not overspend inputs, no double spends, coinbase output ok, no immature coinbase spends, BIP30.
    //! Implies all parents are also at least CHAIN.
    BLOCK_VALID_CHAIN        =    4,

    //! Scripts & signatures ok. Implies all parents are also at least SCRIPTS.
    BLOCK_VALID_SCRIPTS      =    5,

    //! All validity bits.
    BLOCK_VALID_MASK         =   BLOCK_VALID_RESERVED | BLOCK_VALID_TREE | BLOCK_VALID_TRANSACTIONS |
                                 BLOCK_VALID_CHAIN | BLOCK_VALID_SCRIPTS,

    BLOCK_HAVE_DATA          =    8, //!< full block available in blk*.dat
    BLOCK_HAVE_UNDO          =   16, //!< undo data available in rev*.dat
    BLOCK_HAVE_MASK          =   BLOCK_HAVE_DATA | BLOCK_HAVE_UNDO,

    BLOCK_FAILED_VALID       =   32, //!< stage after last reached validness failed
    BLOCK_FAILED_CHILD       =   64, //!< descends from failed block
    BLOCK_FAILED_MASK        =   BLOCK_FAILED_VALID | BLOCK_FAILED_CHILD,

    BLOCK_OPT_WITNESS       =   128, //!< block data in blk*.data was received with a witness-enforcing client
};

/** The block chain is a tree shaped structure starting with the
 * genesis block at the root, with each block potentially having multiple
 * candidates to be the next block. A blockindex may have multiple pprev pointing
 * to it, but at most one of them can be part of the currently active branch.
 */
class CBlockIndex
{
public:
    //! pointer to the hash of the block, if any. Memory is owned by this CBlockIndex
    const uint256* phashBlock{nullptr};

    //! pointer to the index of the predecessor of this block
    CBlockIndex* pprev{nullptr};

    //! pointer to the index of some further predecessor of this block
    CBlockIndex* pskip{nullptr};

    //! height of the entry in the chain. The genesis block has height 0
    int nHeight{0};

    //! Which # file this block is stored in (blk?????.dat)
    int nFile{0};

    //! Byte offset within blk?????.dat where this block's data is stored
    unsigned int nDataPos{0};

    //! Byte offset within rev?????.dat where this block's undo data is stored
    unsigned int nUndoPos{0};

    //! (memory only) Total amount of work (expected number of hashes) in the chain up to and including this block
    arith_uint256 nChainWork{};

    //! Number of transactions in this block.
    //! Note: in a potential headers-first mode, this number cannot be relied upon
    unsigned int nTx{0};

    //! (memory only) Number of transactions in the chain up to and including this block.
    //! This value will be non-zero only if and only if transactions for this block and all its parents are available.
    //! Change to 64-bit type when necessary; won't happen before 2030
    unsigned int nChainTx{0};

    //! Verification status of this block. See enum BlockStatus
    uint32_t nStatus{0};

    //! block header
    int32_t nVersion{0};
    uint256 hashMerkleRoot{};
    uint32_t nTime{0};
    /**
     * In Xaya, nBits of the actual block header is always zero and the real
     * nBits are stored in the PoW data.  Here in CBlockIndex, we store the
     * actual nBits, so that the total work of a chain can be computed from it.
     */
    uint32_t nBits{0};
    uint32_t nNonce{0};

    /** Mining algorithm used (necessary to evaluate chain work).  */
    PowAlgo algo{PowAlgo::INVALID};

    //! (memory only) Sequential id assigned to distinguish order in which blocks are received.
    int32_t nSequenceId{0};

    //! (memory only) Maximum nTime in the chain up to and including this block.
    unsigned int nTimeMax{0};

    CBlockIndex()
    {
    }

    explicit CBlockIndex(const CBlockHeader& block)
        : nVersion{block.nVersion},
          hashMerkleRoot{block.hashMerkleRoot},
          nTime{block.nTime},
          nBits{block.pow.getBits()},
          nNonce{block.nNonce},
          algo{block.pow.getCoreAlgo()}
    {
    }

    FlatFilePos GetBlockPos() const {
        FlatFilePos ret;
        if (nStatus & BLOCK_HAVE_DATA) {
            ret.nFile = nFile;
            ret.nPos  = nDataPos;
        }
        return ret;
    }

    FlatFilePos GetUndoPos() const {
        FlatFilePos ret;
        if (nStatus & BLOCK_HAVE_UNDO) {
            ret.nFile = nFile;
            ret.nPos  = nUndoPos;
        }
        return ret;
    }

    CBlockHeader GetBlockHeader(const Consensus::Params& consensusParams) const;

    uint256 GetBlockHash() const
    {
        return *phashBlock;
    }

    /**
     * Check whether this block's and all previous blocks' transactions have been
     * downloaded (and stored to disk) at some point.
     *
     * Does not imply the transactions are consensus-valid (ConnectTip might fail)
     * Does not imply the transactions are still stored on disk. (IsBlockPruned might return true)
     */
    bool HaveTxsDownloaded() const { return nChainTx != 0; }

    int64_t GetBlockTime() const
    {
        return (int64_t)nTime;
    }

    int64_t GetBlockTimeMax() const
    {
        return (int64_t)nTimeMax;
    }

    static constexpr int nMedianTimeSpan = 11;

    int64_t GetMedianTimePast() const
    {
        int64_t pmedian[nMedianTimeSpan];
        int64_t* pbegin = &pmedian[nMedianTimeSpan];
        int64_t* pend = &pmedian[nMedianTimeSpan];

        const CBlockIndex* pindex = this;
        for (int i = 0; i < nMedianTimeSpan && pindex; i++, pindex = pindex->pprev)
            *(--pbegin) = pindex->GetBlockTime();

        std::sort(pbegin, pend);
        return pbegin[(pend - pbegin)/2];
    }

    std::string ToString() const
    {
        return strprintf("CBlockIndex(pprev=%p, nHeight=%d, merkle=%s, hashBlock=%s)",
            pprev, nHeight,
            hashMerkleRoot.ToString(),
            GetBlockHash().ToString());
    }

    //! Check whether this block index entry is valid up to the passed validity level.
    bool IsValid(enum BlockStatus nUpTo = BLOCK_VALID_TRANSACTIONS) const
    {
        assert(!(nUpTo & ~BLOCK_VALID_MASK)); // Only validity flags allowed.
        if (nStatus & BLOCK_FAILED_MASK)
            return false;
        return ((nStatus & BLOCK_VALID_MASK) >= nUpTo);
    }

    //! Raise the validity level of this block index entry.
    //! Returns true if the validity was changed.
    bool RaiseValidity(enum BlockStatus nUpTo)
    {
        assert(!(nUpTo & ~BLOCK_VALID_MASK)); // Only validity flags allowed.
        if (nStatus & BLOCK_FAILED_MASK)
            return false;
        if ((nStatus & BLOCK_VALID_MASK) < nUpTo) {
            nStatus = (nStatus & ~BLOCK_VALID_MASK) | nUpTo;
            return true;
        }
        return false;
    }

    //! Build the skiplist pointer for this entry.
    void BuildSkip();

    //! Efficiently find an ancestor of this block.
    CBlockIndex* GetAncestor(int height);
    const CBlockIndex* GetAncestor(int height) const;

    /**
     * Find the last previous block (including this one) mined by a particular
     * PoW algo.  Returns nullptr if none exists.
     */
    const CBlockIndex* GetLastAncestorWithAlgo(PowAlgo algo) const;
};

arith_uint256 GetBlockProof(const CBlockIndex& block);
/** Return the time it would take to redo the work difference between from and to, assuming the current hashrate corresponds to the difficulty at tip, in seconds. */
int64_t GetBlockProofEquivalentTime(const CBlockIndex& to, const CBlockIndex& from, const CBlockIndex& tip, const Consensus::Params&);
/** Find the forking point between two chain tips. */
const CBlockIndex* LastCommonAncestor(const CBlockIndex* pa, const CBlockIndex* pb);


/** Used to marshal pointers into hashes for db storage. */
class CDiskBlockIndex : public CBlockIndex
{
public:
    uint256 hashPrev;

    CDiskBlockIndex() {
        hashPrev = uint256();
    }

    explicit CDiskBlockIndex(const CBlockIndex* pindex) : CBlockIndex(*pindex) {
        hashPrev = (pprev ? pprev->GetBlockHash() : uint256());
    }

    SERIALIZE_METHODS(CDiskBlockIndex, obj)
    {
        int _nVersion = s.GetVersion();
        if (!(s.GetType() & SER_GETHASH)) READWRITE(VARINT(_nVersion, VarIntMode::NONNEGATIVE_SIGNED));

        READWRITE(VARINT(obj.nHeight, VarIntMode::NONNEGATIVE_SIGNED));
        READWRITE(VARINT(obj.nStatus));
        READWRITE(VARINT(obj.nTx));
        if (obj.nStatus & (BLOCK_HAVE_DATA | BLOCK_HAVE_UNDO)) READWRITE(VARINT(obj.nFile, VarIntMode::NONNEGATIVE_SIGNED));
        if (obj.nStatus & BLOCK_HAVE_DATA) READWRITE(VARINT(obj.nDataPos));
        if (obj.nStatus & BLOCK_HAVE_UNDO) READWRITE(VARINT(obj.nUndoPos));

        // block header
<<<<<<< HEAD
        READWRITE(this->nVersion);
        READWRITE(hashPrev);
        READWRITE(hashMerkleRoot);
        READWRITE(nTime);
        READWRITE(nBits);
        READWRITE(nNonce);

        READWRITE(algo);
=======
        READWRITE(obj.nVersion);
        READWRITE(obj.hashPrev);
        READWRITE(obj.hashMerkleRoot);
        READWRITE(obj.nTime);
        READWRITE(obj.nBits);
        READWRITE(obj.nNonce);
>>>>>>> f093f26f
    }

    uint256 GetBlockHash() const
    {
        CPureBlockHeader block;
        block.nVersion        = nVersion;
        block.hashPrevBlock   = hashPrev;
        block.hashMerkleRoot  = hashMerkleRoot;
        block.nTime           = nTime;
        block.nBits           = 0;
        block.nNonce          = nNonce;
        return block.GetHash();
    }


    std::string ToString() const
    {
        std::string str = "CDiskBlockIndex(";
        str += CBlockIndex::ToString();
        str += strprintf("\n                hashBlock=%s, hashPrev=%s)",
            GetBlockHash().ToString(),
            hashPrev.ToString());
        return str;
    }
};

/** An in-memory indexed chain of blocks. */
class CChain {
private:
    std::vector<CBlockIndex*> vChain;

public:
    /** Returns the index entry for the genesis block of this chain, or nullptr if none. */
    CBlockIndex *Genesis() const {
        return vChain.size() > 0 ? vChain[0] : nullptr;
    }

    /** Returns the index entry for the tip of this chain, or nullptr if none. */
    CBlockIndex *Tip() const {
        return vChain.size() > 0 ? vChain[vChain.size() - 1] : nullptr;
    }

    /** Returns the index entry at a particular height in this chain, or nullptr if no such height exists. */
    CBlockIndex *operator[](int nHeight) const {
        if (nHeight < 0 || nHeight >= (int)vChain.size())
            return nullptr;
        return vChain[nHeight];
    }

    /** Compare two chains efficiently. */
    friend bool operator==(const CChain &a, const CChain &b) {
        return a.vChain.size() == b.vChain.size() &&
               a.vChain[a.vChain.size() - 1] == b.vChain[b.vChain.size() - 1];
    }

    /** Efficiently check whether a block is present in this chain. */
    bool Contains(const CBlockIndex *pindex) const {
        return (*this)[pindex->nHeight] == pindex;
    }

    /** Find the successor of a block in this chain, or nullptr if the given index is not found or is the tip. */
    CBlockIndex *Next(const CBlockIndex *pindex) const {
        if (Contains(pindex))
            return (*this)[pindex->nHeight + 1];
        else
            return nullptr;
    }

    /** Return the maximal height in the chain. Is equal to chain.Tip() ? chain.Tip()->nHeight : -1. */
    int Height() const {
        return vChain.size() - 1;
    }

    /** Set/initialize a chain with a given tip. */
    void SetTip(CBlockIndex *pindex);

    /** Return a CBlockLocator that refers to a block in this chain (by default the tip). */
    CBlockLocator GetLocator(const CBlockIndex *pindex = nullptr) const;

    /** Find the last common block between this chain and a block index entry. */
    const CBlockIndex *FindFork(const CBlockIndex *pindex) const;

    /** Find the earliest block with timestamp equal or greater than the given time and height equal or greater than the given height. */
    CBlockIndex* FindEarliestAtLeast(int64_t nTime, int height) const;
};

#endif // BITCOIN_CHAIN_H<|MERGE_RESOLUTION|>--- conflicted
+++ resolved
@@ -349,23 +349,14 @@
         if (obj.nStatus & BLOCK_HAVE_UNDO) READWRITE(VARINT(obj.nUndoPos));
 
         // block header
-<<<<<<< HEAD
-        READWRITE(this->nVersion);
-        READWRITE(hashPrev);
-        READWRITE(hashMerkleRoot);
-        READWRITE(nTime);
-        READWRITE(nBits);
-        READWRITE(nNonce);
-
-        READWRITE(algo);
-=======
         READWRITE(obj.nVersion);
         READWRITE(obj.hashPrev);
         READWRITE(obj.hashMerkleRoot);
         READWRITE(obj.nTime);
         READWRITE(obj.nBits);
         READWRITE(obj.nNonce);
->>>>>>> f093f26f
+
+        READWRITE(obj.algo);
     }
 
     uint256 GetBlockHash() const
