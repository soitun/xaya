// Copyright (c) 2009-2010 Satoshi Nakamoto
// Copyright (c) 2009-2015 The Bitcoin Core developers
// Distributed under the MIT software license, see the accompanying
// file COPYING or http://www.opensource.org/licenses/mit-license.php.

#include "txmempool.h"

#include "clientversion.h"
#include "consensus/consensus.h"
#include "consensus/validation.h"
#include "main.h"
#include "policy/policy.h"
#include "policy/fees.h"
#include "script/interpreter.h"
#include "streams.h"
#include "timedata.h"
#include "util.h"
#include "utilmoneystr.h"
#include "utiltime.h"
#include "version.h"

using namespace std;

CTxMemPoolEntry::CTxMemPoolEntry(const CTransaction& _tx, const CAmount& _nFee,
                                 int64_t _nTime, double _entryPriority, unsigned int _entryHeight,
                                 bool poolHasNoInputsOf, CAmount _inChainInputValue,
                                 bool _spendsCoinbase, int64_t _sigOpsCost, LockPoints lp):
    tx(std::make_shared<CTransaction>(_tx)), nFee(_nFee), nTime(_nTime), entryPriority(_entryPriority), entryHeight(_entryHeight),
    hadNoDependencies(poolHasNoInputsOf), inChainInputValue(_inChainInputValue),
    spendsCoinbase(_spendsCoinbase), sigOpCost(_sigOpsCost), lockPoints(lp),
    nameOp()
{
    nTxWeight = GetTransactionWeight(_tx);
    nModSize = _tx.CalculateModifiedSize(GetTxSize());
    nUsageSize = RecursiveDynamicUsage(*tx) + memusage::DynamicUsage(tx);

    nCountWithDescendants = 1;
    nSizeWithDescendants = GetTxSize();
    nModFeesWithDescendants = nFee;
    CAmount nValueIn = _tx.GetValueOut()+nFee;
    assert(inChainInputValue <= nValueIn);

    feeDelta = 0;

    nCountWithAncestors = 1;
    nSizeWithAncestors = GetTxSize();
    nModFeesWithAncestors = nFee;
    nSigOpCostWithAncestors = sigOpCost;

    if (_tx.IsNamecoin())
    {
        for (const auto& txOut : _tx.vout)
        {
            const CNameScript curNameOp(txOut.scriptPubKey);
            if (!curNameOp.isNameOp())
                continue;

            assert(!nameOp.isNameOp());
            nameOp = curNameOp;
        }

        assert(nameOp.isNameOp());
    }
}

CTxMemPoolEntry::CTxMemPoolEntry(const CTxMemPoolEntry& other)
{
    *this = other;
}

double
CTxMemPoolEntry::GetPriority(unsigned int currentHeight) const
{
    double deltaPriority = ((double)(currentHeight-entryHeight)*inChainInputValue)/nModSize;
    double dResult = entryPriority + deltaPriority;
    if (dResult < 0) // This should only happen if it was called with a height below entry height
        dResult = 0;
    return dResult;
}

void CTxMemPoolEntry::UpdateFeeDelta(int64_t newFeeDelta)
{
    nModFeesWithDescendants += newFeeDelta - feeDelta;
    nModFeesWithAncestors += newFeeDelta - feeDelta;
    feeDelta = newFeeDelta;
}

void CTxMemPoolEntry::UpdateLockPoints(const LockPoints& lp)
{
    lockPoints = lp;
}

size_t CTxMemPoolEntry::GetTxSize() const
{
    return GetVirtualTransactionSize(nTxWeight, sigOpCost);
}

// Update the given tx for any in-mempool descendants.
// Assumes that setMemPoolChildren is correct for the given tx and all
// descendants.
void CTxMemPool::UpdateForDescendants(txiter updateIt, cacheMap &cachedDescendants, const std::set<uint256> &setExclude)
{
    setEntries stageEntries, setAllDescendants;
    stageEntries = GetMemPoolChildren(updateIt);

    while (!stageEntries.empty()) {
        const txiter cit = *stageEntries.begin();
        setAllDescendants.insert(cit);
        stageEntries.erase(cit);
        const setEntries &setChildren = GetMemPoolChildren(cit);
        BOOST_FOREACH(const txiter childEntry, setChildren) {
            cacheMap::iterator cacheIt = cachedDescendants.find(childEntry);
            if (cacheIt != cachedDescendants.end()) {
                // We've already calculated this one, just add the entries for this set
                // but don't traverse again.
                BOOST_FOREACH(const txiter cacheEntry, cacheIt->second) {
                    setAllDescendants.insert(cacheEntry);
                }
            } else if (!setAllDescendants.count(childEntry)) {
                // Schedule for later processing
                stageEntries.insert(childEntry);
            }
        }
    }
    // setAllDescendants now contains all in-mempool descendants of updateIt.
    // Update and add to cached descendant map
    int64_t modifySize = 0;
    CAmount modifyFee = 0;
    int64_t modifyCount = 0;
    BOOST_FOREACH(txiter cit, setAllDescendants) {
        if (!setExclude.count(cit->GetTx().GetHash())) {
            modifySize += cit->GetTxSize();
            modifyFee += cit->GetModifiedFee();
            modifyCount++;
            cachedDescendants[updateIt].insert(cit);
            // Update ancestor state for each descendant
            mapTx.modify(cit, update_ancestor_state(updateIt->GetTxSize(), updateIt->GetModifiedFee(), 1, updateIt->GetSigOpCost()));
        }
    }
    mapTx.modify(updateIt, update_descendant_state(modifySize, modifyFee, modifyCount));
}

// vHashesToUpdate is the set of transaction hashes from a disconnected block
// which has been re-added to the mempool.
// for each entry, look for descendants that are outside hashesToUpdate, and
// add fee/size information for such descendants to the parent.
// for each such descendant, also update the ancestor state to include the parent.
void CTxMemPool::UpdateTransactionsFromBlock(const std::vector<uint256> &vHashesToUpdate)
{
    LOCK(cs);
    // For each entry in vHashesToUpdate, store the set of in-mempool, but not
    // in-vHashesToUpdate transactions, so that we don't have to recalculate
    // descendants when we come across a previously seen entry.
    cacheMap mapMemPoolDescendantsToUpdate;

    // Use a set for lookups into vHashesToUpdate (these entries are already
    // accounted for in the state of their ancestors)
    std::set<uint256> setAlreadyIncluded(vHashesToUpdate.begin(), vHashesToUpdate.end());

    // Iterate in reverse, so that whenever we are looking at at a transaction
    // we are sure that all in-mempool descendants have already been processed.
    // This maximizes the benefit of the descendant cache and guarantees that
    // setMemPoolChildren will be updated, an assumption made in
    // UpdateForDescendants.
    BOOST_REVERSE_FOREACH(const uint256 &hash, vHashesToUpdate) {
        // we cache the in-mempool children to avoid duplicate updates
        setEntries setChildren;
        // calculate children from mapNextTx
        txiter it = mapTx.find(hash);
        if (it == mapTx.end()) {
            continue;
        }
        auto iter = mapNextTx.lower_bound(COutPoint(hash, 0));
        // First calculate the children, and update setMemPoolChildren to
        // include them, and update their setMemPoolParents to include this tx.
        for (; iter != mapNextTx.end() && iter->first->hash == hash; ++iter) {
            const uint256 &childHash = iter->second->GetHash();
            txiter childIter = mapTx.find(childHash);
            assert(childIter != mapTx.end());
            // We can skip updating entries we've encountered before or that
            // are in the block (which are already accounted for).
            if (setChildren.insert(childIter).second && !setAlreadyIncluded.count(childHash)) {
                UpdateChild(it, childIter, true);
                UpdateParent(childIter, it, true);
            }
        }
        UpdateForDescendants(it, mapMemPoolDescendantsToUpdate, setAlreadyIncluded);
    }
}

bool CTxMemPool::CalculateMemPoolAncestors(const CTxMemPoolEntry &entry, setEntries &setAncestors, uint64_t limitAncestorCount, uint64_t limitAncestorSize, uint64_t limitDescendantCount, uint64_t limitDescendantSize, std::string &errString, bool fSearchForParents /* = true */) const
{
    setEntries parentHashes;
    const CTransaction &tx = entry.GetTx();

    if (fSearchForParents) {
        // Get parents of this transaction that are in the mempool
        // GetMemPoolParents() is only valid for entries in the mempool, so we
        // iterate mapTx to find parents.
        for (unsigned int i = 0; i < tx.vin.size(); i++) {
            txiter piter = mapTx.find(tx.vin[i].prevout.hash);
            if (piter != mapTx.end()) {
                parentHashes.insert(piter);
                if (parentHashes.size() + 1 > limitAncestorCount) {
                    errString = strprintf("too many unconfirmed parents [limit: %u]", limitAncestorCount);
                    return false;
                }
            }
        }
    } else {
        // If we're not searching for parents, we require this to be an
        // entry in the mempool already.
        txiter it = mapTx.iterator_to(entry);
        parentHashes = GetMemPoolParents(it);
    }

    size_t totalSizeWithAncestors = entry.GetTxSize();

    while (!parentHashes.empty()) {
        txiter stageit = *parentHashes.begin();

        setAncestors.insert(stageit);
        parentHashes.erase(stageit);
        totalSizeWithAncestors += stageit->GetTxSize();

        if (stageit->GetSizeWithDescendants() + entry.GetTxSize() > limitDescendantSize) {
            errString = strprintf("exceeds descendant size limit for tx %s [limit: %u]", stageit->GetTx().GetHash().ToString(), limitDescendantSize);
            return false;
        } else if (stageit->GetCountWithDescendants() + 1 > limitDescendantCount) {
            errString = strprintf("too many descendants for tx %s [limit: %u]", stageit->GetTx().GetHash().ToString(), limitDescendantCount);
            return false;
        } else if (totalSizeWithAncestors > limitAncestorSize) {
            errString = strprintf("exceeds ancestor size limit [limit: %u]", limitAncestorSize);
            return false;
        }

        const setEntries & setMemPoolParents = GetMemPoolParents(stageit);
        BOOST_FOREACH(const txiter &phash, setMemPoolParents) {
            // If this is a new ancestor, add it.
            if (setAncestors.count(phash) == 0) {
                parentHashes.insert(phash);
            }
            if (parentHashes.size() + setAncestors.size() + 1 > limitAncestorCount) {
                errString = strprintf("too many unconfirmed ancestors [limit: %u]", limitAncestorCount);
                return false;
            }
        }
    }

    return true;
}

void CTxMemPool::UpdateAncestorsOf(bool add, txiter it, setEntries &setAncestors)
{
    setEntries parentIters = GetMemPoolParents(it);
    // add or remove this tx as a child of each parent
    BOOST_FOREACH(txiter piter, parentIters) {
        UpdateChild(piter, it, add);
    }
    const int64_t updateCount = (add ? 1 : -1);
    const int64_t updateSize = updateCount * it->GetTxSize();
    const CAmount updateFee = updateCount * it->GetModifiedFee();
    BOOST_FOREACH(txiter ancestorIt, setAncestors) {
        mapTx.modify(ancestorIt, update_descendant_state(updateSize, updateFee, updateCount));
    }
}

void CTxMemPool::UpdateEntryForAncestors(txiter it, const setEntries &setAncestors)
{
    int64_t updateCount = setAncestors.size();
    int64_t updateSize = 0;
    CAmount updateFee = 0;
    int64_t updateSigOpsCost = 0;
    BOOST_FOREACH(txiter ancestorIt, setAncestors) {
        updateSize += ancestorIt->GetTxSize();
        updateFee += ancestorIt->GetModifiedFee();
        updateSigOpsCost += ancestorIt->GetSigOpCost();
    }
    mapTx.modify(it, update_ancestor_state(updateSize, updateFee, updateCount, updateSigOpsCost));
}

void CTxMemPool::UpdateChildrenForRemoval(txiter it)
{
    const setEntries &setMemPoolChildren = GetMemPoolChildren(it);
    BOOST_FOREACH(txiter updateIt, setMemPoolChildren) {
        UpdateParent(updateIt, it, false);
    }
}

void CTxMemPool::UpdateForRemoveFromMempool(const setEntries &entriesToRemove, bool updateDescendants)
{
    // For each entry, walk back all ancestors and decrement size associated with this
    // transaction
    const uint64_t nNoLimit = std::numeric_limits<uint64_t>::max();
    if (updateDescendants) {
        // updateDescendants should be true whenever we're not recursively
        // removing a tx and all its descendants, eg when a transaction is
        // confirmed in a block.
        // Here we only update statistics and not data in mapLinks (which
        // we need to preserve until we're finished with all operations that
        // need to traverse the mempool).
        BOOST_FOREACH(txiter removeIt, entriesToRemove) {
            setEntries setDescendants;
            CalculateDescendants(removeIt, setDescendants);
            setDescendants.erase(removeIt); // don't update state for self
            int64_t modifySize = -((int64_t)removeIt->GetTxSize());
            CAmount modifyFee = -removeIt->GetModifiedFee();
            int modifySigOps = -removeIt->GetSigOpCost();
            BOOST_FOREACH(txiter dit, setDescendants) {
                mapTx.modify(dit, update_ancestor_state(modifySize, modifyFee, -1, modifySigOps));
            }
        }
    }
    BOOST_FOREACH(txiter removeIt, entriesToRemove) {
        setEntries setAncestors;
        const CTxMemPoolEntry &entry = *removeIt;
        std::string dummy;
        // Since this is a tx that is already in the mempool, we can call CMPA
        // with fSearchForParents = false.  If the mempool is in a consistent
        // state, then using true or false should both be correct, though false
        // should be a bit faster.
        // However, if we happen to be in the middle of processing a reorg, then
        // the mempool can be in an inconsistent state.  In this case, the set
        // of ancestors reachable via mapLinks will be the same as the set of 
        // ancestors whose packages include this transaction, because when we
        // add a new transaction to the mempool in addUnchecked(), we assume it
        // has no children, and in the case of a reorg where that assumption is
        // false, the in-mempool children aren't linked to the in-block tx's
        // until UpdateTransactionsFromBlock() is called.
        // So if we're being called during a reorg, ie before
        // UpdateTransactionsFromBlock() has been called, then mapLinks[] will
        // differ from the set of mempool parents we'd calculate by searching,
        // and it's important that we use the mapLinks[] notion of ancestor
        // transactions as the set of things to update for removal.
        CalculateMemPoolAncestors(entry, setAncestors, nNoLimit, nNoLimit, nNoLimit, nNoLimit, dummy, false);
        // Note that UpdateAncestorsOf severs the child links that point to
        // removeIt in the entries for the parents of removeIt.
        UpdateAncestorsOf(false, removeIt, setAncestors);
    }
    // After updating all the ancestor sizes, we can now sever the link between each
    // transaction being removed and any mempool children (ie, update setMemPoolParents
    // for each direct child of a transaction being removed).
    BOOST_FOREACH(txiter removeIt, entriesToRemove) {
        UpdateChildrenForRemoval(removeIt);
    }
}

void CTxMemPoolEntry::UpdateDescendantState(int64_t modifySize, CAmount modifyFee, int64_t modifyCount)
{
    nSizeWithDescendants += modifySize;
    assert(int64_t(nSizeWithDescendants) > 0);
    nModFeesWithDescendants += modifyFee;
    nCountWithDescendants += modifyCount;
    assert(int64_t(nCountWithDescendants) > 0);
}

void CTxMemPoolEntry::UpdateAncestorState(int64_t modifySize, CAmount modifyFee, int64_t modifyCount, int modifySigOps)
{
    nSizeWithAncestors += modifySize;
    assert(int64_t(nSizeWithAncestors) > 0);
    nModFeesWithAncestors += modifyFee;
    nCountWithAncestors += modifyCount;
    assert(int64_t(nCountWithAncestors) > 0);
    nSigOpCostWithAncestors += modifySigOps;
    assert(int(nSigOpCostWithAncestors) >= 0);
}

CTxMemPool::CTxMemPool(const CFeeRate& _minReasonableRelayFee) :
    nTransactionsUpdated(0),
    names(*this)
{
    _clear(); //lock free clear

    // Sanity checks off by default for performance, because otherwise
    // accepting transactions becomes O(N^2) where N is the number
    // of transactions in the pool
    nCheckFrequency = 0;

    minerPolicyEstimator = new CBlockPolicyEstimator(_minReasonableRelayFee);
    minReasonableRelayFee = _minReasonableRelayFee;
}

CTxMemPool::~CTxMemPool()
{
    delete minerPolicyEstimator;
}

void CTxMemPool::pruneSpent(const uint256 &hashTx, CCoins &coins)
{
    LOCK(cs);

    auto it = mapNextTx.lower_bound(COutPoint(hashTx, 0));

    // iterate over all COutPoints in mapNextTx whose hash equals the provided hashTx
    while (it != mapNextTx.end() && it->first->hash == hashTx) {
        coins.Spend(it->first->n); // and remove those outputs from coins
        it++;
    }
}

unsigned int CTxMemPool::GetTransactionsUpdated() const
{
    LOCK(cs);
    return nTransactionsUpdated;
}

void CTxMemPool::AddTransactionsUpdated(unsigned int n)
{
    LOCK(cs);
    nTransactionsUpdated += n;
}

bool CTxMemPool::addUnchecked(const uint256& hash, const CTxMemPoolEntry &entry, setEntries &setAncestors, bool fCurrentEstimate)
{
    // Add to memory pool without checking anything.
    // Used by main.cpp AcceptToMemoryPool(), which DOES do
    // all the appropriate checks.
    LOCK(cs);
    indexed_transaction_set::iterator newit = mapTx.insert(entry).first;
    mapLinks.insert(make_pair(newit, TxLinks()));

    // Update transaction for any feeDelta created by PrioritiseTransaction
    // TODO: refactor so that the fee delta is calculated before inserting
    // into mapTx.
    std::map<uint256, std::pair<double, CAmount> >::const_iterator pos = mapDeltas.find(hash);
    if (pos != mapDeltas.end()) {
        const std::pair<double, CAmount> &deltas = pos->second;
        if (deltas.second) {
            mapTx.modify(newit, update_fee_delta(deltas.second));
        }
    }

    // Update cachedInnerUsage to include contained transaction's usage.
    // (When we update the entry for in-mempool parents, memory usage will be
    // further updated.)
    cachedInnerUsage += entry.DynamicMemoryUsage();

    const CTransaction& tx = newit->GetTx();
    std::set<uint256> setParentTransactions;
    for (unsigned int i = 0; i < tx.vin.size(); i++) {
        mapNextTx.insert(std::make_pair(&tx.vin[i].prevout, &tx));
        setParentTransactions.insert(tx.vin[i].prevout.hash);
    }
    // Don't bother worrying about child transactions of this one.
    // Normal case of a new transaction arriving is that there can't be any
    // children, because such children would be orphans.
    // An exception to that is if a transaction enters that used to be in a block.
    // In that case, our disconnect block logic will call UpdateTransactionsFromBlock
    // to clean up the mess we're leaving here.

    // Update ancestors with information about this tx
    BOOST_FOREACH (const uint256 &phash, setParentTransactions) {
        txiter pit = mapTx.find(phash);
        if (pit != mapTx.end()) {
            UpdateParent(newit, pit, true);
        }
    }
    UpdateAncestorsOf(true, newit, setAncestors);
    UpdateEntryForAncestors(newit, setAncestors);

    nTransactionsUpdated++;
    totalTxSize += entry.GetTxSize();
    minerPolicyEstimator->processTransaction(entry, fCurrentEstimate);
    names.addUnchecked (hash, entry);

    vTxHashes.emplace_back(tx.GetWitnessHash(), newit);
    newit->vTxHashesIdx = vTxHashes.size() - 1;

    return true;
}

void CTxMemPool::removeUnchecked(txiter it)
{
    names.remove (*it);

    const uint256 hash = it->GetTx().GetHash();
    BOOST_FOREACH(const CTxIn& txin, it->GetTx().vin)
        mapNextTx.erase(txin.prevout);

    if (vTxHashes.size() > 1) {
        vTxHashes[it->vTxHashesIdx] = std::move(vTxHashes.back());
        vTxHashes[it->vTxHashesIdx].second->vTxHashesIdx = it->vTxHashesIdx;
        vTxHashes.pop_back();
        if (vTxHashes.size() * 2 < vTxHashes.capacity())
            vTxHashes.shrink_to_fit();
    } else
        vTxHashes.clear();

    totalTxSize -= it->GetTxSize();
    cachedInnerUsage -= it->DynamicMemoryUsage();
    cachedInnerUsage -= memusage::DynamicUsage(mapLinks[it].parents) + memusage::DynamicUsage(mapLinks[it].children);
    mapLinks.erase(it);
    mapTx.erase(it);
    nTransactionsUpdated++;
    minerPolicyEstimator->removeTx(hash);
}

// Calculates descendants of entry that are not already in setDescendants, and adds to
// setDescendants. Assumes entryit is already a tx in the mempool and setMemPoolChildren
// is correct for tx and all descendants.
// Also assumes that if an entry is in setDescendants already, then all
// in-mempool descendants of it are already in setDescendants as well, so that we
// can save time by not iterating over those entries.
void CTxMemPool::CalculateDescendants(txiter entryit, setEntries &setDescendants)
{
    setEntries stage;
    if (setDescendants.count(entryit) == 0) {
        stage.insert(entryit);
    }
    // Traverse down the children of entry, only adding children that are not
    // accounted for in setDescendants already (because those children have either
    // already been walked, or will be walked in this iteration).
    while (!stage.empty()) {
        txiter it = *stage.begin();
        setDescendants.insert(it);
        stage.erase(it);

        const setEntries &setChildren = GetMemPoolChildren(it);
        BOOST_FOREACH(const txiter &childiter, setChildren) {
            if (!setDescendants.count(childiter)) {
                stage.insert(childiter);
            }
        }
    }
}

void CTxMemPool::removeRecursive(const CTransaction &origTx, std::vector<std::shared_ptr<const CTransaction>>* removed)
{
    // Remove transaction from memory pool
    {
        LOCK(cs);
        setEntries txToRemove;
        txiter origit = mapTx.find(origTx.GetHash());
        if (origit != mapTx.end()) {
            txToRemove.insert(origit);
        } else {
            // When recursively removing but origTx isn't in the mempool
            // be sure to remove any children that are in the pool. This can
            // happen during chain re-orgs if origTx isn't re-accepted into
            // the mempool for any reason.
            for (unsigned int i = 0; i < origTx.vout.size(); i++) {
                auto it = mapNextTx.find(COutPoint(origTx.GetHash(), i));
                if (it == mapNextTx.end())
                    continue;
                txiter nextit = mapTx.find(it->second->GetHash());
                assert(nextit != mapTx.end());
                txToRemove.insert(nextit);
            }
        }
        setEntries setAllRemoves;
        BOOST_FOREACH(txiter it, txToRemove) {
            CalculateDescendants(it, setAllRemoves);
        }
        if (removed) {
            BOOST_FOREACH(txiter it, setAllRemoves) {
                removed->emplace_back(it->GetSharedTx());
            }
        }
        RemoveStaged(setAllRemoves, false);
    }
}

void CTxMemPool::removeForReorg(const CCoinsViewCache *pcoins, unsigned int nMemPoolHeight, int flags)
{
    // Remove transactions spending a coinbase which are now immature and no-longer-final transactions
    LOCK(cs);
    setEntries txToRemove;
    for (indexed_transaction_set::const_iterator it = mapTx.begin(); it != mapTx.end(); it++) {
        const CTransaction& tx = it->GetTx();
        LockPoints lp = it->GetLockPoints();
        bool validLP =  TestLockPointValidity(&lp);
        if (!CheckFinalTx(tx, flags) || !CheckSequenceLocks(tx, flags, &lp, validLP)) {
            // Note if CheckSequenceLocks fails the LockPoints may still be invalid
            // So it's critical that we remove the tx and not depend on the LockPoints.
            txToRemove.insert(it);
        } else if (it->GetSpendsCoinbase()) {
            BOOST_FOREACH(const CTxIn& txin, tx.vin) {
                indexed_transaction_set::const_iterator it2 = mapTx.find(txin.prevout.hash);
                if (it2 != mapTx.end())
                    continue;
                const CCoins *coins = pcoins->AccessCoins(txin.prevout.hash);
                if (nCheckFrequency != 0) assert(coins);
                if (!coins || (coins->IsCoinBase() && ((signed long)nMemPoolHeight) - coins->nHeight < COINBASE_MATURITY)) {
                    txToRemove.insert(it);
                    break;
                }
            }
        }
        if (!validLP) {
            mapTx.modify(it, update_lock_points(lp));
        }
    }
    setEntries setAllRemoves;
    for (txiter it : txToRemove) {
        CalculateDescendants(it, setAllRemoves);
    }
    RemoveStaged(setAllRemoves, false);
}

<<<<<<< HEAD
void CTxMemPool::removeConflicts(const CTransaction &tx, std::list<CTransaction>& removed, std::list<CTransaction>& removedNames)
=======
void CTxMemPool::removeConflicts(const CTransaction &tx, std::vector<std::shared_ptr<const CTransaction>>* removed)
>>>>>>> 164c45d8
{
    // Remove transactions which depend on inputs of tx, recursively
    LOCK(cs);
    BOOST_FOREACH(const CTxIn &txin, tx.vin) {
        auto it = mapNextTx.find(txin.prevout);
        if (it != mapNextTx.end()) {
            const CTransaction &txConflict = *it->second;
            if (txConflict != tx)
            {
                removeRecursive(txConflict, removed);
                ClearPrioritisation(txConflict.GetHash());
            }
        }
    }

    /* Remove conflicting name registrations.  */
    names.removeConflicts (tx, removedNames);
}

/**
 * Called when a block is connected. Removes from mempool and updates the miner fee estimator.
 */
void CTxMemPool::removeForBlock(const std::vector<CTransaction>& vtx, unsigned int nBlockHeight,
<<<<<<< HEAD
                                std::list<CTransaction>& conflicts,
                                std::list<CTransaction>& nameConflicts,
                                bool fCurrentEstimate)
=======
                                std::vector<std::shared_ptr<const CTransaction>>* conflicts, bool fCurrentEstimate)
>>>>>>> 164c45d8
{
    LOCK(cs);
    std::vector<CTxMemPoolEntry> entries;
    BOOST_FOREACH(const CTransaction& tx, vtx)
    {
        uint256 hash = tx.GetHash();

        indexed_transaction_set::iterator i = mapTx.find(hash);
        if (i != mapTx.end())
            entries.push_back(*i);
    }
    BOOST_FOREACH(const CTransaction& tx, vtx)
    {
        txiter it = mapTx.find(tx.GetHash());
        if (it != mapTx.end()) {
            setEntries stage;
            stage.insert(it);
            RemoveStaged(stage, true);
        }
        removeConflicts(tx, conflicts, nameConflicts);
        ClearPrioritisation(tx.GetHash());
    }
    // After the txs in the new block have been removed from the mempool, update policy estimates
    minerPolicyEstimator->processBlock(nBlockHeight, entries, fCurrentEstimate);
    lastRollingFeeUpdate = GetTime();
    blockSinceLastRollingFeeBump = true;
}

void CTxMemPool::_clear()
{
    mapLinks.clear();
    mapTx.clear();
    mapNextTx.clear();
    names.clear();
    totalTxSize = 0;
    cachedInnerUsage = 0;
    lastRollingFeeUpdate = GetTime();
    blockSinceLastRollingFeeBump = false;
    rollingMinimumFeeRate = 0;
    ++nTransactionsUpdated;
}

void CTxMemPool::clear()
{
    LOCK(cs);
    _clear();
}

void CTxMemPool::check(const CCoinsViewCache *pcoins) const
{
    if (nCheckFrequency == 0)
        return;

    if (GetRand(std::numeric_limits<uint32_t>::max()) >= nCheckFrequency)
        return;

    LogPrint("mempool", "Checking mempool with %u transactions and %u inputs\n", (unsigned int)mapTx.size(), (unsigned int)mapNextTx.size());

    uint64_t checkTotal = 0;
    uint64_t innerUsage = 0;

    CCoinsViewCache mempoolDuplicate(const_cast<CCoinsViewCache*>(pcoins));
    const int64_t nSpendHeight = GetSpendHeight(mempoolDuplicate);

    LOCK(cs);
    list<const CTxMemPoolEntry*> waitingOnDependants;
    for (indexed_transaction_set::const_iterator it = mapTx.begin(); it != mapTx.end(); it++) {
        unsigned int i = 0;
        checkTotal += it->GetTxSize();
        innerUsage += it->DynamicMemoryUsage();
        const CTransaction& tx = it->GetTx();
        txlinksMap::const_iterator linksiter = mapLinks.find(it);
        assert(linksiter != mapLinks.end());
        const TxLinks &links = linksiter->second;
        innerUsage += memusage::DynamicUsage(links.parents) + memusage::DynamicUsage(links.children);
        bool fDependsWait = false;
        setEntries setParentCheck;
        int64_t parentSizes = 0;
        int64_t parentSigOpCost = 0;
        BOOST_FOREACH(const CTxIn &txin, tx.vin) {
            // Check that every mempool transaction's inputs refer to available coins, or other mempool tx's.
            indexed_transaction_set::const_iterator it2 = mapTx.find(txin.prevout.hash);
            if (it2 != mapTx.end()) {
                const CTransaction& tx2 = it2->GetTx();
                assert(tx2.vout.size() > txin.prevout.n && !tx2.vout[txin.prevout.n].IsNull());
                fDependsWait = true;
                if (setParentCheck.insert(it2).second) {
                    parentSizes += it2->GetTxSize();
                    parentSigOpCost += it2->GetSigOpCost();
                }
            } else {
                const CCoins* coins = pcoins->AccessCoins(txin.prevout.hash);
                assert(coins && coins->IsAvailable(txin.prevout.n));
            }
            // Check whether its inputs are marked in mapNextTx.
            auto it3 = mapNextTx.find(txin.prevout);
            assert(it3 != mapNextTx.end());
            assert(it3->first == &txin.prevout);
            assert(it3->second == &tx);
            i++;
        }
        assert(setParentCheck == GetMemPoolParents(it));
        // Verify ancestor state is correct.
        setEntries setAncestors;
        uint64_t nNoLimit = std::numeric_limits<uint64_t>::max();
        std::string dummy;
        CalculateMemPoolAncestors(*it, setAncestors, nNoLimit, nNoLimit, nNoLimit, nNoLimit, dummy);
        uint64_t nCountCheck = setAncestors.size() + 1;
        uint64_t nSizeCheck = it->GetTxSize();
        CAmount nFeesCheck = it->GetModifiedFee();
        int64_t nSigOpCheck = it->GetSigOpCost();

        BOOST_FOREACH(txiter ancestorIt, setAncestors) {
            nSizeCheck += ancestorIt->GetTxSize();
            nFeesCheck += ancestorIt->GetModifiedFee();
            nSigOpCheck += ancestorIt->GetSigOpCost();
        }

        assert(it->GetCountWithAncestors() == nCountCheck);
        assert(it->GetSizeWithAncestors() == nSizeCheck);
        assert(it->GetSigOpCostWithAncestors() == nSigOpCheck);
        assert(it->GetModFeesWithAncestors() == nFeesCheck);

        // Check children against mapNextTx
        CTxMemPool::setEntries setChildrenCheck;
        auto iter = mapNextTx.lower_bound(COutPoint(it->GetTx().GetHash(), 0));
        int64_t childSizes = 0;
        for (; iter != mapNextTx.end() && iter->first->hash == it->GetTx().GetHash(); ++iter) {
            txiter childit = mapTx.find(iter->second->GetHash());
            assert(childit != mapTx.end()); // mapNextTx points to in-mempool transactions
            if (setChildrenCheck.insert(childit).second) {
                childSizes += childit->GetTxSize();
            }
        }
        assert(setChildrenCheck == GetMemPoolChildren(it));
        // Also check to make sure size is greater than sum with immediate children.
        // just a sanity check, not definitive that this calc is correct...
        assert(it->GetSizeWithDescendants() >= childSizes + it->GetTxSize());

        if (fDependsWait)
            waitingOnDependants.push_back(&(*it));
        else {
            CValidationState state;
            bool fCheckResult = tx.IsCoinBase() ||
                Consensus::CheckTxInputs(tx, state, mempoolDuplicate, nSpendHeight, SCRIPT_VERIFY_NAMES_MEMPOOL);
            assert(fCheckResult);
            UpdateCoins(tx, mempoolDuplicate, 1000000);
        }
    }
    unsigned int stepsSinceLastRemove = 0;
    while (!waitingOnDependants.empty()) {
        const CTxMemPoolEntry* entry = waitingOnDependants.front();
        waitingOnDependants.pop_front();
        CValidationState state;
        if (!mempoolDuplicate.HaveInputs(entry->GetTx())) {
            waitingOnDependants.push_back(entry);
            stepsSinceLastRemove++;
            assert(stepsSinceLastRemove < waitingOnDependants.size());
        } else {
            bool fCheckResult = entry->GetTx().IsCoinBase() ||
                Consensus::CheckTxInputs(entry->GetTx(), state, mempoolDuplicate, nSpendHeight, SCRIPT_VERIFY_NAMES_MEMPOOL);
            assert(fCheckResult);
            UpdateCoins(entry->GetTx(), mempoolDuplicate, 1000000);
            stepsSinceLastRemove = 0;
        }
    }
    for (auto it = mapNextTx.cbegin(); it != mapNextTx.cend(); it++) {
        uint256 hash = it->second->GetHash();
        indexed_transaction_set::const_iterator it2 = mapTx.find(hash);
        const CTransaction& tx = it2->GetTx();
        assert(it2 != mapTx.end());
        assert(&tx == it->second);
    }

    assert(totalTxSize == checkTotal);
    assert(innerUsage == cachedInnerUsage);

    checkNames(pcoins);
}

void CTxMemPool::checkNames(const CCoinsViewCache *pcoins) const
{
    names.check (*pcoins);
}

bool CTxMemPool::CompareDepthAndScore(const uint256& hasha, const uint256& hashb)
{
    LOCK(cs);
    indexed_transaction_set::const_iterator i = mapTx.find(hasha);
    if (i == mapTx.end()) return false;
    indexed_transaction_set::const_iterator j = mapTx.find(hashb);
    if (j == mapTx.end()) return true;
    uint64_t counta = i->GetCountWithAncestors();
    uint64_t countb = j->GetCountWithAncestors();
    if (counta == countb) {
        return CompareTxMemPoolEntryByScore()(*i, *j);
    }
    return counta < countb;
}

namespace {
class DepthAndScoreComparator
{
public:
    bool operator()(const CTxMemPool::indexed_transaction_set::const_iterator& a, const CTxMemPool::indexed_transaction_set::const_iterator& b)
    {
        uint64_t counta = a->GetCountWithAncestors();
        uint64_t countb = b->GetCountWithAncestors();
        if (counta == countb) {
            return CompareTxMemPoolEntryByScore()(*a, *b);
        }
        return counta < countb;
    }
};
}

std::vector<CTxMemPool::indexed_transaction_set::const_iterator> CTxMemPool::GetSortedDepthAndScore() const
{
    std::vector<indexed_transaction_set::const_iterator> iters;
    AssertLockHeld(cs);

    iters.reserve(mapTx.size());

    for (indexed_transaction_set::iterator mi = mapTx.begin(); mi != mapTx.end(); ++mi) {
        iters.push_back(mi);
    }
    std::sort(iters.begin(), iters.end(), DepthAndScoreComparator());
    return iters;
}

void CTxMemPool::queryHashes(vector<uint256>& vtxid)
{
    LOCK(cs);
    auto iters = GetSortedDepthAndScore();

    vtxid.clear();
    vtxid.reserve(mapTx.size());

    for (auto it : iters) {
        vtxid.push_back(it->GetTx().GetHash());
    }
}

std::vector<TxMempoolInfo> CTxMemPool::infoAll() const
{
    LOCK(cs);
    auto iters = GetSortedDepthAndScore();

    std::vector<TxMempoolInfo> ret;
    ret.reserve(mapTx.size());
    for (auto it : iters) {
        ret.push_back(TxMempoolInfo{it->GetSharedTx(), it->GetTime(), CFeeRate(it->GetFee(), it->GetTxSize())});
    }

    return ret;
}

std::shared_ptr<const CTransaction> CTxMemPool::get(const uint256& hash) const
{
    LOCK(cs);
    indexed_transaction_set::const_iterator i = mapTx.find(hash);
    if (i == mapTx.end())
        return nullptr;
    return i->GetSharedTx();
}

TxMempoolInfo CTxMemPool::info(const uint256& hash) const
{
    LOCK(cs);
    indexed_transaction_set::const_iterator i = mapTx.find(hash);
    if (i == mapTx.end())
        return TxMempoolInfo();
    return TxMempoolInfo{i->GetSharedTx(), i->GetTime(), CFeeRate(i->GetFee(), i->GetTxSize())};
}

CFeeRate CTxMemPool::estimateFee(int nBlocks) const
{
    LOCK(cs);
    return minerPolicyEstimator->estimateFee(nBlocks);
}
CFeeRate CTxMemPool::estimateSmartFee(int nBlocks, int *answerFoundAtBlocks) const
{
    LOCK(cs);
    return minerPolicyEstimator->estimateSmartFee(nBlocks, answerFoundAtBlocks, *this);
}
double CTxMemPool::estimatePriority(int nBlocks) const
{
    LOCK(cs);
    return minerPolicyEstimator->estimatePriority(nBlocks);
}
double CTxMemPool::estimateSmartPriority(int nBlocks, int *answerFoundAtBlocks) const
{
    LOCK(cs);
    return minerPolicyEstimator->estimateSmartPriority(nBlocks, answerFoundAtBlocks, *this);
}

bool
CTxMemPool::WriteFeeEstimates(CAutoFile& fileout) const
{
    try {
        LOCK(cs);
        fileout << 109900; // version required to read: 0.10.99 or later
        fileout << CLIENT_VERSION; // version that wrote the file
        minerPolicyEstimator->Write(fileout);
    }
    catch (const std::exception&) {
        LogPrintf("CTxMemPool::WriteFeeEstimates(): unable to write policy estimator data (non-fatal)\n");
        return false;
    }
    return true;
}

bool
CTxMemPool::ReadFeeEstimates(CAutoFile& filein)
{
    try {
        int nVersionRequired, nVersionThatWrote;
        filein >> nVersionRequired >> nVersionThatWrote;
        if (nVersionRequired > CLIENT_VERSION)
            return error("CTxMemPool::ReadFeeEstimates(): up-version (%d) fee estimate file", nVersionRequired);

        LOCK(cs);
        minerPolicyEstimator->Read(filein);
    }
    catch (const std::exception&) {
        LogPrintf("CTxMemPool::ReadFeeEstimates(): unable to read policy estimator data (non-fatal)\n");
        return false;
    }
    return true;
}

void CTxMemPool::PrioritiseTransaction(const uint256 hash, const string strHash, double dPriorityDelta, const CAmount& nFeeDelta)
{
    {
        LOCK(cs);
        std::pair<double, CAmount> &deltas = mapDeltas[hash];
        deltas.first += dPriorityDelta;
        deltas.second += nFeeDelta;
        txiter it = mapTx.find(hash);
        if (it != mapTx.end()) {
            mapTx.modify(it, update_fee_delta(deltas.second));
            // Now update all ancestors' modified fees with descendants
            setEntries setAncestors;
            uint64_t nNoLimit = std::numeric_limits<uint64_t>::max();
            std::string dummy;
            CalculateMemPoolAncestors(*it, setAncestors, nNoLimit, nNoLimit, nNoLimit, nNoLimit, dummy, false);
            BOOST_FOREACH(txiter ancestorIt, setAncestors) {
                mapTx.modify(ancestorIt, update_descendant_state(0, nFeeDelta, 0));
            }
        }
    }
    LogPrintf("PrioritiseTransaction: %s priority += %f, fee += %d\n", strHash, dPriorityDelta, FormatMoney(nFeeDelta));
}

void CTxMemPool::ApplyDeltas(const uint256 hash, double &dPriorityDelta, CAmount &nFeeDelta) const
{
    LOCK(cs);
    std::map<uint256, std::pair<double, CAmount> >::const_iterator pos = mapDeltas.find(hash);
    if (pos == mapDeltas.end())
        return;
    const std::pair<double, CAmount> &deltas = pos->second;
    dPriorityDelta += deltas.first;
    nFeeDelta += deltas.second;
}

void CTxMemPool::ClearPrioritisation(const uint256 hash)
{
    LOCK(cs);
    mapDeltas.erase(hash);
}

bool CTxMemPool::HasNoInputsOf(const CTransaction &tx) const
{
    for (unsigned int i = 0; i < tx.vin.size(); i++)
        if (exists(tx.vin[i].prevout.hash))
            return false;
    return true;
}

CCoinsViewMemPool::CCoinsViewMemPool(CCoinsView* baseIn, const CTxMemPool& mempoolIn) : CCoinsViewBacked(baseIn), mempool(mempoolIn) { }

bool CCoinsViewMemPool::GetCoins(const uint256 &txid, CCoins &coins) const {
    // If an entry in the mempool exists, always return that one, as it's guaranteed to never
    // conflict with the underlying cache, and it cannot have pruned entries (as it contains full)
    // transactions. First checking the underlying cache risks returning a pruned entry instead.
    shared_ptr<const CTransaction> ptx = mempool.get(txid);
    if (ptx) {
        coins = CCoins(*ptx, MEMPOOL_HEIGHT);
        return true;
    }
    return (base->GetCoins(txid, coins) && !coins.IsPruned());
}

bool CCoinsViewMemPool::HaveCoins(const uint256 &txid) const {
    return mempool.exists(txid) || base->HaveCoins(txid);
}

size_t CTxMemPool::DynamicMemoryUsage() const {
    LOCK(cs);
    // Estimate the overhead of mapTx to be 15 pointers + an allocation, as no exact formula for boost::multi_index_contained is implemented.
    return memusage::MallocUsage(sizeof(CTxMemPoolEntry) + 15 * sizeof(void*)) * mapTx.size() + memusage::DynamicUsage(mapNextTx) + memusage::DynamicUsage(mapDeltas) + memusage::DynamicUsage(mapLinks) + memusage::DynamicUsage(vTxHashes) + cachedInnerUsage;
}

void CTxMemPool::RemoveStaged(setEntries &stage, bool updateDescendants) {
    AssertLockHeld(cs);
    UpdateForRemoveFromMempool(stage, updateDescendants);
    BOOST_FOREACH(const txiter& it, stage) {
        removeUnchecked(it);
    }
}

int CTxMemPool::Expire(int64_t time) {
    LOCK(cs);
    indexed_transaction_set::index<entry_time>::type::iterator it = mapTx.get<entry_time>().begin();
    setEntries toremove;
    while (it != mapTx.get<entry_time>().end() && it->GetTime() < time) {
        toremove.insert(mapTx.project<0>(it));
        it++;
    }
    setEntries stage;
    BOOST_FOREACH(txiter removeit, toremove) {
        CalculateDescendants(removeit, stage);
    }
    RemoveStaged(stage, false);
    return stage.size();
}

bool CTxMemPool::addUnchecked(const uint256&hash, const CTxMemPoolEntry &entry, bool fCurrentEstimate)
{
    LOCK(cs);
    setEntries setAncestors;
    uint64_t nNoLimit = std::numeric_limits<uint64_t>::max();
    std::string dummy;
    CalculateMemPoolAncestors(entry, setAncestors, nNoLimit, nNoLimit, nNoLimit, nNoLimit, dummy);
    return addUnchecked(hash, entry, setAncestors, fCurrentEstimate);
}

void CTxMemPool::UpdateChild(txiter entry, txiter child, bool add)
{
    setEntries s;
    if (add && mapLinks[entry].children.insert(child).second) {
        cachedInnerUsage += memusage::IncrementalDynamicUsage(s);
    } else if (!add && mapLinks[entry].children.erase(child)) {
        cachedInnerUsage -= memusage::IncrementalDynamicUsage(s);
    }
}

void CTxMemPool::UpdateParent(txiter entry, txiter parent, bool add)
{
    setEntries s;
    if (add && mapLinks[entry].parents.insert(parent).second) {
        cachedInnerUsage += memusage::IncrementalDynamicUsage(s);
    } else if (!add && mapLinks[entry].parents.erase(parent)) {
        cachedInnerUsage -= memusage::IncrementalDynamicUsage(s);
    }
}

const CTxMemPool::setEntries & CTxMemPool::GetMemPoolParents(txiter entry) const
{
    assert (entry != mapTx.end());
    txlinksMap::const_iterator it = mapLinks.find(entry);
    assert(it != mapLinks.end());
    return it->second.parents;
}

const CTxMemPool::setEntries & CTxMemPool::GetMemPoolChildren(txiter entry) const
{
    assert (entry != mapTx.end());
    txlinksMap::const_iterator it = mapLinks.find(entry);
    assert(it != mapLinks.end());
    return it->second.children;
}

CFeeRate CTxMemPool::GetMinFee(size_t sizelimit) const {
    LOCK(cs);
    if (!blockSinceLastRollingFeeBump || rollingMinimumFeeRate == 0)
        return CFeeRate(rollingMinimumFeeRate);

    int64_t time = GetTime();
    if (time > lastRollingFeeUpdate + 10) {
        double halflife = ROLLING_FEE_HALFLIFE;
        if (DynamicMemoryUsage() < sizelimit / 4)
            halflife /= 4;
        else if (DynamicMemoryUsage() < sizelimit / 2)
            halflife /= 2;

        rollingMinimumFeeRate = rollingMinimumFeeRate / pow(2.0, (time - lastRollingFeeUpdate) / halflife);
        lastRollingFeeUpdate = time;

        if (rollingMinimumFeeRate < minReasonableRelayFee.GetFeePerK() / 2) {
            rollingMinimumFeeRate = 0;
            return CFeeRate(0);
        }
    }
    return std::max(CFeeRate(rollingMinimumFeeRate), minReasonableRelayFee);
}

void CTxMemPool::trackPackageRemoved(const CFeeRate& rate) {
    AssertLockHeld(cs);
    if (rate.GetFeePerK() > rollingMinimumFeeRate) {
        rollingMinimumFeeRate = rate.GetFeePerK();
        blockSinceLastRollingFeeBump = false;
    }
}

void CTxMemPool::TrimToSize(size_t sizelimit, std::vector<uint256>* pvNoSpendsRemaining) {
    LOCK(cs);

    unsigned nTxnRemoved = 0;
    CFeeRate maxFeeRateRemoved(0);
    while (!mapTx.empty() && DynamicMemoryUsage() > sizelimit) {
        indexed_transaction_set::index<descendant_score>::type::iterator it = mapTx.get<descendant_score>().begin();

        // We set the new mempool min fee to the feerate of the removed set, plus the
        // "minimum reasonable fee rate" (ie some value under which we consider txn
        // to have 0 fee). This way, we don't allow txn to enter mempool with feerate
        // equal to txn which were removed with no block in between.
        CFeeRate removed(it->GetModFeesWithDescendants(), it->GetSizeWithDescendants());
        removed += minReasonableRelayFee;
        trackPackageRemoved(removed);
        maxFeeRateRemoved = std::max(maxFeeRateRemoved, removed);

        setEntries stage;
        CalculateDescendants(mapTx.project<0>(it), stage);
        nTxnRemoved += stage.size();

        std::vector<CTransaction> txn;
        if (pvNoSpendsRemaining) {
            txn.reserve(stage.size());
            BOOST_FOREACH(txiter iter, stage)
                txn.push_back(iter->GetTx());
        }
        RemoveStaged(stage, false);
        if (pvNoSpendsRemaining) {
            BOOST_FOREACH(const CTransaction& tx, txn) {
                BOOST_FOREACH(const CTxIn& txin, tx.vin) {
                    if (exists(txin.prevout.hash))
                        continue;
                    auto iter = mapNextTx.lower_bound(COutPoint(txin.prevout.hash, 0));
                    if (iter == mapNextTx.end() || iter->first->hash != txin.prevout.hash)
                        pvNoSpendsRemaining->push_back(txin.prevout.hash);
                }
            }
        }
    }

    if (maxFeeRateRemoved > CFeeRate(0))
        LogPrint("mempool", "Removed %u txn, rolling minimum fee bumped to %s\n", nTxnRemoved, maxFeeRateRemoved.ToString());
}<|MERGE_RESOLUTION|>--- conflicted
+++ resolved
@@ -597,11 +597,9 @@
     RemoveStaged(setAllRemoves, false);
 }
 
-<<<<<<< HEAD
-void CTxMemPool::removeConflicts(const CTransaction &tx, std::list<CTransaction>& removed, std::list<CTransaction>& removedNames)
-=======
-void CTxMemPool::removeConflicts(const CTransaction &tx, std::vector<std::shared_ptr<const CTransaction>>* removed)
->>>>>>> 164c45d8
+void CTxMemPool::removeConflicts(const CTransaction &tx,
+                                 std::vector<std::shared_ptr<const CTransaction>>* removed,
+                                 std::vector<std::shared_ptr<const CTransaction>>* removedNames)
 {
     // Remove transactions which depend on inputs of tx, recursively
     LOCK(cs);
@@ -625,13 +623,9 @@
  * Called when a block is connected. Removes from mempool and updates the miner fee estimator.
  */
 void CTxMemPool::removeForBlock(const std::vector<CTransaction>& vtx, unsigned int nBlockHeight,
-<<<<<<< HEAD
-                                std::list<CTransaction>& conflicts,
-                                std::list<CTransaction>& nameConflicts,
+                                std::vector<std::shared_ptr<const CTransaction>>* conflicts,
+                                std::vector<std::shared_ptr<const CTransaction>>* nameConflicts,
                                 bool fCurrentEstimate)
-=======
-                                std::vector<std::shared_ptr<const CTransaction>>* conflicts, bool fCurrentEstimate)
->>>>>>> 164c45d8
 {
     LOCK(cs);
     std::vector<CTxMemPoolEntry> entries;
