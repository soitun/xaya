--- conflicted
+++ resolved
@@ -3,23 +3,6 @@
 // Distributed under the MIT software license, see the accompanying
 // file COPYING or http://www.opensource.org/licenses/mit-license.php.
 
-<<<<<<< HEAD
-#include "txmempool.h"
-
-#include "consensus/consensus.h"
-#include "consensus/tx_verify.h"
-#include "consensus/validation.h"
-#include "validation.h"
-#include "policy/policy.h"
-#include "policy/fees.h"
-#include "reverse_iterator.h"
-#include "script/interpreter.h"
-#include "streams.h"
-#include "timedata.h"
-#include "util.h"
-#include "utilmoneystr.h"
-#include "utiltime.h"
-=======
 #include <txmempool.h>
 
 #include <consensus/consensus.h>
@@ -29,12 +12,12 @@
 #include <policy/policy.h>
 #include <policy/fees.h>
 #include <reverse_iterator.h>
+#include <script/interpreter.h>
 #include <streams.h>
 #include <timedata.h>
 #include <util.h>
 #include <utilmoneystr.h>
 #include <utiltime.h>
->>>>>>> 2c07da04
 
 CTxMemPoolEntry::CTxMemPoolEntry(const CTransactionRef& _tx, const CAmount& _nFee,
                                  int64_t _nTime, unsigned int _entryHeight,
