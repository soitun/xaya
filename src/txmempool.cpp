// Copyright (c) 2009-2010 Satoshi Nakamoto
// Copyright (c) 2009-2020 The Bitcoin Core developers
// Distributed under the MIT software license, see the accompanying
// file COPYING or http://www.opensource.org/licenses/mit-license.php.

#include <txmempool.h>

#include <coins.h>
#include <consensus/consensus.h>
#include <consensus/tx_verify.h>
#include <consensus/validation.h>
#include <policy/fees.h>
#include <policy/policy.h>
#include <policy/settings.h>
#include <reverse_iterator.h>
#include <util/moneystr.h>
#include <util/system.h>
#include <util/time.h>
#include <validation.h>
#include <validationinterface.h>

#include <cmath>
#include <optional>

CTxMemPoolEntry::CTxMemPoolEntry(const CTransactionRef& tx, CAmount fee,
                                 int64_t time, unsigned int entry_height,
                                 bool spends_coinbase, int64_t sigops_cost, LockPoints lp)
    : tx{tx},
      nFee{fee},
      nTxWeight(GetTransactionWeight(*tx)),
      nUsageSize{RecursiveDynamicUsage(tx)},
      nTime{time},
      entryHeight{entry_height},
      spendsCoinbase{spends_coinbase},
      sigOpCost{sigops_cost},
      lockPoints{lp},
      nSizeWithDescendants{GetTxSize()},
      nModFeesWithDescendants{nFee},
      nSizeWithAncestors{GetTxSize()},
      nModFeesWithAncestors{nFee},
      nSigOpCostWithAncestors{sigOpCost}
{
    for (const auto& txOut : tx->vout)
    {
        const CNameScript curNameOp(txOut.scriptPubKey);
        if (!curNameOp.isNameOp())
            continue;

        assert(!nameOp.isNameOp());
        nameOp = curNameOp;
    }
}

void CTxMemPoolEntry::UpdateFeeDelta(int64_t newFeeDelta)
{
    nModFeesWithDescendants += newFeeDelta - feeDelta;
    nModFeesWithAncestors += newFeeDelta - feeDelta;
    feeDelta = newFeeDelta;
}

void CTxMemPoolEntry::UpdateLockPoints(const LockPoints& lp)
{
    lockPoints = lp;
}

size_t CTxMemPoolEntry::GetTxSize() const
{
    return GetVirtualTransactionSize(nTxWeight, sigOpCost);
}

// Update the given tx for any in-mempool descendants.
// Assumes that CTxMemPool::m_children is correct for the given tx and all
// descendants.
void CTxMemPool::UpdateForDescendants(txiter updateIt, cacheMap &cachedDescendants, const std::set<uint256> &setExclude)
{
    CTxMemPoolEntry::Children stageEntries, descendants;
    stageEntries = updateIt->GetMemPoolChildrenConst();

    while (!stageEntries.empty()) {
        const CTxMemPoolEntry& descendant = *stageEntries.begin();
        descendants.insert(descendant);
        stageEntries.erase(descendant);
        const CTxMemPoolEntry::Children& children = descendant.GetMemPoolChildrenConst();
        for (const CTxMemPoolEntry& childEntry : children) {
            cacheMap::iterator cacheIt = cachedDescendants.find(mapTx.iterator_to(childEntry));
            if (cacheIt != cachedDescendants.end()) {
                // We've already calculated this one, just add the entries for this set
                // but don't traverse again.
                for (txiter cacheEntry : cacheIt->second) {
                    descendants.insert(*cacheEntry);
                }
            } else if (!descendants.count(childEntry)) {
                // Schedule for later processing
                stageEntries.insert(childEntry);
            }
        }
    }
    // descendants now contains all in-mempool descendants of updateIt.
    // Update and add to cached descendant map
    int64_t modifySize = 0;
    CAmount modifyFee = 0;
    int64_t modifyCount = 0;
    for (const CTxMemPoolEntry& descendant : descendants) {
        if (!setExclude.count(descendant.GetTx().GetHash())) {
            modifySize += descendant.GetTxSize();
            modifyFee += descendant.GetModifiedFee();
            modifyCount++;
            cachedDescendants[updateIt].insert(mapTx.iterator_to(descendant));
            // Update ancestor state for each descendant
            mapTx.modify(mapTx.iterator_to(descendant), update_ancestor_state(updateIt->GetTxSize(), updateIt->GetModifiedFee(), 1, updateIt->GetSigOpCost()));
        }
    }
    mapTx.modify(updateIt, update_descendant_state(modifySize, modifyFee, modifyCount));
}

// vHashesToUpdate is the set of transaction hashes from a disconnected block
// which has been re-added to the mempool.
// for each entry, look for descendants that are outside vHashesToUpdate, and
// add fee/size information for such descendants to the parent.
// for each such descendant, also update the ancestor state to include the parent.
void CTxMemPool::UpdateTransactionsFromBlock(const std::vector<uint256> &vHashesToUpdate)
{
    AssertLockHeld(cs);
    // For each entry in vHashesToUpdate, store the set of in-mempool, but not
    // in-vHashesToUpdate transactions, so that we don't have to recalculate
    // descendants when we come across a previously seen entry.
    cacheMap mapMemPoolDescendantsToUpdate;

    // Use a set for lookups into vHashesToUpdate (these entries are already
    // accounted for in the state of their ancestors)
    std::set<uint256> setAlreadyIncluded(vHashesToUpdate.begin(), vHashesToUpdate.end());

    // Iterate in reverse, so that whenever we are looking at a transaction
    // we are sure that all in-mempool descendants have already been processed.
    // This maximizes the benefit of the descendant cache and guarantees that
    // CTxMemPool::m_children will be updated, an assumption made in
    // UpdateForDescendants.
    for (const uint256 &hash : reverse_iterate(vHashesToUpdate)) {
        // calculate children from mapNextTx
        txiter it = mapTx.find(hash);
        if (it == mapTx.end()) {
            continue;
        }
        auto iter = mapNextTx.lower_bound(COutPoint(hash, 0));
        // First calculate the children, and update CTxMemPool::m_children to
        // include them, and update their CTxMemPoolEntry::m_parents to include this tx.
        // we cache the in-mempool children to avoid duplicate updates
        {
            WITH_FRESH_EPOCH(m_epoch);
            for (; iter != mapNextTx.end() && iter->first->hash == hash; ++iter) {
                const uint256 &childHash = iter->second->GetHash();
                txiter childIter = mapTx.find(childHash);
                assert(childIter != mapTx.end());
                // We can skip updating entries we've encountered before or that
                // are in the block (which are already accounted for).
                if (!visited(childIter) && !setAlreadyIncluded.count(childHash)) {
                    UpdateChild(it, childIter, true);
                    UpdateParent(childIter, it, true);
                }
            }
        } // release epoch guard for UpdateForDescendants
        UpdateForDescendants(it, mapMemPoolDescendantsToUpdate, setAlreadyIncluded);
    }
}

bool CTxMemPool::CalculateAncestorsAndCheckLimits(size_t entry_size,
                                                  size_t entry_count,
                                                  setEntries& setAncestors,
                                                  CTxMemPoolEntry::Parents& staged_ancestors,
                                                  uint64_t limitAncestorCount,
                                                  uint64_t limitAncestorSize,
                                                  uint64_t limitDescendantCount,
                                                  uint64_t limitDescendantSize,
                                                  std::string &errString) const
{
    size_t totalSizeWithAncestors = entry_size;

    while (!staged_ancestors.empty()) {
        const CTxMemPoolEntry& stage = staged_ancestors.begin()->get();
        txiter stageit = mapTx.iterator_to(stage);

        setAncestors.insert(stageit);
        staged_ancestors.erase(stage);
        totalSizeWithAncestors += stageit->GetTxSize();

        if (stageit->GetSizeWithDescendants() + entry_size > limitDescendantSize) {
            errString = strprintf("exceeds descendant size limit for tx %s [limit: %u]", stageit->GetTx().GetHash().ToString(), limitDescendantSize);
            return false;
        } else if (stageit->GetCountWithDescendants() + entry_count > limitDescendantCount) {
            errString = strprintf("too many descendants for tx %s [limit: %u]", stageit->GetTx().GetHash().ToString(), limitDescendantCount);
            return false;
        } else if (totalSizeWithAncestors > limitAncestorSize) {
            errString = strprintf("exceeds ancestor size limit [limit: %u]", limitAncestorSize);
            return false;
        }

        const CTxMemPoolEntry::Parents& parents = stageit->GetMemPoolParentsConst();
        for (const CTxMemPoolEntry& parent : parents) {
            txiter parent_it = mapTx.iterator_to(parent);

            // If this is a new ancestor, add it.
            if (setAncestors.count(parent_it) == 0) {
                staged_ancestors.insert(parent);
            }
            if (staged_ancestors.size() + setAncestors.size() + entry_count > limitAncestorCount) {
                errString = strprintf("too many unconfirmed ancestors [limit: %u]", limitAncestorCount);
                return false;
            }
        }
    }

    return true;
}

bool CTxMemPool::CheckPackageLimits(const Package& package,
                                    uint64_t limitAncestorCount,
                                    uint64_t limitAncestorSize,
                                    uint64_t limitDescendantCount,
                                    uint64_t limitDescendantSize,
                                    std::string &errString) const
{
    CTxMemPoolEntry::Parents staged_ancestors;
    size_t total_size = 0;
    for (const auto& tx : package) {
        total_size += GetVirtualTransactionSize(*tx);
        for (const auto& input : tx->vin) {
            std::optional<txiter> piter = GetIter(input.prevout.hash);
            if (piter) {
                staged_ancestors.insert(**piter);
                if (staged_ancestors.size() + package.size() > limitAncestorCount) {
                    errString = strprintf("too many unconfirmed parents [limit: %u]", limitAncestorCount);
                    return false;
                }
            }
        }
    }
    // When multiple transactions are passed in, the ancestors and descendants of all transactions
    // considered together must be within limits even if they are not interdependent. This may be
    // stricter than the limits for each individual transaction.
    setEntries setAncestors;
    const auto ret = CalculateAncestorsAndCheckLimits(total_size, package.size(),
                                                      setAncestors, staged_ancestors,
                                                      limitAncestorCount, limitAncestorSize,
                                                      limitDescendantCount, limitDescendantSize, errString);
    // It's possible to overestimate the ancestor/descendant totals.
    if (!ret) errString.insert(0, "possibly ");
    return ret;
}

bool CTxMemPool::CalculateMemPoolAncestors(const CTxMemPoolEntry &entry,
                                           setEntries &setAncestors,
                                           uint64_t limitAncestorCount,
                                           uint64_t limitAncestorSize,
                                           uint64_t limitDescendantCount,
                                           uint64_t limitDescendantSize,
                                           std::string &errString,
                                           bool fSearchForParents /* = true */) const
{
    CTxMemPoolEntry::Parents staged_ancestors;
    const CTransaction &tx = entry.GetTx();

    if (fSearchForParents) {
        // Get parents of this transaction that are in the mempool
        // GetMemPoolParents() is only valid for entries in the mempool, so we
        // iterate mapTx to find parents.
        for (unsigned int i = 0; i < tx.vin.size(); i++) {
            std::optional<txiter> piter = GetIter(tx.vin[i].prevout.hash);
            if (piter) {
                staged_ancestors.insert(**piter);
                if (staged_ancestors.size() + 1 > limitAncestorCount) {
                    errString = strprintf("too many unconfirmed parents [limit: %u]", limitAncestorCount);
                    return false;
                }
            }
        }
    } else {
        // If we're not searching for parents, we require this to already be an
        // entry in the mempool and use the entry's cached parents.
        txiter it = mapTx.iterator_to(entry);
        staged_ancestors = it->GetMemPoolParentsConst();
    }

    return CalculateAncestorsAndCheckLimits(entry.GetTxSize(), /* entry_count */ 1,
                                            setAncestors, staged_ancestors,
                                            limitAncestorCount, limitAncestorSize,
                                            limitDescendantCount, limitDescendantSize, errString);
}

void CTxMemPool::UpdateAncestorsOf(bool add, txiter it, setEntries &setAncestors)
{
    CTxMemPoolEntry::Parents parents = it->GetMemPoolParents();
    // add or remove this tx as a child of each parent
    for (const CTxMemPoolEntry& parent : parents) {
        UpdateChild(mapTx.iterator_to(parent), it, add);
    }
    const int64_t updateCount = (add ? 1 : -1);
    const int64_t updateSize = updateCount * it->GetTxSize();
    const CAmount updateFee = updateCount * it->GetModifiedFee();
    for (txiter ancestorIt : setAncestors) {
        mapTx.modify(ancestorIt, update_descendant_state(updateSize, updateFee, updateCount));
    }
}

void CTxMemPool::UpdateEntryForAncestors(txiter it, const setEntries &setAncestors)
{
    int64_t updateCount = setAncestors.size();
    int64_t updateSize = 0;
    CAmount updateFee = 0;
    int64_t updateSigOpsCost = 0;
    for (txiter ancestorIt : setAncestors) {
        updateSize += ancestorIt->GetTxSize();
        updateFee += ancestorIt->GetModifiedFee();
        updateSigOpsCost += ancestorIt->GetSigOpCost();
    }
    mapTx.modify(it, update_ancestor_state(updateSize, updateFee, updateCount, updateSigOpsCost));
}

void CTxMemPool::UpdateChildrenForRemoval(txiter it)
{
    const CTxMemPoolEntry::Children& children = it->GetMemPoolChildrenConst();
    for (const CTxMemPoolEntry& updateIt : children) {
        UpdateParent(mapTx.iterator_to(updateIt), it, false);
    }
}

void CTxMemPool::UpdateForRemoveFromMempool(const setEntries &entriesToRemove, bool updateDescendants)
{
    // For each entry, walk back all ancestors and decrement size associated with this
    // transaction
    const uint64_t nNoLimit = std::numeric_limits<uint64_t>::max();
    if (updateDescendants) {
        // updateDescendants should be true whenever we're not recursively
        // removing a tx and all its descendants, eg when a transaction is
        // confirmed in a block.
        // Here we only update statistics and not data in CTxMemPool::Parents
        // and CTxMemPoolEntry::Children (which we need to preserve until we're
        // finished with all operations that need to traverse the mempool).
        for (txiter removeIt : entriesToRemove) {
            setEntries setDescendants;
            CalculateDescendants(removeIt, setDescendants);
            setDescendants.erase(removeIt); // don't update state for self
            int64_t modifySize = -((int64_t)removeIt->GetTxSize());
            CAmount modifyFee = -removeIt->GetModifiedFee();
            int modifySigOps = -removeIt->GetSigOpCost();
            for (txiter dit : setDescendants) {
                mapTx.modify(dit, update_ancestor_state(modifySize, modifyFee, -1, modifySigOps));
            }
        }
    }
    for (txiter removeIt : entriesToRemove) {
        setEntries setAncestors;
        const CTxMemPoolEntry &entry = *removeIt;
        std::string dummy;
        // Since this is a tx that is already in the mempool, we can call CMPA
        // with fSearchForParents = false.  If the mempool is in a consistent
        // state, then using true or false should both be correct, though false
        // should be a bit faster.
        // However, if we happen to be in the middle of processing a reorg, then
        // the mempool can be in an inconsistent state.  In this case, the set
        // of ancestors reachable via GetMemPoolParents()/GetMemPoolChildren()
        // will be the same as the set of ancestors whose packages include this
        // transaction, because when we add a new transaction to the mempool in
        // addUnchecked(), we assume it has no children, and in the case of a
        // reorg where that assumption is false, the in-mempool children aren't
        // linked to the in-block tx's until UpdateTransactionsFromBlock() is
        // called.
        // So if we're being called during a reorg, ie before
        // UpdateTransactionsFromBlock() has been called, then
        // GetMemPoolParents()/GetMemPoolChildren() will differ from the set of
        // mempool parents we'd calculate by searching, and it's important that
        // we use the cached notion of ancestor transactions as the set of
        // things to update for removal.
        CalculateMemPoolAncestors(entry, setAncestors, nNoLimit, nNoLimit, nNoLimit, nNoLimit, dummy, false);
        // Note that UpdateAncestorsOf severs the child links that point to
        // removeIt in the entries for the parents of removeIt.
        UpdateAncestorsOf(false, removeIt, setAncestors);
    }
    // After updating all the ancestor sizes, we can now sever the link between each
    // transaction being removed and any mempool children (ie, update CTxMemPoolEntry::m_parents
    // for each direct child of a transaction being removed).
    for (txiter removeIt : entriesToRemove) {
        UpdateChildrenForRemoval(removeIt);
    }
}

void CTxMemPoolEntry::UpdateDescendantState(int64_t modifySize, CAmount modifyFee, int64_t modifyCount)
{
    nSizeWithDescendants += modifySize;
    assert(int64_t(nSizeWithDescendants) > 0);
    nModFeesWithDescendants += modifyFee;
    nCountWithDescendants += modifyCount;
    assert(int64_t(nCountWithDescendants) > 0);
}

void CTxMemPoolEntry::UpdateAncestorState(int64_t modifySize, CAmount modifyFee, int64_t modifyCount, int64_t modifySigOps)
{
    nSizeWithAncestors += modifySize;
    assert(int64_t(nSizeWithAncestors) > 0);
    nModFeesWithAncestors += modifyFee;
    nCountWithAncestors += modifyCount;
    assert(int64_t(nCountWithAncestors) > 0);
    nSigOpCostWithAncestors += modifySigOps;
    assert(int(nSigOpCostWithAncestors) >= 0);
}

CTxMemPool::CTxMemPool(CBlockPolicyEstimator* estimator, int check_ratio)
    : m_check_ratio(check_ratio), minerPolicyEstimator(estimator),
      names(*this)
{
    _clear(); //lock free clear
}

bool CTxMemPool::isSpent(const COutPoint& outpoint) const
{
    LOCK(cs);
    return mapNextTx.count(outpoint);
}

unsigned int CTxMemPool::GetTransactionsUpdated() const
{
    return nTransactionsUpdated;
}

void CTxMemPool::AddTransactionsUpdated(unsigned int n)
{
    nTransactionsUpdated += n;
}

void CTxMemPool::addUnchecked(const CTxMemPoolEntry &entry, setEntries &setAncestors, bool validFeeEstimate)
{
    // Add to memory pool without checking anything.
    // Used by AcceptToMemoryPool(), which DOES do
    // all the appropriate checks.
    indexed_transaction_set::iterator newit = mapTx.insert(entry).first;

    // Update transaction for any feeDelta created by PrioritiseTransaction
    // TODO: refactor so that the fee delta is calculated before inserting
    // into mapTx.
    CAmount delta{0};
    ApplyDelta(entry.GetTx().GetHash(), delta);
    if (delta) {
            mapTx.modify(newit, update_fee_delta(delta));
    }

    // Update cachedInnerUsage to include contained transaction's usage.
    // (When we update the entry for in-mempool parents, memory usage will be
    // further updated.)
    cachedInnerUsage += entry.DynamicMemoryUsage();

    const CTransaction& tx = newit->GetTx();
    std::set<uint256> setParentTransactions;
    for (unsigned int i = 0; i < tx.vin.size(); i++) {
        mapNextTx.insert(std::make_pair(&tx.vin[i].prevout, &tx));
        setParentTransactions.insert(tx.vin[i].prevout.hash);
    }
    // Don't bother worrying about child transactions of this one.
    // Normal case of a new transaction arriving is that there can't be any
    // children, because such children would be orphans.
    // An exception to that is if a transaction enters that used to be in a block.
    // In that case, our disconnect block logic will call UpdateTransactionsFromBlock
    // to clean up the mess we're leaving here.

    // Update ancestors with information about this tx
    for (const auto& pit : GetIterSet(setParentTransactions)) {
            UpdateParent(newit, pit, true);
    }
    UpdateAncestorsOf(true, newit, setAncestors);
    UpdateEntryForAncestors(newit, setAncestors);

    nTransactionsUpdated++;
    totalTxSize += entry.GetTxSize();
    m_total_fee += entry.GetFee();
    if (minerPolicyEstimator) {
        minerPolicyEstimator->processTransaction(entry, validFeeEstimate);
    }

    names.addUnchecked (entry);

    vTxHashes.emplace_back(tx.GetWitnessHash(), newit);
    newit->vTxHashesIdx = vTxHashes.size() - 1;
}

void CTxMemPool::removeUnchecked(txiter it, MemPoolRemovalReason reason)
{
    names.remove (*it);

    // We increment mempool sequence value no matter removal reason
    // even if not directly reported below.
    uint64_t mempool_sequence = GetAndIncrementSequence();

    if (reason != MemPoolRemovalReason::BLOCK) {
        // Notify clients that a transaction has been removed from the mempool
        // for any reason except being included in a block. Clients interested
        // in transactions included in blocks can subscribe to the BlockConnected
        // notification.
        GetMainSignals().TransactionRemovedFromMempool(it->GetSharedTx(), reason, mempool_sequence);
    }

    const uint256 hash = it->GetTx().GetHash();
    for (const CTxIn& txin : it->GetTx().vin)
        mapNextTx.erase(txin.prevout);

    RemoveUnbroadcastTx(hash, true /* add logging because unchecked */ );

    if (vTxHashes.size() > 1) {
        vTxHashes[it->vTxHashesIdx] = std::move(vTxHashes.back());
        vTxHashes[it->vTxHashesIdx].second->vTxHashesIdx = it->vTxHashesIdx;
        vTxHashes.pop_back();
        if (vTxHashes.size() * 2 < vTxHashes.capacity())
            vTxHashes.shrink_to_fit();
    } else
        vTxHashes.clear();

    totalTxSize -= it->GetTxSize();
    m_total_fee -= it->GetFee();
    cachedInnerUsage -= it->DynamicMemoryUsage();
    cachedInnerUsage -= memusage::DynamicUsage(it->GetMemPoolParentsConst()) + memusage::DynamicUsage(it->GetMemPoolChildrenConst());
    mapTx.erase(it);
    nTransactionsUpdated++;
    if (minerPolicyEstimator) {minerPolicyEstimator->removeTx(hash, false);}
}

// Calculates descendants of entry that are not already in setDescendants, and adds to
// setDescendants. Assumes entryit is already a tx in the mempool and CTxMemPoolEntry::m_children
// is correct for tx and all descendants.
// Also assumes that if an entry is in setDescendants already, then all
// in-mempool descendants of it are already in setDescendants as well, so that we
// can save time by not iterating over those entries.
void CTxMemPool::CalculateDescendants(txiter entryit, setEntries& setDescendants) const
{
    setEntries stage;
    if (setDescendants.count(entryit) == 0) {
        stage.insert(entryit);
    }
    // Traverse down the children of entry, only adding children that are not
    // accounted for in setDescendants already (because those children have either
    // already been walked, or will be walked in this iteration).
    while (!stage.empty()) {
        txiter it = *stage.begin();
        setDescendants.insert(it);
        stage.erase(it);

        const CTxMemPoolEntry::Children& children = it->GetMemPoolChildrenConst();
        for (const CTxMemPoolEntry& child : children) {
            txiter childiter = mapTx.iterator_to(child);
            if (!setDescendants.count(childiter)) {
                stage.insert(childiter);
            }
        }
    }
}

void CTxMemPool::removeRecursive(const CTransaction &origTx, MemPoolRemovalReason reason)
{
    // Remove transaction from memory pool
    AssertLockHeld(cs);
        setEntries txToRemove;
        txiter origit = mapTx.find(origTx.GetHash());
        if (origit != mapTx.end()) {
            txToRemove.insert(origit);
        } else {
            // When recursively removing but origTx isn't in the mempool
            // be sure to remove any children that are in the pool. This can
            // happen during chain re-orgs if origTx isn't re-accepted into
            // the mempool for any reason.
            for (unsigned int i = 0; i < origTx.vout.size(); i++) {
                auto it = mapNextTx.find(COutPoint(origTx.GetHash(), i));
                if (it == mapNextTx.end())
                    continue;
                txiter nextit = mapTx.find(it->second->GetHash());
                assert(nextit != mapTx.end());
                txToRemove.insert(nextit);
            }
        }
        setEntries setAllRemoves;
        for (txiter it : txToRemove) {
            CalculateDescendants(it, setAllRemoves);
        }

        RemoveStaged(setAllRemoves, false, reason);
}

void CTxMemPool::removeForReorg(CChainState& active_chainstate, int flags)
{
    // Remove transactions spending a coinbase which are now immature and no-longer-final transactions
    AssertLockHeld(cs);
    setEntries txToRemove;
    for (indexed_transaction_set::const_iterator it = mapTx.begin(); it != mapTx.end(); it++) {
        const CTransaction& tx = it->GetTx();
        LockPoints lp = it->GetLockPoints();
        bool validLP =  TestLockPointValidity(active_chainstate.m_chain, &lp);
        CCoinsViewMemPool view_mempool(&active_chainstate.CoinsTip(), *this);
        if (!CheckFinalTx(active_chainstate.m_chain.Tip(), tx, flags)
            || !CheckSequenceLocks(active_chainstate.m_chain.Tip(), view_mempool, tx, flags, &lp, validLP)) {
            // Note if CheckSequenceLocks fails the LockPoints may still be invalid
            // So it's critical that we remove the tx and not depend on the LockPoints.
            txToRemove.insert(it);
        } else if (it->GetSpendsCoinbase()) {
            for (const CTxIn& txin : tx.vin) {
                indexed_transaction_set::const_iterator it2 = mapTx.find(txin.prevout.hash);
                if (it2 != mapTx.end())
                    continue;
                const Coin &coin = active_chainstate.CoinsTip().AccessCoin(txin.prevout);
                if (m_check_ratio != 0) assert(!coin.IsSpent());
                unsigned int nMemPoolHeight = active_chainstate.m_chain.Tip()->nHeight + 1;
                if (coin.IsSpent() || (coin.IsCoinBase() && ((signed long)nMemPoolHeight) - coin.nHeight < COINBASE_MATURITY)) {
                    txToRemove.insert(it);
                    break;
                }
            }
        }
        if (!validLP) {
            mapTx.modify(it, update_lock_points(lp));
        }
    }
    setEntries setAllRemoves;
    for (txiter it : txToRemove) {
        CalculateDescendants(it, setAllRemoves);
    }
    RemoveStaged(setAllRemoves, false, MemPoolRemovalReason::REORG);
}

void CTxMemPool::removeConflicts(const CTransaction &tx)
{
    // Remove transactions which depend on inputs of tx, recursively
    AssertLockHeld(cs);
    for (const CTxIn &txin : tx.vin) {
        auto it = mapNextTx.find(txin.prevout);
        if (it != mapNextTx.end()) {
            const CTransaction &txConflict = *it->second;
            if (txConflict != tx)
            {
                ClearPrioritisation(txConflict.GetHash());
                removeRecursive(txConflict, MemPoolRemovalReason::CONFLICT);
            }
        }
    }

    /* Remove conflicting name registrations.  */
    names.removeConflicts (tx);
}

/**
 * Called when a block is connected. Removes from mempool and updates the miner fee estimator.
 */
void CTxMemPool::removeForBlock(const std::vector<CTransactionRef>& vtx, unsigned int nBlockHeight)
{
    AssertLockHeld(cs);
    std::vector<const CTxMemPoolEntry*> entries;
    for (const auto& tx : vtx)
    {
        uint256 hash = tx->GetHash();

        indexed_transaction_set::iterator i = mapTx.find(hash);
        if (i != mapTx.end())
            entries.push_back(&*i);
    }
    // Before the txs in the new block have been removed from the mempool, update policy estimates
    if (minerPolicyEstimator) {minerPolicyEstimator->processBlock(nBlockHeight, entries);}
    for (const auto& tx : vtx)
    {
        txiter it = mapTx.find(tx->GetHash());
        if (it != mapTx.end()) {
            setEntries stage;
            stage.insert(it);
            RemoveStaged(stage, true, MemPoolRemovalReason::BLOCK);
        }
        removeConflicts(*tx);
        ClearPrioritisation(tx->GetHash());
    }
    lastRollingFeeUpdate = GetTime();
    blockSinceLastRollingFeeBump = true;
}

void CTxMemPool::_clear()
{
    mapTx.clear();
    mapNextTx.clear();
    names.clear();
    totalTxSize = 0;
    m_total_fee = 0;
    cachedInnerUsage = 0;
    lastRollingFeeUpdate = GetTime();
    blockSinceLastRollingFeeBump = false;
    rollingMinimumFeeRate = 0;
    ++nTransactionsUpdated;
}

void CTxMemPool::clear()
{
    LOCK(cs);
    _clear();
}

<<<<<<< HEAD
static void CheckInputsAndUpdateCoins(const CTransaction& tx, CCoinsViewCache& mempoolDuplicate, const int64_t spendheight)
{
    TxValidationState dummy_state; // Not used. CheckTxInputs() should always pass
    CAmount txfee = 0;
    bool fCheckResult = tx.IsCoinBase() || Consensus::CheckTxInputs(tx, dummy_state, mempoolDuplicate, spendheight, txfee);
    assert(fCheckResult);
    UpdateCoins(tx, mempoolDuplicate, std::numeric_limits<int>::max());
}

void CTxMemPool::check(CChainState& active_chainstate) const
=======
void CTxMemPool::check(const CCoinsViewCache& active_coins_tip, int64_t spendheight) const
>>>>>>> e245574d
{
    if (m_check_ratio == 0) return;

    if (GetRand(m_check_ratio) >= 1) return;

    AssertLockHeld(::cs_main);
    LOCK(cs);
    LogPrint(BCLog::MEMPOOL, "Checking mempool with %u transactions and %u inputs\n", (unsigned int)mapTx.size(), (unsigned int)mapNextTx.size());

    uint64_t checkTotal = 0;
    CAmount check_total_fee{0};
    uint64_t innerUsage = 0;
    uint64_t prev_ancestor_count{0};

    CCoinsViewCache mempoolDuplicate(const_cast<CCoinsViewCache*>(&active_coins_tip));

    for (const auto& it : GetSortedDepthAndScore()) {
        checkTotal += it->GetTxSize();
        check_total_fee += it->GetFee();
        innerUsage += it->DynamicMemoryUsage();
        const CTransaction& tx = it->GetTx();
        innerUsage += memusage::DynamicUsage(it->GetMemPoolParentsConst()) + memusage::DynamicUsage(it->GetMemPoolChildrenConst());
        CTxMemPoolEntry::Parents setParentCheck;
        for (const CTxIn &txin : tx.vin) {
            // Check that every mempool transaction's inputs refer to available coins, or other mempool tx's.
            indexed_transaction_set::const_iterator it2 = mapTx.find(txin.prevout.hash);
            if (it2 != mapTx.end()) {
                const CTransaction& tx2 = it2->GetTx();
                assert(tx2.vout.size() > txin.prevout.n && !tx2.vout[txin.prevout.n].IsNull());
                setParentCheck.insert(*it2);
            }
            // We are iterating through the mempool entries sorted in order by ancestor count.
            // All parents must have been checked before their children and their coins added to
            // the mempoolDuplicate coins cache.
            assert(mempoolDuplicate.HaveCoin(txin.prevout));
            // Check whether its inputs are marked in mapNextTx.
            auto it3 = mapNextTx.find(txin.prevout);
            assert(it3 != mapNextTx.end());
            assert(it3->first == &txin.prevout);
            assert(it3->second == &tx);
        }
        auto comp = [](const CTxMemPoolEntry& a, const CTxMemPoolEntry& b) -> bool {
            return a.GetTx().GetHash() == b.GetTx().GetHash();
        };
        assert(setParentCheck.size() == it->GetMemPoolParentsConst().size());
        assert(std::equal(setParentCheck.begin(), setParentCheck.end(), it->GetMemPoolParentsConst().begin(), comp));
        // Verify ancestor state is correct.
        setEntries setAncestors;
        uint64_t nNoLimit = std::numeric_limits<uint64_t>::max();
        std::string dummy;
        CalculateMemPoolAncestors(*it, setAncestors, nNoLimit, nNoLimit, nNoLimit, nNoLimit, dummy);
        uint64_t nCountCheck = setAncestors.size() + 1;
        uint64_t nSizeCheck = it->GetTxSize();
        CAmount nFeesCheck = it->GetModifiedFee();
        int64_t nSigOpCheck = it->GetSigOpCost();

        for (txiter ancestorIt : setAncestors) {
            nSizeCheck += ancestorIt->GetTxSize();
            nFeesCheck += ancestorIt->GetModifiedFee();
            nSigOpCheck += ancestorIt->GetSigOpCost();
        }

        assert(it->GetCountWithAncestors() == nCountCheck);
        assert(it->GetSizeWithAncestors() == nSizeCheck);
        assert(it->GetSigOpCostWithAncestors() == nSigOpCheck);
        assert(it->GetModFeesWithAncestors() == nFeesCheck);
        // Sanity check: we are walking in ascending ancestor count order.
        assert(prev_ancestor_count <= it->GetCountWithAncestors());
        prev_ancestor_count = it->GetCountWithAncestors();

        // Check children against mapNextTx
        CTxMemPoolEntry::Children setChildrenCheck;
        auto iter = mapNextTx.lower_bound(COutPoint(it->GetTx().GetHash(), 0));
        uint64_t child_sizes = 0;
        for (; iter != mapNextTx.end() && iter->first->hash == it->GetTx().GetHash(); ++iter) {
            txiter childit = mapTx.find(iter->second->GetHash());
            assert(childit != mapTx.end()); // mapNextTx points to in-mempool transactions
            if (setChildrenCheck.insert(*childit).second) {
                child_sizes += childit->GetTxSize();
            }
        }
        assert(setChildrenCheck.size() == it->GetMemPoolChildrenConst().size());
        assert(std::equal(setChildrenCheck.begin(), setChildrenCheck.end(), it->GetMemPoolChildrenConst().begin(), comp));
        // Also check to make sure size is greater than sum with immediate children.
        // just a sanity check, not definitive that this calc is correct...
        assert(it->GetSizeWithDescendants() >= child_sizes + it->GetTxSize());

        TxValidationState dummy_state; // Not used. CheckTxInputs() should always pass
        CAmount txfee = 0;
        assert(!tx.IsCoinBase());
        assert(Consensus::CheckTxInputs(tx, dummy_state, mempoolDuplicate, spendheight, SCRIPT_VERIFY_NAMES_MEMPOOL, txfee));
        for (const auto& input: tx.vin) mempoolDuplicate.SpendCoin(input.prevout);
        AddCoins(mempoolDuplicate, tx, std::numeric_limits<int>::max());
    }
    for (auto it = mapNextTx.cbegin(); it != mapNextTx.cend(); it++) {
        uint256 hash = it->second->GetHash();
        indexed_transaction_set::const_iterator it2 = mapTx.find(hash);
        const CTransaction& tx = it2->GetTx();
        assert(it2 != mapTx.end());
        assert(&tx == it->second);
    }

    assert(totalTxSize == checkTotal);
    assert(m_total_fee == check_total_fee);
    assert(innerUsage == cachedInnerUsage);

    checkNames(active_coins_tip, spendheight);
}

void CTxMemPool::checkNames(const CCoinsViewCache& active_coins_tip, int64_t spendheight) const
{
    names.check (active_coins_tip, spendheight);
}

bool CTxMemPool::CompareDepthAndScore(const uint256& hasha, const uint256& hashb, bool wtxid)
{
    LOCK(cs);
    indexed_transaction_set::const_iterator i = wtxid ? get_iter_from_wtxid(hasha) : mapTx.find(hasha);
    if (i == mapTx.end()) return false;
    indexed_transaction_set::const_iterator j = wtxid ? get_iter_from_wtxid(hashb) : mapTx.find(hashb);
    if (j == mapTx.end()) return true;
    uint64_t counta = i->GetCountWithAncestors();
    uint64_t countb = j->GetCountWithAncestors();
    if (counta == countb) {
        return CompareTxMemPoolEntryByScore()(*i, *j);
    }
    return counta < countb;
}

namespace {
class DepthAndScoreComparator
{
public:
    bool operator()(const CTxMemPool::indexed_transaction_set::const_iterator& a, const CTxMemPool::indexed_transaction_set::const_iterator& b)
    {
        uint64_t counta = a->GetCountWithAncestors();
        uint64_t countb = b->GetCountWithAncestors();
        if (counta == countb) {
            return CompareTxMemPoolEntryByScore()(*a, *b);
        }
        return counta < countb;
    }
};
} // namespace

std::vector<CTxMemPool::indexed_transaction_set::const_iterator> CTxMemPool::GetSortedDepthAndScore() const
{
    std::vector<indexed_transaction_set::const_iterator> iters;
    AssertLockHeld(cs);

    iters.reserve(mapTx.size());

    for (indexed_transaction_set::iterator mi = mapTx.begin(); mi != mapTx.end(); ++mi) {
        iters.push_back(mi);
    }
    std::sort(iters.begin(), iters.end(), DepthAndScoreComparator());
    return iters;
}

void CTxMemPool::queryHashes(std::vector<uint256>& vtxid) const
{
    LOCK(cs);
    auto iters = GetSortedDepthAndScore();

    vtxid.clear();
    vtxid.reserve(mapTx.size());

    for (auto it : iters) {
        vtxid.push_back(it->GetTx().GetHash());
    }
}

static TxMempoolInfo GetInfo(CTxMemPool::indexed_transaction_set::const_iterator it) {
    return TxMempoolInfo{it->GetSharedTx(), it->GetTime(), it->GetFee(), it->GetTxSize(), it->GetModifiedFee() - it->GetFee()};
}

std::vector<TxMempoolInfo> CTxMemPool::infoAll() const
{
    LOCK(cs);
    auto iters = GetSortedDepthAndScore();

    std::vector<TxMempoolInfo> ret;
    ret.reserve(mapTx.size());
    for (auto it : iters) {
        ret.push_back(GetInfo(it));
    }

    return ret;
}

CTransactionRef CTxMemPool::get(const uint256& hash) const
{
    LOCK(cs);
    indexed_transaction_set::const_iterator i = mapTx.find(hash);
    if (i == mapTx.end())
        return nullptr;
    return i->GetSharedTx();
}

TxMempoolInfo CTxMemPool::info(const GenTxid& gtxid) const
{
    LOCK(cs);
    indexed_transaction_set::const_iterator i = (gtxid.IsWtxid() ? get_iter_from_wtxid(gtxid.GetHash()) : mapTx.find(gtxid.GetHash()));
    if (i == mapTx.end())
        return TxMempoolInfo();
    return GetInfo(i);
}

void CTxMemPool::PrioritiseTransaction(const uint256& hash, const CAmount& nFeeDelta)
{
    {
        LOCK(cs);
        CAmount &delta = mapDeltas[hash];
        delta += nFeeDelta;
        txiter it = mapTx.find(hash);
        if (it != mapTx.end()) {
            mapTx.modify(it, update_fee_delta(delta));
            // Now update all ancestors' modified fees with descendants
            setEntries setAncestors;
            uint64_t nNoLimit = std::numeric_limits<uint64_t>::max();
            std::string dummy;
            CalculateMemPoolAncestors(*it, setAncestors, nNoLimit, nNoLimit, nNoLimit, nNoLimit, dummy, false);
            for (txiter ancestorIt : setAncestors) {
                mapTx.modify(ancestorIt, update_descendant_state(0, nFeeDelta, 0));
            }
            // Now update all descendants' modified fees with ancestors
            setEntries setDescendants;
            CalculateDescendants(it, setDescendants);
            setDescendants.erase(it);
            for (txiter descendantIt : setDescendants) {
                mapTx.modify(descendantIt, update_ancestor_state(0, nFeeDelta, 0, 0));
            }
            ++nTransactionsUpdated;
        }
    }
    LogPrintf("PrioritiseTransaction: %s fee += %s\n", hash.ToString(), FormatMoney(nFeeDelta));
}

void CTxMemPool::ApplyDelta(const uint256& hash, CAmount &nFeeDelta) const
{
    AssertLockHeld(cs);
    std::map<uint256, CAmount>::const_iterator pos = mapDeltas.find(hash);
    if (pos == mapDeltas.end())
        return;
    const CAmount &delta = pos->second;
    nFeeDelta += delta;
}

void CTxMemPool::ClearPrioritisation(const uint256& hash)
{
    AssertLockHeld(cs);
    mapDeltas.erase(hash);
}

const CTransaction* CTxMemPool::GetConflictTx(const COutPoint& prevout) const
{
    const auto it = mapNextTx.find(prevout);
    return it == mapNextTx.end() ? nullptr : it->second;
}

std::optional<CTxMemPool::txiter> CTxMemPool::GetIter(const uint256& txid) const
{
    auto it = mapTx.find(txid);
    if (it != mapTx.end()) return it;
    return std::nullopt;
}

CTxMemPool::setEntries CTxMemPool::GetIterSet(const std::set<uint256>& hashes) const
{
    CTxMemPool::setEntries ret;
    for (const auto& h : hashes) {
        const auto mi = GetIter(h);
        if (mi) ret.insert(*mi);
    }
    return ret;
}

bool CTxMemPool::HasNoInputsOf(const CTransaction &tx) const
{
    for (unsigned int i = 0; i < tx.vin.size(); i++)
        if (exists(GenTxid::Txid(tx.vin[i].prevout.hash)))
            return false;
    return true;
}

CCoinsViewMemPool::CCoinsViewMemPool(CCoinsView* baseIn, const CTxMemPool& mempoolIn) : CCoinsViewBacked(baseIn), mempool(mempoolIn) { }

bool CCoinsViewMemPool::GetCoin(const COutPoint &outpoint, Coin &coin) const {
    // Check to see if the inputs are made available by another tx in the package.
    // These Coins would not be available in the underlying CoinsView.
    if (auto it = m_temp_added.find(outpoint); it != m_temp_added.end()) {
        coin = it->second;
        return true;
    }

    // If an entry in the mempool exists, always return that one, as it's guaranteed to never
    // conflict with the underlying cache, and it cannot have pruned entries (as it contains full)
    // transactions. First checking the underlying cache risks returning a pruned entry instead.
    CTransactionRef ptx = mempool.get(outpoint.hash);
    if (ptx) {
        if (outpoint.n < ptx->vout.size()) {
            coin = Coin(ptx->vout[outpoint.n], MEMPOOL_HEIGHT, false);
            return true;
        } else {
            return false;
        }
    }
    return base->GetCoin(outpoint, coin);
}

void CCoinsViewMemPool::PackageAddTransaction(const CTransactionRef& tx)
{
    for (unsigned int n = 0; n < tx->vout.size(); ++n) {
        m_temp_added.emplace(COutPoint(tx->GetHash(), n), Coin(tx->vout[n], MEMPOOL_HEIGHT, false));
    }
}

size_t CTxMemPool::DynamicMemoryUsage() const {
    LOCK(cs);
    // Estimate the overhead of mapTx to be 15 pointers + an allocation, as no exact formula for boost::multi_index_contained is implemented.
    return memusage::MallocUsage(sizeof(CTxMemPoolEntry) + 15 * sizeof(void*)) * mapTx.size() + memusage::DynamicUsage(mapNextTx) + memusage::DynamicUsage(mapDeltas) + memusage::DynamicUsage(vTxHashes) + cachedInnerUsage;
}

void CTxMemPool::RemoveUnbroadcastTx(const uint256& txid, const bool unchecked) {
    LOCK(cs);

    if (m_unbroadcast_txids.erase(txid))
    {
        LogPrint(BCLog::MEMPOOL, "Removed %i from set of unbroadcast txns%s\n", txid.GetHex(), (unchecked ? " before confirmation that txn was sent out" : ""));
    }
}

void CTxMemPool::RemoveStaged(setEntries &stage, bool updateDescendants, MemPoolRemovalReason reason) {
    AssertLockHeld(cs);
    UpdateForRemoveFromMempool(stage, updateDescendants);
    for (txiter it : stage) {
        removeUnchecked(it, reason);
    }
}

int CTxMemPool::Expire(std::chrono::seconds time)
{
    AssertLockHeld(cs);
    indexed_transaction_set::index<entry_time>::type::iterator it = mapTx.get<entry_time>().begin();
    setEntries toremove;
    while (it != mapTx.get<entry_time>().end() && it->GetTime() < time) {
        toremove.insert(mapTx.project<0>(it));
        it++;
    }
    setEntries stage;
    for (txiter removeit : toremove) {
        CalculateDescendants(removeit, stage);
    }
    return stage.size();
}

void CTxMemPool::addUnchecked(const CTxMemPoolEntry &entry, bool validFeeEstimate)
{
    setEntries setAncestors;
    uint64_t nNoLimit = std::numeric_limits<uint64_t>::max();
    std::string dummy;
    CalculateMemPoolAncestors(entry, setAncestors, nNoLimit, nNoLimit, nNoLimit, nNoLimit, dummy);
    return addUnchecked(entry, setAncestors, validFeeEstimate);
}

void CTxMemPool::UpdateChild(txiter entry, txiter child, bool add)
{
    AssertLockHeld(cs);
    CTxMemPoolEntry::Children s;
    if (add && entry->GetMemPoolChildren().insert(*child).second) {
        cachedInnerUsage += memusage::IncrementalDynamicUsage(s);
    } else if (!add && entry->GetMemPoolChildren().erase(*child)) {
        cachedInnerUsage -= memusage::IncrementalDynamicUsage(s);
    }
}

void CTxMemPool::UpdateParent(txiter entry, txiter parent, bool add)
{
    AssertLockHeld(cs);
    CTxMemPoolEntry::Parents s;
    if (add && entry->GetMemPoolParents().insert(*parent).second) {
        cachedInnerUsage += memusage::IncrementalDynamicUsage(s);
    } else if (!add && entry->GetMemPoolParents().erase(*parent)) {
        cachedInnerUsage -= memusage::IncrementalDynamicUsage(s);
    }
}

CFeeRate CTxMemPool::GetMinFee(size_t sizelimit) const {
    LOCK(cs);
    if (!blockSinceLastRollingFeeBump || rollingMinimumFeeRate == 0)
        return CFeeRate(llround(rollingMinimumFeeRate));

    int64_t time = GetTime();
    if (time > lastRollingFeeUpdate + 10) {
        double halflife = ROLLING_FEE_HALFLIFE;
        if (DynamicMemoryUsage() < sizelimit / 4)
            halflife /= 4;
        else if (DynamicMemoryUsage() < sizelimit / 2)
            halflife /= 2;

        rollingMinimumFeeRate = rollingMinimumFeeRate / pow(2.0, (time - lastRollingFeeUpdate) / halflife);
        lastRollingFeeUpdate = time;

        if (rollingMinimumFeeRate < (double)incrementalRelayFee.GetFeePerK() / 2) {
            rollingMinimumFeeRate = 0;
            return CFeeRate(0);
        }
    }
    return std::max(CFeeRate(llround(rollingMinimumFeeRate)), incrementalRelayFee);
}

void CTxMemPool::trackPackageRemoved(const CFeeRate& rate) {
    AssertLockHeld(cs);
    if (rate.GetFeePerK() > rollingMinimumFeeRate) {
        rollingMinimumFeeRate = rate.GetFeePerK();
        blockSinceLastRollingFeeBump = false;
    }
}

void CTxMemPool::TrimToSize(size_t sizelimit, std::vector<COutPoint>* pvNoSpendsRemaining) {
    AssertLockHeld(cs);

    unsigned nTxnRemoved = 0;
    CFeeRate maxFeeRateRemoved(0);
    while (!mapTx.empty() && DynamicMemoryUsage() > sizelimit) {
        indexed_transaction_set::index<descendant_score>::type::iterator it = mapTx.get<descendant_score>().begin();

        // We set the new mempool min fee to the feerate of the removed set, plus the
        // "minimum reasonable fee rate" (ie some value under which we consider txn
        // to have 0 fee). This way, we don't allow txn to enter mempool with feerate
        // equal to txn which were removed with no block in between.
        CFeeRate removed(it->GetModFeesWithDescendants(), it->GetSizeWithDescendants());
        removed += incrementalRelayFee;
        trackPackageRemoved(removed);
        maxFeeRateRemoved = std::max(maxFeeRateRemoved, removed);

        setEntries stage;
        CalculateDescendants(mapTx.project<0>(it), stage);
        nTxnRemoved += stage.size();

        std::vector<CTransaction> txn;
        if (pvNoSpendsRemaining) {
            txn.reserve(stage.size());
            for (txiter iter : stage)
                txn.push_back(iter->GetTx());
        }
        RemoveStaged(stage, false, MemPoolRemovalReason::SIZELIMIT);
        if (pvNoSpendsRemaining) {
            for (const CTransaction& tx : txn) {
                for (const CTxIn& txin : tx.vin) {
                    if (exists(GenTxid::Txid(txin.prevout.hash))) continue;
                    pvNoSpendsRemaining->push_back(txin.prevout);
                }
            }
        }
    }

    if (maxFeeRateRemoved > CFeeRate(0)) {
        LogPrint(BCLog::MEMPOOL, "Removed %u txn, rolling minimum fee bumped to %s\n", nTxnRemoved, maxFeeRateRemoved.ToString());
    }
}

uint64_t CTxMemPool::CalculateDescendantMaximum(txiter entry) const {
    // find parent with highest descendant count
    std::vector<txiter> candidates;
    setEntries counted;
    candidates.push_back(entry);
    uint64_t maximum = 0;
    while (candidates.size()) {
        txiter candidate = candidates.back();
        candidates.pop_back();
        if (!counted.insert(candidate).second) continue;
        const CTxMemPoolEntry::Parents& parents = candidate->GetMemPoolParentsConst();
        if (parents.size() == 0) {
            maximum = std::max(maximum, candidate->GetCountWithDescendants());
        } else {
            for (const CTxMemPoolEntry& i : parents) {
                candidates.push_back(mapTx.iterator_to(i));
            }
        }
    }
    return maximum;
}

void CTxMemPool::GetTransactionAncestry(const uint256& txid, size_t& ancestors, size_t& descendants, size_t* const ancestorsize, CAmount* const ancestorfees) const {
    LOCK(cs);
    auto it = mapTx.find(txid);
    ancestors = descendants = 0;
    if (it != mapTx.end()) {
        ancestors = it->GetCountWithAncestors();
        if (ancestorsize) *ancestorsize = it->GetSizeWithAncestors();
        if (ancestorfees) *ancestorfees = it->GetModFeesWithAncestors();
        descendants = CalculateDescendantMaximum(it);
    }
}

bool CTxMemPool::IsLoaded() const
{
    LOCK(cs);
    return m_is_loaded;
}

void CTxMemPool::SetIsLoaded(bool loaded)
{
    LOCK(cs);
    m_is_loaded = loaded;
}<|MERGE_RESOLUTION|>--- conflicted
+++ resolved
@@ -692,20 +692,7 @@
     _clear();
 }
 
-<<<<<<< HEAD
-static void CheckInputsAndUpdateCoins(const CTransaction& tx, CCoinsViewCache& mempoolDuplicate, const int64_t spendheight)
-{
-    TxValidationState dummy_state; // Not used. CheckTxInputs() should always pass
-    CAmount txfee = 0;
-    bool fCheckResult = tx.IsCoinBase() || Consensus::CheckTxInputs(tx, dummy_state, mempoolDuplicate, spendheight, txfee);
-    assert(fCheckResult);
-    UpdateCoins(tx, mempoolDuplicate, std::numeric_limits<int>::max());
-}
-
-void CTxMemPool::check(CChainState& active_chainstate) const
-=======
 void CTxMemPool::check(const CCoinsViewCache& active_coins_tip, int64_t spendheight) const
->>>>>>> e245574d
 {
     if (m_check_ratio == 0) return;
 
@@ -796,7 +783,7 @@
         TxValidationState dummy_state; // Not used. CheckTxInputs() should always pass
         CAmount txfee = 0;
         assert(!tx.IsCoinBase());
-        assert(Consensus::CheckTxInputs(tx, dummy_state, mempoolDuplicate, spendheight, SCRIPT_VERIFY_NAMES_MEMPOOL, txfee));
+        assert(Consensus::CheckTxInputs(tx, dummy_state, mempoolDuplicate, spendheight, txfee));
         for (const auto& input: tx.vin) mempoolDuplicate.SpendCoin(input.prevout);
         AddCoins(mempoolDuplicate, tx, std::numeric_limits<int>::max());
     }
@@ -812,12 +799,12 @@
     assert(m_total_fee == check_total_fee);
     assert(innerUsage == cachedInnerUsage);
 
-    checkNames(active_coins_tip, spendheight);
-}
-
-void CTxMemPool::checkNames(const CCoinsViewCache& active_coins_tip, int64_t spendheight) const
-{
-    names.check (active_coins_tip, spendheight);
+    checkNames(active_coins_tip);
+}
+
+void CTxMemPool::checkNames(const CCoinsViewCache& active_coins_tip) const
+{
+    names.check (active_coins_tip);
 }
 
 bool CTxMemPool::CompareDepthAndScore(const uint256& hasha, const uint256& hashb, bool wtxid)
