// Copyright (c) 2009-2010 Satoshi Nakamoto
// Copyright (c) 2009-2015 The Bitcoin Core developers
// Distributed under the MIT software license, see the accompanying
// file COPYING or http://www.opensource.org/licenses/mit-license.php.

#include "txmempool.h"

#include "clientversion.h"
#include "consensus/consensus.h"
#include "consensus/validation.h"
#include "main.h"
#include "policy/policy.h"
#include "policy/fees.h"
#include "script/interpreter.h"
#include "streams.h"
#include "timedata.h"
#include "util.h"
#include "utilmoneystr.h"
#include "utiltime.h"
#include "version.h"

using namespace std;

CTxMemPoolEntry::CTxMemPoolEntry(const CTransaction& _tx, const CAmount& _nFee,
                                 int64_t _nTime, double _entryPriority, unsigned int _entryHeight,
                                 bool poolHasNoInputsOf, CAmount _inChainInputValue,
                                 bool _spendsCoinbase, int64_t _sigOpsCost, LockPoints lp):
    tx(std::make_shared<CTransaction>(_tx)), nFee(_nFee), nTime(_nTime), entryPriority(_entryPriority), entryHeight(_entryHeight),
    hadNoDependencies(poolHasNoInputsOf), inChainInputValue(_inChainInputValue),
<<<<<<< HEAD
    spendsCoinbase(_spendsCoinbase), sigOpCount(_sigOps), lockPoints(lp),
    nameOp()
=======
    spendsCoinbase(_spendsCoinbase), sigOpCost(_sigOpsCost), lockPoints(lp)
>>>>>>> 91aed3ab
{
    nTxCost = GetTransactionCost(_tx);
    nModSize = _tx.CalculateModifiedSize(GetTxSize());
    nUsageSize = RecursiveDynamicUsage(*tx) + memusage::DynamicUsage(tx);

    nCountWithDescendants = 1;
    nSizeWithDescendants = GetTxSize();
    nModFeesWithDescendants = nFee;
    CAmount nValueIn = _tx.GetValueOut()+nFee;
    assert(inChainInputValue <= nValueIn);

    feeDelta = 0;

    nCountWithAncestors = 1;
    nSizeWithAncestors = GetTxSize();
    nModFeesWithAncestors = nFee;
<<<<<<< HEAD
    nSigOpCountWithAncestors = sigOpCount;

    if (_tx.IsNamecoin())
    {
        for (const auto& txOut : _tx.vout)
        {
            const CNameScript curNameOp(txOut.scriptPubKey);
            if (!curNameOp.isNameOp())
                continue;

            assert(!nameOp.isNameOp());
            nameOp = curNameOp;
        }

        assert(nameOp.isNameOp());
    }
=======
    nSigOpCostWithAncestors = sigOpCost;
>>>>>>> 91aed3ab
}

CTxMemPoolEntry::CTxMemPoolEntry(const CTxMemPoolEntry& other)
{
    *this = other;
}

double
CTxMemPoolEntry::GetPriority(unsigned int currentHeight) const
{
    double deltaPriority = ((double)(currentHeight-entryHeight)*inChainInputValue)/nModSize;
    double dResult = entryPriority + deltaPriority;
    if (dResult < 0) // This should only happen if it was called with a height below entry height
        dResult = 0;
    return dResult;
}

void CTxMemPoolEntry::UpdateFeeDelta(int64_t newFeeDelta)
{
    nModFeesWithDescendants += newFeeDelta - feeDelta;
    nModFeesWithAncestors += newFeeDelta - feeDelta;
    feeDelta = newFeeDelta;
}

void CTxMemPoolEntry::UpdateLockPoints(const LockPoints& lp)
{
    lockPoints = lp;
}

size_t CTxMemPoolEntry::GetTxSize() const
{
    return GetVirtualTransactionSize(nTxCost);
}

// Update the given tx for any in-mempool descendants.
// Assumes that setMemPoolChildren is correct for the given tx and all
// descendants.
void CTxMemPool::UpdateForDescendants(txiter updateIt, cacheMap &cachedDescendants, const std::set<uint256> &setExclude)
{
    setEntries stageEntries, setAllDescendants;
    stageEntries = GetMemPoolChildren(updateIt);

    while (!stageEntries.empty()) {
        const txiter cit = *stageEntries.begin();
        setAllDescendants.insert(cit);
        stageEntries.erase(cit);
        const setEntries &setChildren = GetMemPoolChildren(cit);
        BOOST_FOREACH(const txiter childEntry, setChildren) {
            cacheMap::iterator cacheIt = cachedDescendants.find(childEntry);
            if (cacheIt != cachedDescendants.end()) {
                // We've already calculated this one, just add the entries for this set
                // but don't traverse again.
                BOOST_FOREACH(const txiter cacheEntry, cacheIt->second) {
                    setAllDescendants.insert(cacheEntry);
                }
            } else if (!setAllDescendants.count(childEntry)) {
                // Schedule for later processing
                stageEntries.insert(childEntry);
            }
        }
    }
    // setAllDescendants now contains all in-mempool descendants of updateIt.
    // Update and add to cached descendant map
    int64_t modifySize = 0;
    CAmount modifyFee = 0;
    int64_t modifyCount = 0;
    BOOST_FOREACH(txiter cit, setAllDescendants) {
        if (!setExclude.count(cit->GetTx().GetHash())) {
            modifySize += cit->GetTxSize();
            modifyFee += cit->GetModifiedFee();
            modifyCount++;
            cachedDescendants[updateIt].insert(cit);
            // Update ancestor state for each descendant
            mapTx.modify(cit, update_ancestor_state(updateIt->GetTxSize(), updateIt->GetModifiedFee(), 1, updateIt->GetSigOpCost()));
        }
    }
    mapTx.modify(updateIt, update_descendant_state(modifySize, modifyFee, modifyCount));
}

// vHashesToUpdate is the set of transaction hashes from a disconnected block
// which has been re-added to the mempool.
// for each entry, look for descendants that are outside hashesToUpdate, and
// add fee/size information for such descendants to the parent.
// for each such descendant, also update the ancestor state to include the parent.
void CTxMemPool::UpdateTransactionsFromBlock(const std::vector<uint256> &vHashesToUpdate)
{
    LOCK(cs);
    // For each entry in vHashesToUpdate, store the set of in-mempool, but not
    // in-vHashesToUpdate transactions, so that we don't have to recalculate
    // descendants when we come across a previously seen entry.
    cacheMap mapMemPoolDescendantsToUpdate;

    // Use a set for lookups into vHashesToUpdate (these entries are already
    // accounted for in the state of their ancestors)
    std::set<uint256> setAlreadyIncluded(vHashesToUpdate.begin(), vHashesToUpdate.end());

    // Iterate in reverse, so that whenever we are looking at at a transaction
    // we are sure that all in-mempool descendants have already been processed.
    // This maximizes the benefit of the descendant cache and guarantees that
    // setMemPoolChildren will be updated, an assumption made in
    // UpdateForDescendants.
    BOOST_REVERSE_FOREACH(const uint256 &hash, vHashesToUpdate) {
        // we cache the in-mempool children to avoid duplicate updates
        setEntries setChildren;
        // calculate children from mapNextTx
        txiter it = mapTx.find(hash);
        if (it == mapTx.end()) {
            continue;
        }
        auto iter = mapNextTx.lower_bound(COutPoint(hash, 0));
        // First calculate the children, and update setMemPoolChildren to
        // include them, and update their setMemPoolParents to include this tx.
        for (; iter != mapNextTx.end() && iter->first->hash == hash; ++iter) {
            const uint256 &childHash = iter->second->GetHash();
            txiter childIter = mapTx.find(childHash);
            assert(childIter != mapTx.end());
            // We can skip updating entries we've encountered before or that
            // are in the block (which are already accounted for).
            if (setChildren.insert(childIter).second && !setAlreadyIncluded.count(childHash)) {
                UpdateChild(it, childIter, true);
                UpdateParent(childIter, it, true);
            }
        }
        UpdateForDescendants(it, mapMemPoolDescendantsToUpdate, setAlreadyIncluded);
    }
}

bool CTxMemPool::CalculateMemPoolAncestors(const CTxMemPoolEntry &entry, setEntries &setAncestors, uint64_t limitAncestorCount, uint64_t limitAncestorSize, uint64_t limitDescendantCount, uint64_t limitDescendantSize, std::string &errString, bool fSearchForParents /* = true */) const
{
    setEntries parentHashes;
    const CTransaction &tx = entry.GetTx();

    if (fSearchForParents) {
        // Get parents of this transaction that are in the mempool
        // GetMemPoolParents() is only valid for entries in the mempool, so we
        // iterate mapTx to find parents.
        for (unsigned int i = 0; i < tx.vin.size(); i++) {
            txiter piter = mapTx.find(tx.vin[i].prevout.hash);
            if (piter != mapTx.end()) {
                parentHashes.insert(piter);
                if (parentHashes.size() + 1 > limitAncestorCount) {
                    errString = strprintf("too many unconfirmed parents [limit: %u]", limitAncestorCount);
                    return false;
                }
            }
        }
    } else {
        // If we're not searching for parents, we require this to be an
        // entry in the mempool already.
        txiter it = mapTx.iterator_to(entry);
        parentHashes = GetMemPoolParents(it);
    }

    size_t totalSizeWithAncestors = entry.GetTxSize();

    while (!parentHashes.empty()) {
        txiter stageit = *parentHashes.begin();

        setAncestors.insert(stageit);
        parentHashes.erase(stageit);
        totalSizeWithAncestors += stageit->GetTxSize();

        if (stageit->GetSizeWithDescendants() + entry.GetTxSize() > limitDescendantSize) {
            errString = strprintf("exceeds descendant size limit for tx %s [limit: %u]", stageit->GetTx().GetHash().ToString(), limitDescendantSize);
            return false;
        } else if (stageit->GetCountWithDescendants() + 1 > limitDescendantCount) {
            errString = strprintf("too many descendants for tx %s [limit: %u]", stageit->GetTx().GetHash().ToString(), limitDescendantCount);
            return false;
        } else if (totalSizeWithAncestors > limitAncestorSize) {
            errString = strprintf("exceeds ancestor size limit [limit: %u]", limitAncestorSize);
            return false;
        }

        const setEntries & setMemPoolParents = GetMemPoolParents(stageit);
        BOOST_FOREACH(const txiter &phash, setMemPoolParents) {
            // If this is a new ancestor, add it.
            if (setAncestors.count(phash) == 0) {
                parentHashes.insert(phash);
            }
            if (parentHashes.size() + setAncestors.size() + 1 > limitAncestorCount) {
                errString = strprintf("too many unconfirmed ancestors [limit: %u]", limitAncestorCount);
                return false;
            }
        }
    }

    return true;
}

void CTxMemPool::UpdateAncestorsOf(bool add, txiter it, setEntries &setAncestors)
{
    setEntries parentIters = GetMemPoolParents(it);
    // add or remove this tx as a child of each parent
    BOOST_FOREACH(txiter piter, parentIters) {
        UpdateChild(piter, it, add);
    }
    const int64_t updateCount = (add ? 1 : -1);
    const int64_t updateSize = updateCount * it->GetTxSize();
    const CAmount updateFee = updateCount * it->GetModifiedFee();
    BOOST_FOREACH(txiter ancestorIt, setAncestors) {
        mapTx.modify(ancestorIt, update_descendant_state(updateSize, updateFee, updateCount));
    }
}

void CTxMemPool::UpdateEntryForAncestors(txiter it, const setEntries &setAncestors)
{
    int64_t updateCount = setAncestors.size();
    int64_t updateSize = 0;
    CAmount updateFee = 0;
    int64_t updateSigOpsCost = 0;
    BOOST_FOREACH(txiter ancestorIt, setAncestors) {
        updateSize += ancestorIt->GetTxSize();
        updateFee += ancestorIt->GetModifiedFee();
        updateSigOpsCost += ancestorIt->GetSigOpCost();
    }
    mapTx.modify(it, update_ancestor_state(updateSize, updateFee, updateCount, updateSigOpsCost));
}

void CTxMemPool::UpdateChildrenForRemoval(txiter it)
{
    const setEntries &setMemPoolChildren = GetMemPoolChildren(it);
    BOOST_FOREACH(txiter updateIt, setMemPoolChildren) {
        UpdateParent(updateIt, it, false);
    }
}

void CTxMemPool::UpdateForRemoveFromMempool(const setEntries &entriesToRemove, bool updateDescendants)
{
    // For each entry, walk back all ancestors and decrement size associated with this
    // transaction
    const uint64_t nNoLimit = std::numeric_limits<uint64_t>::max();
    if (updateDescendants) {
        // updateDescendants should be true whenever we're not recursively
        // removing a tx and all its descendants, eg when a transaction is
        // confirmed in a block.
        // Here we only update statistics and not data in mapLinks (which
        // we need to preserve until we're finished with all operations that
        // need to traverse the mempool).
        BOOST_FOREACH(txiter removeIt, entriesToRemove) {
            setEntries setDescendants;
            CalculateDescendants(removeIt, setDescendants);
            setDescendants.erase(removeIt); // don't update state for self
            int64_t modifySize = -((int64_t)removeIt->GetTxSize());
            CAmount modifyFee = -removeIt->GetModifiedFee();
            int modifySigOps = -removeIt->GetSigOpCost();
            BOOST_FOREACH(txiter dit, setDescendants) {
                mapTx.modify(dit, update_ancestor_state(modifySize, modifyFee, -1, modifySigOps));
            }
        }
    }
    BOOST_FOREACH(txiter removeIt, entriesToRemove) {
        setEntries setAncestors;
        const CTxMemPoolEntry &entry = *removeIt;
        std::string dummy;
        // Since this is a tx that is already in the mempool, we can call CMPA
        // with fSearchForParents = false.  If the mempool is in a consistent
        // state, then using true or false should both be correct, though false
        // should be a bit faster.
        // However, if we happen to be in the middle of processing a reorg, then
        // the mempool can be in an inconsistent state.  In this case, the set
        // of ancestors reachable via mapLinks will be the same as the set of 
        // ancestors whose packages include this transaction, because when we
        // add a new transaction to the mempool in addUnchecked(), we assume it
        // has no children, and in the case of a reorg where that assumption is
        // false, the in-mempool children aren't linked to the in-block tx's
        // until UpdateTransactionsFromBlock() is called.
        // So if we're being called during a reorg, ie before
        // UpdateTransactionsFromBlock() has been called, then mapLinks[] will
        // differ from the set of mempool parents we'd calculate by searching,
        // and it's important that we use the mapLinks[] notion of ancestor
        // transactions as the set of things to update for removal.
        CalculateMemPoolAncestors(entry, setAncestors, nNoLimit, nNoLimit, nNoLimit, nNoLimit, dummy, false);
        // Note that UpdateAncestorsOf severs the child links that point to
        // removeIt in the entries for the parents of removeIt.
        UpdateAncestorsOf(false, removeIt, setAncestors);
    }
    // After updating all the ancestor sizes, we can now sever the link between each
    // transaction being removed and any mempool children (ie, update setMemPoolParents
    // for each direct child of a transaction being removed).
    BOOST_FOREACH(txiter removeIt, entriesToRemove) {
        UpdateChildrenForRemoval(removeIt);
    }
}

void CTxMemPoolEntry::UpdateDescendantState(int64_t modifySize, CAmount modifyFee, int64_t modifyCount)
{
    nSizeWithDescendants += modifySize;
    assert(int64_t(nSizeWithDescendants) > 0);
    nModFeesWithDescendants += modifyFee;
    nCountWithDescendants += modifyCount;
    assert(int64_t(nCountWithDescendants) > 0);
}

void CTxMemPoolEntry::UpdateAncestorState(int64_t modifySize, CAmount modifyFee, int64_t modifyCount, int modifySigOps)
{
    nSizeWithAncestors += modifySize;
    assert(int64_t(nSizeWithAncestors) > 0);
    nModFeesWithAncestors += modifyFee;
    nCountWithAncestors += modifyCount;
    assert(int64_t(nCountWithAncestors) > 0);
    nSigOpCostWithAncestors += modifySigOps;
    assert(int(nSigOpCostWithAncestors) >= 0);
}

CTxMemPool::CTxMemPool(const CFeeRate& _minReasonableRelayFee) :
    nTransactionsUpdated(0),
    names(*this), fCheckInputs(true)
{
    _clear(); //lock free clear

    // Sanity checks off by default for performance, because otherwise
    // accepting transactions becomes O(N^2) where N is the number
    // of transactions in the pool
    nCheckFrequency = 0;

    minerPolicyEstimator = new CBlockPolicyEstimator(_minReasonableRelayFee);
    minReasonableRelayFee = _minReasonableRelayFee;
}

CTxMemPool::~CTxMemPool()
{
    delete minerPolicyEstimator;
}

void CTxMemPool::pruneSpent(const uint256 &hashTx, CCoins &coins)
{
    LOCK(cs);

    auto it = mapNextTx.lower_bound(COutPoint(hashTx, 0));

    // iterate over all COutPoints in mapNextTx whose hash equals the provided hashTx
    while (it != mapNextTx.end() && it->first->hash == hashTx) {
        coins.Spend(it->first->n); // and remove those outputs from coins
        it++;
    }
}

unsigned int CTxMemPool::GetTransactionsUpdated() const
{
    LOCK(cs);
    return nTransactionsUpdated;
}

void CTxMemPool::AddTransactionsUpdated(unsigned int n)
{
    LOCK(cs);
    nTransactionsUpdated += n;
}

bool CTxMemPool::addUnchecked(const uint256& hash, const CTxMemPoolEntry &entry, setEntries &setAncestors, bool fCurrentEstimate)
{
    // Add to memory pool without checking anything.
    // Used by main.cpp AcceptToMemoryPool(), which DOES do
    // all the appropriate checks.
    LOCK(cs);
    indexed_transaction_set::iterator newit = mapTx.insert(entry).first;
    mapLinks.insert(make_pair(newit, TxLinks()));

    // Update transaction for any feeDelta created by PrioritiseTransaction
    // TODO: refactor so that the fee delta is calculated before inserting
    // into mapTx.
    std::map<uint256, std::pair<double, CAmount> >::const_iterator pos = mapDeltas.find(hash);
    if (pos != mapDeltas.end()) {
        const std::pair<double, CAmount> &deltas = pos->second;
        if (deltas.second) {
            mapTx.modify(newit, update_fee_delta(deltas.second));
        }
    }

    // Update cachedInnerUsage to include contained transaction's usage.
    // (When we update the entry for in-mempool parents, memory usage will be
    // further updated.)
    cachedInnerUsage += entry.DynamicMemoryUsage();

    const CTransaction& tx = newit->GetTx();
    std::set<uint256> setParentTransactions;
    for (unsigned int i = 0; i < tx.vin.size(); i++) {
        mapNextTx.insert(std::make_pair(&tx.vin[i].prevout, &tx));
        setParentTransactions.insert(tx.vin[i].prevout.hash);
    }
    // Don't bother worrying about child transactions of this one.
    // Normal case of a new transaction arriving is that there can't be any
    // children, because such children would be orphans.
    // An exception to that is if a transaction enters that used to be in a block.
    // In that case, our disconnect block logic will call UpdateTransactionsFromBlock
    // to clean up the mess we're leaving here.

    // Update ancestors with information about this tx
    BOOST_FOREACH (const uint256 &phash, setParentTransactions) {
        txiter pit = mapTx.find(phash);
        if (pit != mapTx.end()) {
            UpdateParent(newit, pit, true);
        }
    }
    UpdateAncestorsOf(true, newit, setAncestors);
    UpdateEntryForAncestors(newit, setAncestors);

    nTransactionsUpdated++;
    totalTxSize += entry.GetTxSize();
    minerPolicyEstimator->processTransaction(entry, fCurrentEstimate);
<<<<<<< HEAD
    names.addUnchecked (hash, entry);
=======

    vTxHashes.emplace_back(hash, newit);
    newit->vTxHashesIdx = vTxHashes.size() - 1;

>>>>>>> 91aed3ab
    return true;
}

void CTxMemPool::removeUnchecked(txiter it)
{
    names.remove (*it);

    const uint256 hash = it->GetTx().GetHash();
    BOOST_FOREACH(const CTxIn& txin, it->GetTx().vin)
        mapNextTx.erase(txin.prevout);

    if (vTxHashes.size() > 1) {
        vTxHashes[it->vTxHashesIdx] = std::move(vTxHashes.back());
        vTxHashes[it->vTxHashesIdx].second->vTxHashesIdx = it->vTxHashesIdx;
        vTxHashes.pop_back();
        if (vTxHashes.size() * 2 < vTxHashes.capacity())
            vTxHashes.shrink_to_fit();
    } else
        vTxHashes.clear();

    totalTxSize -= it->GetTxSize();
    cachedInnerUsage -= it->DynamicMemoryUsage();
    cachedInnerUsage -= memusage::DynamicUsage(mapLinks[it].parents) + memusage::DynamicUsage(mapLinks[it].children);
    mapLinks.erase(it);
    mapTx.erase(it);
    nTransactionsUpdated++;
    minerPolicyEstimator->removeTx(hash);
}

// Calculates descendants of entry that are not already in setDescendants, and adds to
// setDescendants. Assumes entryit is already a tx in the mempool and setMemPoolChildren
// is correct for tx and all descendants.
// Also assumes that if an entry is in setDescendants already, then all
// in-mempool descendants of it are already in setDescendants as well, so that we
// can save time by not iterating over those entries.
void CTxMemPool::CalculateDescendants(txiter entryit, setEntries &setDescendants)
{
    setEntries stage;
    if (setDescendants.count(entryit) == 0) {
        stage.insert(entryit);
    }
    // Traverse down the children of entry, only adding children that are not
    // accounted for in setDescendants already (because those children have either
    // already been walked, or will be walked in this iteration).
    while (!stage.empty()) {
        txiter it = *stage.begin();
        setDescendants.insert(it);
        stage.erase(it);

        const setEntries &setChildren = GetMemPoolChildren(it);
        BOOST_FOREACH(const txiter &childiter, setChildren) {
            if (!setDescendants.count(childiter)) {
                stage.insert(childiter);
            }
        }
    }
}

void CTxMemPool::removeRecursive(const CTransaction &origTx, std::list<CTransaction>& removed)
{
    // Remove transaction from memory pool
    {
        LOCK(cs);
        setEntries txToRemove;
        txiter origit = mapTx.find(origTx.GetHash());
        if (origit != mapTx.end()) {
            txToRemove.insert(origit);
        } else {
            // When recursively removing but origTx isn't in the mempool
            // be sure to remove any children that are in the pool. This can
            // happen during chain re-orgs if origTx isn't re-accepted into
            // the mempool for any reason.
            for (unsigned int i = 0; i < origTx.vout.size(); i++) {
                auto it = mapNextTx.find(COutPoint(origTx.GetHash(), i));
                if (it == mapNextTx.end())
                    continue;
                txiter nextit = mapTx.find(it->second->GetHash());
                assert(nextit != mapTx.end());
                txToRemove.insert(nextit);
            }
        }
        setEntries setAllRemoves;
        BOOST_FOREACH(txiter it, txToRemove) {
            CalculateDescendants(it, setAllRemoves);
        }
        BOOST_FOREACH(txiter it, setAllRemoves) {
            removed.push_back(it->GetTx());
        }
        RemoveStaged(setAllRemoves, false);
    }
}

void CTxMemPool::removeForReorg(const CCoinsViewCache *pcoins, unsigned int nMemPoolHeight, int flags)
{
    // Remove transactions spending a coinbase which are now immature and no-longer-final transactions
    LOCK(cs);
    list<CTransaction> transactionsToRemove;
    for (indexed_transaction_set::const_iterator it = mapTx.begin(); it != mapTx.end(); it++) {
        const CTransaction& tx = it->GetTx();
        LockPoints lp = it->GetLockPoints();
        bool validLP =  TestLockPointValidity(&lp);
        if (!CheckFinalTx(tx, flags) || !CheckSequenceLocks(tx, flags, &lp, validLP)) {
            // Note if CheckSequenceLocks fails the LockPoints may still be invalid
            // So it's critical that we remove the tx and not depend on the LockPoints.
            transactionsToRemove.push_back(tx);
        } else if (it->GetSpendsCoinbase()) {
            BOOST_FOREACH(const CTxIn& txin, tx.vin) {
                indexed_transaction_set::const_iterator it2 = mapTx.find(txin.prevout.hash);
                if (it2 != mapTx.end())
                    continue;
                const CCoins *coins = pcoins->AccessCoins(txin.prevout.hash);
		if (nCheckFrequency != 0) assert(coins);
                if (!coins || (coins->IsCoinBase() && ((signed long)nMemPoolHeight) - coins->nHeight < COINBASE_MATURITY)) {
                    transactionsToRemove.push_back(tx);
                    break;
                }
            }
        }
        if (!validLP) {
            mapTx.modify(it, update_lock_points(lp));
        }
    }
    BOOST_FOREACH(const CTransaction& tx, transactionsToRemove) {
        list<CTransaction> removed;
        removeRecursive(tx, removed);
    }
}

void CTxMemPool::removeConflicts(const CTransaction &tx, std::list<CTransaction>& removed, std::list<CTransaction>& removedNames)
{
    // Remove transactions which depend on inputs of tx, recursively
    list<CTransaction> result;
    LOCK(cs);
    BOOST_FOREACH(const CTxIn &txin, tx.vin) {
        auto it = mapNextTx.find(txin.prevout);
        if (it != mapNextTx.end()) {
            const CTransaction &txConflict = *it->second;
            if (txConflict != tx)
            {
                removeRecursive(txConflict, removed);
                ClearPrioritisation(txConflict.GetHash());
            }
        }
    }

    /* Remove conflicting name registrations.  */
    names.removeConflicts (tx, removedNames);
}

/**
 * Called when a block is connected. Removes from mempool and updates the miner fee estimator.
 */
void CTxMemPool::removeForBlock(const std::vector<CTransaction>& vtx, unsigned int nBlockHeight,
                                std::list<CTransaction>& conflicts,
                                std::list<CTransaction>& nameConflicts,
                                bool fCurrentEstimate)
{
    LOCK(cs);
    std::vector<CTxMemPoolEntry> entries;
    BOOST_FOREACH(const CTransaction& tx, vtx)
    {
        uint256 hash = tx.GetHash();

        indexed_transaction_set::iterator i = mapTx.find(hash);
        if (i != mapTx.end())
            entries.push_back(*i);
    }
    BOOST_FOREACH(const CTransaction& tx, vtx)
    {
        txiter it = mapTx.find(tx.GetHash());
        if (it != mapTx.end()) {
            setEntries stage;
            stage.insert(it);
            RemoveStaged(stage, true);
        }
        removeConflicts(tx, conflicts, nameConflicts);
        ClearPrioritisation(tx.GetHash());
    }
    // After the txs in the new block have been removed from the mempool, update policy estimates
    minerPolicyEstimator->processBlock(nBlockHeight, entries, fCurrentEstimate);
    lastRollingFeeUpdate = GetTime();
    blockSinceLastRollingFeeBump = true;
}

void CTxMemPool::_clear()
{
    mapLinks.clear();
    mapTx.clear();
    mapNextTx.clear();
    names.clear();
    totalTxSize = 0;
    cachedInnerUsage = 0;
    lastRollingFeeUpdate = GetTime();
    blockSinceLastRollingFeeBump = false;
    rollingMinimumFeeRate = 0;
    ++nTransactionsUpdated;
}

void CTxMemPool::clear()
{
    LOCK(cs);
    _clear();
}

void CTxMemPool::check(const CCoinsViewCache *pcoins) const
{
    if (nCheckFrequency == 0)
        return;

    if (insecure_rand() >= nCheckFrequency)
        return;

    LogPrint("mempool", "Checking mempool with %u transactions and %u inputs\n", (unsigned int)mapTx.size(), (unsigned int)mapNextTx.size());

    uint64_t checkTotal = 0;
    uint64_t innerUsage = 0;

    CCoinsViewCache mempoolDuplicate(const_cast<CCoinsViewCache*>(pcoins));

    LOCK(cs);
    list<const CTxMemPoolEntry*> waitingOnDependants;
    for (indexed_transaction_set::const_iterator it = mapTx.begin(); it != mapTx.end(); it++) {
        unsigned int i = 0;
        checkTotal += it->GetTxSize();
        innerUsage += it->DynamicMemoryUsage();
        const CTransaction& tx = it->GetTx();
        txlinksMap::const_iterator linksiter = mapLinks.find(it);
        assert(linksiter != mapLinks.end());
        const TxLinks &links = linksiter->second;
        innerUsage += memusage::DynamicUsage(links.parents) + memusage::DynamicUsage(links.children);
        bool fDependsWait = false;
        setEntries setParentCheck;
        int64_t parentSizes = 0;
        int64_t parentSigOpCost = 0;
        BOOST_FOREACH(const CTxIn &txin, tx.vin) {
            // Check that every mempool transaction's inputs refer to available coins, or other mempool tx's.
            indexed_transaction_set::const_iterator it2 = mapTx.find(txin.prevout.hash);
            if (it2 != mapTx.end()) {
                const CTransaction& tx2 = it2->GetTx();
                assert(tx2.vout.size() > txin.prevout.n && !tx2.vout[txin.prevout.n].IsNull());
                fDependsWait = true;
                if (setParentCheck.insert(it2).second) {
                    parentSizes += it2->GetTxSize();
                    parentSigOpCost += it2->GetSigOpCost();
                }
            } else {
                const CCoins* coins = pcoins->AccessCoins(txin.prevout.hash);
                assert(coins && coins->IsAvailable(txin.prevout.n));
            }
            // Check whether its inputs are marked in mapNextTx.
            auto it3 = mapNextTx.find(txin.prevout);
            assert(it3 != mapNextTx.end());
            assert(it3->first == &txin.prevout);
            assert(it3->second == &tx);
            i++;
        }
        assert(setParentCheck == GetMemPoolParents(it));
        // Verify ancestor state is correct.
        setEntries setAncestors;
        uint64_t nNoLimit = std::numeric_limits<uint64_t>::max();
        std::string dummy;
        CalculateMemPoolAncestors(*it, setAncestors, nNoLimit, nNoLimit, nNoLimit, nNoLimit, dummy);
        uint64_t nCountCheck = setAncestors.size() + 1;
        uint64_t nSizeCheck = it->GetTxSize();
        CAmount nFeesCheck = it->GetModifiedFee();
        int64_t nSigOpCheck = it->GetSigOpCost();

        BOOST_FOREACH(txiter ancestorIt, setAncestors) {
            nSizeCheck += ancestorIt->GetTxSize();
            nFeesCheck += ancestorIt->GetModifiedFee();
            nSigOpCheck += ancestorIt->GetSigOpCost();
        }

        assert(it->GetCountWithAncestors() == nCountCheck);
        assert(it->GetSizeWithAncestors() == nSizeCheck);
        assert(it->GetSigOpCostWithAncestors() == nSigOpCheck);
        assert(it->GetModFeesWithAncestors() == nFeesCheck);

        // Check children against mapNextTx
        CTxMemPool::setEntries setChildrenCheck;
        auto iter = mapNextTx.lower_bound(COutPoint(it->GetTx().GetHash(), 0));
        int64_t childSizes = 0;
        for (; iter != mapNextTx.end() && iter->first->hash == it->GetTx().GetHash(); ++iter) {
            txiter childit = mapTx.find(iter->second->GetHash());
            assert(childit != mapTx.end()); // mapNextTx points to in-mempool transactions
            if (setChildrenCheck.insert(childit).second) {
                childSizes += childit->GetTxSize();
            }
        }
        assert(setChildrenCheck == GetMemPoolChildren(it));
        // Also check to make sure size is greater than sum with immediate children.
        // just a sanity check, not definitive that this calc is correct...
        assert(it->GetSizeWithDescendants() >= childSizes + it->GetTxSize());

        if (fDependsWait)
            waitingOnDependants.push_back(&(*it));
        else {
            CValidationState state;
            assert(!fCheckInputs || CheckInputs(tx, state, mempoolDuplicate, false, SCRIPT_VERIFY_NAMES_MEMPOOL, false, NULL));
            UpdateCoins(tx, mempoolDuplicate, 1000000);
        }
    }
    unsigned int stepsSinceLastRemove = 0;
    while (!waitingOnDependants.empty()) {
        const CTxMemPoolEntry* entry = waitingOnDependants.front();
        waitingOnDependants.pop_front();
        CValidationState state;
        if (!mempoolDuplicate.HaveInputs(entry->GetTx())) {
            waitingOnDependants.push_back(entry);
            stepsSinceLastRemove++;
            assert(stepsSinceLastRemove < waitingOnDependants.size());
        } else {
            assert(!fCheckInputs || CheckInputs(entry->GetTx(), state, mempoolDuplicate, false, SCRIPT_VERIFY_NAMES_MEMPOOL, false, NULL));
            UpdateCoins(entry->GetTx(), mempoolDuplicate, 1000000);
            stepsSinceLastRemove = 0;
        }
    }
    for (auto it = mapNextTx.cbegin(); it != mapNextTx.cend(); it++) {
        uint256 hash = it->second->GetHash();
        indexed_transaction_set::const_iterator it2 = mapTx.find(hash);
        const CTransaction& tx = it2->GetTx();
        assert(it2 != mapTx.end());
        assert(&tx == it->second);
    }

    assert(totalTxSize == checkTotal);
    assert(innerUsage == cachedInnerUsage);

    names.check (*pcoins);
}

bool CTxMemPool::CompareDepthAndScore(const uint256& hasha, const uint256& hashb)
{
    LOCK(cs);
    indexed_transaction_set::const_iterator i = mapTx.find(hasha);
    if (i == mapTx.end()) return false;
    indexed_transaction_set::const_iterator j = mapTx.find(hashb);
    if (j == mapTx.end()) return true;
    uint64_t counta = i->GetCountWithAncestors();
    uint64_t countb = j->GetCountWithAncestors();
    if (counta == countb) {
        return CompareTxMemPoolEntryByScore()(*i, *j);
    }
    return counta < countb;
}

namespace {
class DepthAndScoreComparator
{
public:
    bool operator()(const CTxMemPool::indexed_transaction_set::const_iterator& a, const CTxMemPool::indexed_transaction_set::const_iterator& b)
    {
        uint64_t counta = a->GetCountWithAncestors();
        uint64_t countb = b->GetCountWithAncestors();
        if (counta == countb) {
            return CompareTxMemPoolEntryByScore()(*a, *b);
        }
        return counta < countb;
    }
};
}

std::vector<CTxMemPool::indexed_transaction_set::const_iterator> CTxMemPool::GetSortedDepthAndScore() const
{
    std::vector<indexed_transaction_set::const_iterator> iters;
    AssertLockHeld(cs);

    iters.reserve(mapTx.size());

    for (indexed_transaction_set::iterator mi = mapTx.begin(); mi != mapTx.end(); ++mi) {
        iters.push_back(mi);
    }
    std::sort(iters.begin(), iters.end(), DepthAndScoreComparator());
    return iters;
}

void CTxMemPool::queryHashes(vector<uint256>& vtxid)
{
    LOCK(cs);
    auto iters = GetSortedDepthAndScore();

    vtxid.clear();
    vtxid.reserve(mapTx.size());

    for (auto it : iters) {
        vtxid.push_back(it->GetTx().GetHash());
    }
}

std::vector<TxMempoolInfo> CTxMemPool::infoAll() const
{
    LOCK(cs);
    auto iters = GetSortedDepthAndScore();

    std::vector<TxMempoolInfo> ret;
    ret.reserve(mapTx.size());
    for (auto it : iters) {
        ret.push_back(TxMempoolInfo{it->GetSharedTx(), it->GetTime(), CFeeRate(it->GetFee(), it->GetTxSize())});
    }

    return ret;
}

std::shared_ptr<const CTransaction> CTxMemPool::get(const uint256& hash) const
{
    LOCK(cs);
    indexed_transaction_set::const_iterator i = mapTx.find(hash);
    if (i == mapTx.end())
        return nullptr;
    return i->GetSharedTx();
}

TxMempoolInfo CTxMemPool::info(const uint256& hash) const
{
    LOCK(cs);
    indexed_transaction_set::const_iterator i = mapTx.find(hash);
    if (i == mapTx.end())
        return TxMempoolInfo();
    return TxMempoolInfo{i->GetSharedTx(), i->GetTime(), CFeeRate(i->GetFee(), i->GetTxSize())};
}

CFeeRate CTxMemPool::estimateFee(int nBlocks) const
{
    LOCK(cs);
    return minerPolicyEstimator->estimateFee(nBlocks);
}
CFeeRate CTxMemPool::estimateSmartFee(int nBlocks, int *answerFoundAtBlocks) const
{
    LOCK(cs);
    return minerPolicyEstimator->estimateSmartFee(nBlocks, answerFoundAtBlocks, *this);
}
double CTxMemPool::estimatePriority(int nBlocks) const
{
    LOCK(cs);
    return minerPolicyEstimator->estimatePriority(nBlocks);
}
double CTxMemPool::estimateSmartPriority(int nBlocks, int *answerFoundAtBlocks) const
{
    LOCK(cs);
    return minerPolicyEstimator->estimateSmartPriority(nBlocks, answerFoundAtBlocks, *this);
}

bool
CTxMemPool::WriteFeeEstimates(CAutoFile& fileout) const
{
    try {
        LOCK(cs);
        fileout << 109900; // version required to read: 0.10.99 or later
        fileout << CLIENT_VERSION; // version that wrote the file
        minerPolicyEstimator->Write(fileout);
    }
    catch (const std::exception&) {
        LogPrintf("CTxMemPool::WriteFeeEstimates(): unable to write policy estimator data (non-fatal)\n");
        return false;
    }
    return true;
}

bool
CTxMemPool::ReadFeeEstimates(CAutoFile& filein)
{
    try {
        int nVersionRequired, nVersionThatWrote;
        filein >> nVersionRequired >> nVersionThatWrote;
        if (nVersionRequired > CLIENT_VERSION)
            return error("CTxMemPool::ReadFeeEstimates(): up-version (%d) fee estimate file", nVersionRequired);

        LOCK(cs);
        minerPolicyEstimator->Read(filein);
    }
    catch (const std::exception&) {
        LogPrintf("CTxMemPool::ReadFeeEstimates(): unable to read policy estimator data (non-fatal)\n");
        return false;
    }
    return true;
}

void CTxMemPool::PrioritiseTransaction(const uint256 hash, const string strHash, double dPriorityDelta, const CAmount& nFeeDelta)
{
    {
        LOCK(cs);
        std::pair<double, CAmount> &deltas = mapDeltas[hash];
        deltas.first += dPriorityDelta;
        deltas.second += nFeeDelta;
        txiter it = mapTx.find(hash);
        if (it != mapTx.end()) {
            mapTx.modify(it, update_fee_delta(deltas.second));
            // Now update all ancestors' modified fees with descendants
            setEntries setAncestors;
            uint64_t nNoLimit = std::numeric_limits<uint64_t>::max();
            std::string dummy;
            CalculateMemPoolAncestors(*it, setAncestors, nNoLimit, nNoLimit, nNoLimit, nNoLimit, dummy, false);
            BOOST_FOREACH(txiter ancestorIt, setAncestors) {
                mapTx.modify(ancestorIt, update_descendant_state(0, nFeeDelta, 0));
            }
        }
    }
    LogPrintf("PrioritiseTransaction: %s priority += %f, fee += %d\n", strHash, dPriorityDelta, FormatMoney(nFeeDelta));
}

void CTxMemPool::ApplyDeltas(const uint256 hash, double &dPriorityDelta, CAmount &nFeeDelta) const
{
    LOCK(cs);
    std::map<uint256, std::pair<double, CAmount> >::const_iterator pos = mapDeltas.find(hash);
    if (pos == mapDeltas.end())
        return;
    const std::pair<double, CAmount> &deltas = pos->second;
    dPriorityDelta += deltas.first;
    nFeeDelta += deltas.second;
}

void CTxMemPool::ClearPrioritisation(const uint256 hash)
{
    LOCK(cs);
    mapDeltas.erase(hash);
}

bool CTxMemPool::HasNoInputsOf(const CTransaction &tx) const
{
    for (unsigned int i = 0; i < tx.vin.size(); i++)
        if (exists(tx.vin[i].prevout.hash))
            return false;
    return true;
}

CCoinsViewMemPool::CCoinsViewMemPool(CCoinsView* baseIn, const CTxMemPool& mempoolIn) : CCoinsViewBacked(baseIn), mempool(mempoolIn) { }

bool CCoinsViewMemPool::GetCoins(const uint256 &txid, CCoins &coins) const {
    // If an entry in the mempool exists, always return that one, as it's guaranteed to never
    // conflict with the underlying cache, and it cannot have pruned entries (as it contains full)
    // transactions. First checking the underlying cache risks returning a pruned entry instead.
    shared_ptr<const CTransaction> ptx = mempool.get(txid);
    if (ptx) {
        coins = CCoins(*ptx, MEMPOOL_HEIGHT);
        return true;
    }
    return (base->GetCoins(txid, coins) && !coins.IsPruned());
}

bool CCoinsViewMemPool::HaveCoins(const uint256 &txid) const {
    return mempool.exists(txid) || base->HaveCoins(txid);
}

size_t CTxMemPool::DynamicMemoryUsage() const {
    LOCK(cs);
    // Estimate the overhead of mapTx to be 15 pointers + an allocation, as no exact formula for boost::multi_index_contained is implemented.
    return memusage::MallocUsage(sizeof(CTxMemPoolEntry) + 15 * sizeof(void*)) * mapTx.size() + memusage::DynamicUsage(mapNextTx) + memusage::DynamicUsage(mapDeltas) + memusage::DynamicUsage(mapLinks) + memusage::DynamicUsage(vTxHashes) + cachedInnerUsage;
}

void CTxMemPool::RemoveStaged(setEntries &stage, bool updateDescendants) {
    AssertLockHeld(cs);
    UpdateForRemoveFromMempool(stage, updateDescendants);
    BOOST_FOREACH(const txiter& it, stage) {
        removeUnchecked(it);
    }
}

int CTxMemPool::Expire(int64_t time) {
    LOCK(cs);
    indexed_transaction_set::index<entry_time>::type::iterator it = mapTx.get<entry_time>().begin();
    setEntries toremove;
    while (it != mapTx.get<entry_time>().end() && it->GetTime() < time) {
        toremove.insert(mapTx.project<0>(it));
        it++;
    }
    setEntries stage;
    BOOST_FOREACH(txiter removeit, toremove) {
        CalculateDescendants(removeit, stage);
    }
    RemoveStaged(stage, false);
    return stage.size();
}

bool CTxMemPool::addUnchecked(const uint256&hash, const CTxMemPoolEntry &entry, bool fCurrentEstimate)
{
    LOCK(cs);
    setEntries setAncestors;
    uint64_t nNoLimit = std::numeric_limits<uint64_t>::max();
    std::string dummy;
    CalculateMemPoolAncestors(entry, setAncestors, nNoLimit, nNoLimit, nNoLimit, nNoLimit, dummy);
    return addUnchecked(hash, entry, setAncestors, fCurrentEstimate);
}

void CTxMemPool::UpdateChild(txiter entry, txiter child, bool add)
{
    setEntries s;
    if (add && mapLinks[entry].children.insert(child).second) {
        cachedInnerUsage += memusage::IncrementalDynamicUsage(s);
    } else if (!add && mapLinks[entry].children.erase(child)) {
        cachedInnerUsage -= memusage::IncrementalDynamicUsage(s);
    }
}

void CTxMemPool::UpdateParent(txiter entry, txiter parent, bool add)
{
    setEntries s;
    if (add && mapLinks[entry].parents.insert(parent).second) {
        cachedInnerUsage += memusage::IncrementalDynamicUsage(s);
    } else if (!add && mapLinks[entry].parents.erase(parent)) {
        cachedInnerUsage -= memusage::IncrementalDynamicUsage(s);
    }
}

const CTxMemPool::setEntries & CTxMemPool::GetMemPoolParents(txiter entry) const
{
    assert (entry != mapTx.end());
    txlinksMap::const_iterator it = mapLinks.find(entry);
    assert(it != mapLinks.end());
    return it->second.parents;
}

const CTxMemPool::setEntries & CTxMemPool::GetMemPoolChildren(txiter entry) const
{
    assert (entry != mapTx.end());
    txlinksMap::const_iterator it = mapLinks.find(entry);
    assert(it != mapLinks.end());
    return it->second.children;
}

CFeeRate CTxMemPool::GetMinFee(size_t sizelimit) const {
    LOCK(cs);
    if (!blockSinceLastRollingFeeBump || rollingMinimumFeeRate == 0)
        return CFeeRate(rollingMinimumFeeRate);

    int64_t time = GetTime();
    if (time > lastRollingFeeUpdate + 10) {
        double halflife = ROLLING_FEE_HALFLIFE;
        if (DynamicMemoryUsage() < sizelimit / 4)
            halflife /= 4;
        else if (DynamicMemoryUsage() < sizelimit / 2)
            halflife /= 2;

        rollingMinimumFeeRate = rollingMinimumFeeRate / pow(2.0, (time - lastRollingFeeUpdate) / halflife);
        lastRollingFeeUpdate = time;

        if (rollingMinimumFeeRate < minReasonableRelayFee.GetFeePerK() / 2) {
            rollingMinimumFeeRate = 0;
            return CFeeRate(0);
        }
    }
    return std::max(CFeeRate(rollingMinimumFeeRate), minReasonableRelayFee);
}

void CTxMemPool::trackPackageRemoved(const CFeeRate& rate) {
    AssertLockHeld(cs);
    if (rate.GetFeePerK() > rollingMinimumFeeRate) {
        rollingMinimumFeeRate = rate.GetFeePerK();
        blockSinceLastRollingFeeBump = false;
    }
}

void CTxMemPool::TrimToSize(size_t sizelimit, std::vector<uint256>* pvNoSpendsRemaining) {
    LOCK(cs);

    unsigned nTxnRemoved = 0;
    CFeeRate maxFeeRateRemoved(0);
    while (!mapTx.empty() && DynamicMemoryUsage() > sizelimit) {
        indexed_transaction_set::index<descendant_score>::type::iterator it = mapTx.get<descendant_score>().begin();

        // We set the new mempool min fee to the feerate of the removed set, plus the
        // "minimum reasonable fee rate" (ie some value under which we consider txn
        // to have 0 fee). This way, we don't allow txn to enter mempool with feerate
        // equal to txn which were removed with no block in between.
        CFeeRate removed(it->GetModFeesWithDescendants(), it->GetSizeWithDescendants());
        removed += minReasonableRelayFee;
        trackPackageRemoved(removed);
        maxFeeRateRemoved = std::max(maxFeeRateRemoved, removed);

        setEntries stage;
        CalculateDescendants(mapTx.project<0>(it), stage);
        nTxnRemoved += stage.size();

        std::vector<CTransaction> txn;
        if (pvNoSpendsRemaining) {
            txn.reserve(stage.size());
            BOOST_FOREACH(txiter it, stage)
                txn.push_back(it->GetTx());
        }
        RemoveStaged(stage, false);
        if (pvNoSpendsRemaining) {
            BOOST_FOREACH(const CTransaction& tx, txn) {
                BOOST_FOREACH(const CTxIn& txin, tx.vin) {
                    if (exists(txin.prevout.hash))
                        continue;
                    auto it = mapNextTx.lower_bound(COutPoint(txin.prevout.hash, 0));
                    if (it == mapNextTx.end() || it->first->hash != txin.prevout.hash)
                        pvNoSpendsRemaining->push_back(txin.prevout.hash);
                }
            }
        }
    }

    if (maxFeeRateRemoved > CFeeRate(0))
        LogPrint("mempool", "Removed %u txn, rolling minimum fee bumped to %s\n", nTxnRemoved, maxFeeRateRemoved.ToString());
}<|MERGE_RESOLUTION|>--- conflicted
+++ resolved
@@ -27,12 +27,8 @@
                                  bool _spendsCoinbase, int64_t _sigOpsCost, LockPoints lp):
     tx(std::make_shared<CTransaction>(_tx)), nFee(_nFee), nTime(_nTime), entryPriority(_entryPriority), entryHeight(_entryHeight),
     hadNoDependencies(poolHasNoInputsOf), inChainInputValue(_inChainInputValue),
-<<<<<<< HEAD
-    spendsCoinbase(_spendsCoinbase), sigOpCount(_sigOps), lockPoints(lp),
+    spendsCoinbase(_spendsCoinbase), sigOpCost(_sigOpsCost), lockPoints(lp),
     nameOp()
-=======
-    spendsCoinbase(_spendsCoinbase), sigOpCost(_sigOpsCost), lockPoints(lp)
->>>>>>> 91aed3ab
 {
     nTxCost = GetTransactionCost(_tx);
     nModSize = _tx.CalculateModifiedSize(GetTxSize());
@@ -49,8 +45,7 @@
     nCountWithAncestors = 1;
     nSizeWithAncestors = GetTxSize();
     nModFeesWithAncestors = nFee;
-<<<<<<< HEAD
-    nSigOpCountWithAncestors = sigOpCount;
+    nSigOpCostWithAncestors = sigOpCost;
 
     if (_tx.IsNamecoin())
     {
@@ -66,9 +61,6 @@
 
         assert(nameOp.isNameOp());
     }
-=======
-    nSigOpCostWithAncestors = sigOpCost;
->>>>>>> 91aed3ab
 }
 
 CTxMemPoolEntry::CTxMemPoolEntry(const CTxMemPoolEntry& other)
@@ -469,14 +461,11 @@
     nTransactionsUpdated++;
     totalTxSize += entry.GetTxSize();
     minerPolicyEstimator->processTransaction(entry, fCurrentEstimate);
-<<<<<<< HEAD
     names.addUnchecked (hash, entry);
-=======
 
     vTxHashes.emplace_back(hash, newit);
     newit->vTxHashesIdx = vTxHashes.size() - 1;
 
->>>>>>> 91aed3ab
     return true;
 }
 
