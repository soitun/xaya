--- conflicted
+++ resolved
@@ -469,18 +469,13 @@
     assert(int(nSigOpCostWithAncestors) >= 0);
 }
 
-<<<<<<< HEAD
-CTxMemPool::CTxMemPool(CBlockPolicyEstimator* estimator, int check_ratio)
-    : m_check_ratio(check_ratio), minerPolicyEstimator(estimator),
-      names(*this)
-=======
 CTxMemPool::CTxMemPool(const Options& opts)
     : m_check_ratio{opts.check_ratio},
       minerPolicyEstimator{opts.estimator},
       m_max_size_bytes{opts.max_size_bytes},
       m_expiry{opts.expiry},
-      m_limits{opts.limits}
->>>>>>> df356b2a
+      m_limits{opts.limits},
+      names{*this}
 {
     _clear(); //lock free clear
 }
