// Copyright (c) 2009-2010 Satoshi Nakamoto
// Copyright (c) 2009-2022 The Bitcoin Core developers
// Distributed under the MIT software license, see the accompanying
// file COPYING or http://www.opensource.org/licenses/mit-license.php.

#include <txmempool.h>

#include <chain.h>
#include <coins.h>
#include <common/system.h>
#include <consensus/consensus.h>
#include <consensus/tx_verify.h>
#include <consensus/validation.h>
#include <logging.h>
#include <policy/policy.h>
#include <policy/settings.h>
#include <random.h>
#include <reverse_iterator.h>
#include <util/check.h>
#include <util/feefrac.h>
#include <util/moneystr.h>
#include <util/overflow.h>
#include <util/result.h>
#include <util/time.h>
#include <util/trace.h>
#include <util/translation.h>
#include <validationinterface.h>

#include <cmath>
#include <numeric>
#include <optional>
#include <string_view>
#include <utility>

bool TestLockPointValidity(CChain& active_chain, const LockPoints& lp)
{
    AssertLockHeld(cs_main);
    // If there are relative lock times then the maxInputBlock will be set
    // If there are no relative lock times, the LockPoints don't depend on the chain
    if (lp.maxInputBlock) {
        // Check whether active_chain is an extension of the block at which the LockPoints
        // calculation was valid.  If not LockPoints are no longer valid
        if (!active_chain.Contains(lp.maxInputBlock)) {
            return false;
        }
    }

    // LockPoints still valid
    return true;
}

void CTxMemPool::UpdateForDescendants(txiter updateIt, cacheMap& cachedDescendants,
                                      const std::set<uint256>& setExclude, std::set<uint256>& descendants_to_remove)
{
    CTxMemPoolEntry::Children stageEntries, descendants;
    stageEntries = updateIt->GetMemPoolChildrenConst();

    while (!stageEntries.empty()) {
        const CTxMemPoolEntry& descendant = *stageEntries.begin();
        descendants.insert(descendant);
        stageEntries.erase(descendant);
        const CTxMemPoolEntry::Children& children = descendant.GetMemPoolChildrenConst();
        for (const CTxMemPoolEntry& childEntry : children) {
            cacheMap::iterator cacheIt = cachedDescendants.find(mapTx.iterator_to(childEntry));
            if (cacheIt != cachedDescendants.end()) {
                // We've already calculated this one, just add the entries for this set
                // but don't traverse again.
                for (txiter cacheEntry : cacheIt->second) {
                    descendants.insert(*cacheEntry);
                }
            } else if (!descendants.count(childEntry)) {
                // Schedule for later processing
                stageEntries.insert(childEntry);
            }
        }
    }
    // descendants now contains all in-mempool descendants of updateIt.
    // Update and add to cached descendant map
    int32_t modifySize = 0;
    CAmount modifyFee = 0;
    int64_t modifyCount = 0;
    for (const CTxMemPoolEntry& descendant : descendants) {
        if (!setExclude.count(descendant.GetTx().GetHash())) {
            modifySize += descendant.GetTxSize();
            modifyFee += descendant.GetModifiedFee();
            modifyCount++;
            cachedDescendants[updateIt].insert(mapTx.iterator_to(descendant));
            // Update ancestor state for each descendant
            mapTx.modify(mapTx.iterator_to(descendant), [=](CTxMemPoolEntry& e) {
              e.UpdateAncestorState(updateIt->GetTxSize(), updateIt->GetModifiedFee(), 1, updateIt->GetSigOpCost());
            });
            // Don't directly remove the transaction here -- doing so would
            // invalidate iterators in cachedDescendants. Mark it for removal
            // by inserting into descendants_to_remove.
            if (descendant.GetCountWithAncestors() > uint64_t(m_opts.limits.ancestor_count) || descendant.GetSizeWithAncestors() > m_opts.limits.ancestor_size_vbytes) {
                descendants_to_remove.insert(descendant.GetTx().GetHash());
            }
        }
    }
    mapTx.modify(updateIt, [=](CTxMemPoolEntry& e) { e.UpdateDescendantState(modifySize, modifyFee, modifyCount); });
}

void CTxMemPool::UpdateTransactionsFromBlock(const std::vector<uint256>& vHashesToUpdate)
{
    AssertLockHeld(cs);
    // For each entry in vHashesToUpdate, store the set of in-mempool, but not
    // in-vHashesToUpdate transactions, so that we don't have to recalculate
    // descendants when we come across a previously seen entry.
    cacheMap mapMemPoolDescendantsToUpdate;

    // Use a set for lookups into vHashesToUpdate (these entries are already
    // accounted for in the state of their ancestors)
    std::set<uint256> setAlreadyIncluded(vHashesToUpdate.begin(), vHashesToUpdate.end());

    std::set<uint256> descendants_to_remove;

    // Iterate in reverse, so that whenever we are looking at a transaction
    // we are sure that all in-mempool descendants have already been processed.
    // This maximizes the benefit of the descendant cache and guarantees that
    // CTxMemPoolEntry::m_children will be updated, an assumption made in
    // UpdateForDescendants.
    for (const uint256 &hash : reverse_iterate(vHashesToUpdate)) {
        // calculate children from mapNextTx
        txiter it = mapTx.find(hash);
        if (it == mapTx.end()) {
            continue;
        }
        auto iter = mapNextTx.lower_bound(COutPoint(Txid::FromUint256(hash), 0));
        // First calculate the children, and update CTxMemPoolEntry::m_children to
        // include them, and update their CTxMemPoolEntry::m_parents to include this tx.
        // we cache the in-mempool children to avoid duplicate updates
        {
            WITH_FRESH_EPOCH(m_epoch);
            for (; iter != mapNextTx.end() && iter->first->hash == hash; ++iter) {
                const uint256 &childHash = iter->second->GetHash();
                txiter childIter = mapTx.find(childHash);
                assert(childIter != mapTx.end());
                // We can skip updating entries we've encountered before or that
                // are in the block (which are already accounted for).
                if (!visited(childIter) && !setAlreadyIncluded.count(childHash)) {
                    UpdateChild(it, childIter, true);
                    UpdateParent(childIter, it, true);
                }
            }
        } // release epoch guard for UpdateForDescendants
        UpdateForDescendants(it, mapMemPoolDescendantsToUpdate, setAlreadyIncluded, descendants_to_remove);
    }

    for (const auto& txid : descendants_to_remove) {
        // This txid may have been removed already in a prior call to removeRecursive.
        // Therefore we ensure it is not yet removed already.
        if (const std::optional<txiter> txiter = GetIter(txid)) {
            removeRecursive((*txiter)->GetTx(), MemPoolRemovalReason::SIZELIMIT);
        }
    }
}

util::Result<CTxMemPool::setEntries> CTxMemPool::CalculateAncestorsAndCheckLimits(
    int64_t entry_size,
    size_t entry_count,
    CTxMemPoolEntry::Parents& staged_ancestors,
    const Limits& limits) const
{
    int64_t totalSizeWithAncestors = entry_size;
    setEntries ancestors;

    while (!staged_ancestors.empty()) {
        const CTxMemPoolEntry& stage = staged_ancestors.begin()->get();
        txiter stageit = mapTx.iterator_to(stage);

        ancestors.insert(stageit);
        staged_ancestors.erase(stage);
        totalSizeWithAncestors += stageit->GetTxSize();

        if (stageit->GetSizeWithDescendants() + entry_size > limits.descendant_size_vbytes) {
            return util::Error{Untranslated(strprintf("exceeds descendant size limit for tx %s [limit: %u]", stageit->GetTx().GetHash().ToString(), limits.descendant_size_vbytes))};
        } else if (stageit->GetCountWithDescendants() + entry_count > static_cast<uint64_t>(limits.descendant_count)) {
            return util::Error{Untranslated(strprintf("too many descendants for tx %s [limit: %u]", stageit->GetTx().GetHash().ToString(), limits.descendant_count))};
        } else if (totalSizeWithAncestors > limits.ancestor_size_vbytes) {
            return util::Error{Untranslated(strprintf("exceeds ancestor size limit [limit: %u]", limits.ancestor_size_vbytes))};
        }

        const CTxMemPoolEntry::Parents& parents = stageit->GetMemPoolParentsConst();
        for (const CTxMemPoolEntry& parent : parents) {
            txiter parent_it = mapTx.iterator_to(parent);

            // If this is a new ancestor, add it.
            if (ancestors.count(parent_it) == 0) {
                staged_ancestors.insert(parent);
            }
            if (staged_ancestors.size() + ancestors.size() + entry_count > static_cast<uint64_t>(limits.ancestor_count)) {
                return util::Error{Untranslated(strprintf("too many unconfirmed ancestors [limit: %u]", limits.ancestor_count))};
            }
        }
    }

    return ancestors;
}

util::Result<void> CTxMemPool::CheckPackageLimits(const Package& package,
                                                  const int64_t total_vsize) const
{
    size_t pack_count = package.size();

    // Package itself is busting mempool limits; should be rejected even if no staged_ancestors exist
    if (pack_count > static_cast<uint64_t>(m_opts.limits.ancestor_count)) {
        return util::Error{Untranslated(strprintf("package count %u exceeds ancestor count limit [limit: %u]", pack_count, m_opts.limits.ancestor_count))};
    } else if (pack_count > static_cast<uint64_t>(m_opts.limits.descendant_count)) {
        return util::Error{Untranslated(strprintf("package count %u exceeds descendant count limit [limit: %u]", pack_count, m_opts.limits.descendant_count))};
    } else if (total_vsize > m_opts.limits.ancestor_size_vbytes) {
        return util::Error{Untranslated(strprintf("package size %u exceeds ancestor size limit [limit: %u]", total_vsize, m_opts.limits.ancestor_size_vbytes))};
    } else if (total_vsize > m_opts.limits.descendant_size_vbytes) {
        return util::Error{Untranslated(strprintf("package size %u exceeds descendant size limit [limit: %u]", total_vsize, m_opts.limits.descendant_size_vbytes))};
    }

    CTxMemPoolEntry::Parents staged_ancestors;
    for (const auto& tx : package) {
        for (const auto& input : tx->vin) {
            std::optional<txiter> piter = GetIter(input.prevout.hash);
            if (piter) {
                staged_ancestors.insert(**piter);
                if (staged_ancestors.size() + package.size() > static_cast<uint64_t>(m_opts.limits.ancestor_count)) {
                    return util::Error{Untranslated(strprintf("too many unconfirmed parents [limit: %u]", m_opts.limits.ancestor_count))};
                }
            }
        }
    }
    // When multiple transactions are passed in, the ancestors and descendants of all transactions
    // considered together must be within limits even if they are not interdependent. This may be
    // stricter than the limits for each individual transaction.
    const auto ancestors{CalculateAncestorsAndCheckLimits(total_vsize, package.size(),
                                                          staged_ancestors, m_opts.limits)};
    // It's possible to overestimate the ancestor/descendant totals.
    if (!ancestors.has_value()) return util::Error{Untranslated("possibly " + util::ErrorString(ancestors).original)};
    return {};
}

util::Result<CTxMemPool::setEntries> CTxMemPool::CalculateMemPoolAncestors(
    const CTxMemPoolEntry &entry,
    const Limits& limits,
    bool fSearchForParents /* = true */) const
{
    CTxMemPoolEntry::Parents staged_ancestors;
    const CTransaction &tx = entry.GetTx();

    if (fSearchForParents) {
        // Get parents of this transaction that are in the mempool
        // GetMemPoolParents() is only valid for entries in the mempool, so we
        // iterate mapTx to find parents.
        for (unsigned int i = 0; i < tx.vin.size(); i++) {
            std::optional<txiter> piter = GetIter(tx.vin[i].prevout.hash);
            if (piter) {
                staged_ancestors.insert(**piter);
                if (staged_ancestors.size() + 1 > static_cast<uint64_t>(limits.ancestor_count)) {
                    return util::Error{Untranslated(strprintf("too many unconfirmed parents [limit: %u]", limits.ancestor_count))};
                }
            }
        }
    } else {
        // If we're not searching for parents, we require this to already be an
        // entry in the mempool and use the entry's cached parents.
        txiter it = mapTx.iterator_to(entry);
        staged_ancestors = it->GetMemPoolParentsConst();
    }

    return CalculateAncestorsAndCheckLimits(entry.GetTxSize(), /*entry_count=*/1, staged_ancestors,
                                            limits);
}

CTxMemPool::setEntries CTxMemPool::AssumeCalculateMemPoolAncestors(
    std::string_view calling_fn_name,
    const CTxMemPoolEntry &entry,
    const Limits& limits,
    bool fSearchForParents /* = true */) const
{
    auto result{CalculateMemPoolAncestors(entry, limits, fSearchForParents)};
    if (!Assume(result)) {
        LogPrintLevel(BCLog::MEMPOOL, BCLog::Level::Error, "%s: CalculateMemPoolAncestors failed unexpectedly, continuing with empty ancestor set (%s)\n",
                      calling_fn_name, util::ErrorString(result).original);
    }
    return std::move(result).value_or(CTxMemPool::setEntries{});
}

void CTxMemPool::UpdateAncestorsOf(bool add, txiter it, setEntries &setAncestors)
{
    const CTxMemPoolEntry::Parents& parents = it->GetMemPoolParentsConst();
    // add or remove this tx as a child of each parent
    for (const CTxMemPoolEntry& parent : parents) {
        UpdateChild(mapTx.iterator_to(parent), it, add);
    }
    const int32_t updateCount = (add ? 1 : -1);
    const int32_t updateSize{updateCount * it->GetTxSize()};
    const CAmount updateFee = updateCount * it->GetModifiedFee();
    for (txiter ancestorIt : setAncestors) {
        mapTx.modify(ancestorIt, [=](CTxMemPoolEntry& e) { e.UpdateDescendantState(updateSize, updateFee, updateCount); });
    }
}

void CTxMemPool::UpdateEntryForAncestors(txiter it, const setEntries &setAncestors)
{
    int64_t updateCount = setAncestors.size();
    int64_t updateSize = 0;
    CAmount updateFee = 0;
    int64_t updateSigOpsCost = 0;
    for (txiter ancestorIt : setAncestors) {
        updateSize += ancestorIt->GetTxSize();
        updateFee += ancestorIt->GetModifiedFee();
        updateSigOpsCost += ancestorIt->GetSigOpCost();
    }
    mapTx.modify(it, [=](CTxMemPoolEntry& e){ e.UpdateAncestorState(updateSize, updateFee, updateCount, updateSigOpsCost); });
}

void CTxMemPool::UpdateChildrenForRemoval(txiter it)
{
    const CTxMemPoolEntry::Children& children = it->GetMemPoolChildrenConst();
    for (const CTxMemPoolEntry& updateIt : children) {
        UpdateParent(mapTx.iterator_to(updateIt), it, false);
    }
}

void CTxMemPool::UpdateForRemoveFromMempool(const setEntries &entriesToRemove, bool updateDescendants)
{
    // For each entry, walk back all ancestors and decrement size associated with this
    // transaction
    if (updateDescendants) {
        // updateDescendants should be true whenever we're not recursively
        // removing a tx and all its descendants, eg when a transaction is
        // confirmed in a block.
        // Here we only update statistics and not data in CTxMemPool::Parents
        // and CTxMemPoolEntry::Children (which we need to preserve until we're
        // finished with all operations that need to traverse the mempool).
        for (txiter removeIt : entriesToRemove) {
            setEntries setDescendants;
            CalculateDescendants(removeIt, setDescendants);
            setDescendants.erase(removeIt); // don't update state for self
            int32_t modifySize = -removeIt->GetTxSize();
            CAmount modifyFee = -removeIt->GetModifiedFee();
            int modifySigOps = -removeIt->GetSigOpCost();
            for (txiter dit : setDescendants) {
                mapTx.modify(dit, [=](CTxMemPoolEntry& e){ e.UpdateAncestorState(modifySize, modifyFee, -1, modifySigOps); });
            }
        }
    }
    for (txiter removeIt : entriesToRemove) {
        const CTxMemPoolEntry &entry = *removeIt;
        // Since this is a tx that is already in the mempool, we can call CMPA
        // with fSearchForParents = false.  If the mempool is in a consistent
        // state, then using true or false should both be correct, though false
        // should be a bit faster.
        // However, if we happen to be in the middle of processing a reorg, then
        // the mempool can be in an inconsistent state.  In this case, the set
        // of ancestors reachable via GetMemPoolParents()/GetMemPoolChildren()
        // will be the same as the set of ancestors whose packages include this
        // transaction, because when we add a new transaction to the mempool in
        // addUnchecked(), we assume it has no children, and in the case of a
        // reorg where that assumption is false, the in-mempool children aren't
        // linked to the in-block tx's until UpdateTransactionsFromBlock() is
        // called.
        // So if we're being called during a reorg, ie before
        // UpdateTransactionsFromBlock() has been called, then
        // GetMemPoolParents()/GetMemPoolChildren() will differ from the set of
        // mempool parents we'd calculate by searching, and it's important that
        // we use the cached notion of ancestor transactions as the set of
        // things to update for removal.
        auto ancestors{AssumeCalculateMemPoolAncestors(__func__, entry, Limits::NoLimits(), /*fSearchForParents=*/false)};
        // Note that UpdateAncestorsOf severs the child links that point to
        // removeIt in the entries for the parents of removeIt.
        UpdateAncestorsOf(false, removeIt, ancestors);
    }
    // After updating all the ancestor sizes, we can now sever the link between each
    // transaction being removed and any mempool children (ie, update CTxMemPoolEntry::m_parents
    // for each direct child of a transaction being removed).
    for (txiter removeIt : entriesToRemove) {
        UpdateChildrenForRemoval(removeIt);
    }
}

void CTxMemPoolEntry::UpdateDescendantState(int32_t modifySize, CAmount modifyFee, int64_t modifyCount)
{
    nSizeWithDescendants += modifySize;
    assert(nSizeWithDescendants > 0);
    nModFeesWithDescendants = SaturatingAdd(nModFeesWithDescendants, modifyFee);
    m_count_with_descendants += modifyCount;
    assert(m_count_with_descendants > 0);
}

void CTxMemPoolEntry::UpdateAncestorState(int32_t modifySize, CAmount modifyFee, int64_t modifyCount, int64_t modifySigOps)
{
    nSizeWithAncestors += modifySize;
    assert(nSizeWithAncestors > 0);
    nModFeesWithAncestors = SaturatingAdd(nModFeesWithAncestors, modifyFee);
    m_count_with_ancestors += modifyCount;
    assert(m_count_with_ancestors > 0);
    nSigOpCostWithAncestors += modifySigOps;
    assert(int(nSigOpCostWithAncestors) >= 0);
}

CTxMemPool::CTxMemPool(const Options& opts)
<<<<<<< HEAD
    : m_check_ratio{opts.check_ratio},
      m_max_size_bytes{opts.max_size_bytes},
      m_expiry{opts.expiry},
      m_incremental_relay_feerate{opts.incremental_relay_feerate},
      m_min_relay_feerate{opts.min_relay_feerate},
      m_dust_relay_feerate{opts.dust_relay_feerate},
      m_permit_bare_multisig{opts.permit_bare_multisig},
      m_max_datacarrier_bytes{opts.max_datacarrier_bytes},
      m_require_standard{opts.require_standard},
      m_full_rbf{opts.full_rbf},
      m_persist_v1_dat{opts.persist_v1_dat},
      m_limits{opts.limits},
      m_signals{opts.signals},
      names{*this}
=======
    : m_opts{opts}
>>>>>>> 8aff7d64
{
}

bool CTxMemPool::isSpent(const COutPoint& outpoint) const
{
    LOCK(cs);
    return mapNextTx.count(outpoint);
}

unsigned int CTxMemPool::GetTransactionsUpdated() const
{
    return nTransactionsUpdated;
}

void CTxMemPool::AddTransactionsUpdated(unsigned int n)
{
    nTransactionsUpdated += n;
}

void CTxMemPool::addUnchecked(const CTxMemPoolEntry &entry, setEntries &setAncestors)
{
    // Add to memory pool without checking anything.
    // Used by AcceptToMemoryPool(), which DOES do
    // all the appropriate checks.
    indexed_transaction_set::iterator newit = mapTx.emplace(CTxMemPoolEntry::ExplicitCopy, entry).first;

    // Update transaction for any feeDelta created by PrioritiseTransaction
    CAmount delta{0};
    ApplyDelta(entry.GetTx().GetHash(), delta);
    // The following call to UpdateModifiedFee assumes no previous fee modifications
    Assume(entry.GetFee() == entry.GetModifiedFee());
    if (delta) {
        mapTx.modify(newit, [&delta](CTxMemPoolEntry& e) { e.UpdateModifiedFee(delta); });
    }

    // Update cachedInnerUsage to include contained transaction's usage.
    // (When we update the entry for in-mempool parents, memory usage will be
    // further updated.)
    cachedInnerUsage += entry.DynamicMemoryUsage();

    const CTransaction& tx = newit->GetTx();
    std::set<Txid> setParentTransactions;
    for (unsigned int i = 0; i < tx.vin.size(); i++) {
        mapNextTx.insert(std::make_pair(&tx.vin[i].prevout, &tx));
        setParentTransactions.insert(tx.vin[i].prevout.hash);
    }
    // Don't bother worrying about child transactions of this one.
    // Normal case of a new transaction arriving is that there can't be any
    // children, because such children would be orphans.
    // An exception to that is if a transaction enters that used to be in a block.
    // In that case, our disconnect block logic will call UpdateTransactionsFromBlock
    // to clean up the mess we're leaving here.

    // Update ancestors with information about this tx
    for (const auto& pit : GetIterSet(setParentTransactions)) {
            UpdateParent(newit, pit, true);
    }
    UpdateAncestorsOf(true, newit, setAncestors);
    UpdateEntryForAncestors(newit, setAncestors);

    nTransactionsUpdated++;
    totalTxSize += entry.GetTxSize();
    m_total_fee += entry.GetFee();

    names.addUnchecked (entry);

    txns_randomized.emplace_back(newit->GetSharedTx());
    newit->idx_randomized = txns_randomized.size() - 1;

    TRACE3(mempool, added,
        entry.GetTx().GetHash().data(),
        entry.GetTxSize(),
        entry.GetFee()
    );
}

void CTxMemPool::removeUnchecked(txiter it, MemPoolRemovalReason reason)
{
    names.remove (*it);

    // We increment mempool sequence value no matter removal reason
    // even if not directly reported below.
    uint64_t mempool_sequence = GetAndIncrementSequence();

    if (reason != MemPoolRemovalReason::BLOCK && m_opts.signals) {
        // Notify clients that a transaction has been removed from the mempool
        // for any reason except being included in a block. Clients interested
        // in transactions included in blocks can subscribe to the BlockConnected
        // notification.
        m_opts.signals->TransactionRemovedFromMempool(it->GetSharedTx(), reason, mempool_sequence);
    }
    TRACE5(mempool, removed,
        it->GetTx().GetHash().data(),
        RemovalReasonToString(reason).c_str(),
        it->GetTxSize(),
        it->GetFee(),
        std::chrono::duration_cast<std::chrono::duration<std::uint64_t>>(it->GetTime()).count()
    );

    for (const CTxIn& txin : it->GetTx().vin)
        mapNextTx.erase(txin.prevout);

    RemoveUnbroadcastTx(it->GetTx().GetHash(), true /* add logging because unchecked */);

    if (txns_randomized.size() > 1) {
        // Update idx_randomized of the to-be-moved entry.
        Assert(GetEntry(txns_randomized.back()->GetHash()))->idx_randomized = it->idx_randomized;
        // Remove entry from txns_randomized by replacing it with the back and deleting the back.
        txns_randomized[it->idx_randomized] = std::move(txns_randomized.back());
        txns_randomized.pop_back();
        if (txns_randomized.size() * 2 < txns_randomized.capacity())
            txns_randomized.shrink_to_fit();
    } else
        txns_randomized.clear();

    totalTxSize -= it->GetTxSize();
    m_total_fee -= it->GetFee();
    cachedInnerUsage -= it->DynamicMemoryUsage();
    cachedInnerUsage -= memusage::DynamicUsage(it->GetMemPoolParentsConst()) + memusage::DynamicUsage(it->GetMemPoolChildrenConst());
    mapTx.erase(it);
    nTransactionsUpdated++;
}

// Calculates descendants of entry that are not already in setDescendants, and adds to
// setDescendants. Assumes entryit is already a tx in the mempool and CTxMemPoolEntry::m_children
// is correct for tx and all descendants.
// Also assumes that if an entry is in setDescendants already, then all
// in-mempool descendants of it are already in setDescendants as well, so that we
// can save time by not iterating over those entries.
void CTxMemPool::CalculateDescendants(txiter entryit, setEntries& setDescendants) const
{
    setEntries stage;
    if (setDescendants.count(entryit) == 0) {
        stage.insert(entryit);
    }
    // Traverse down the children of entry, only adding children that are not
    // accounted for in setDescendants already (because those children have either
    // already been walked, or will be walked in this iteration).
    while (!stage.empty()) {
        txiter it = *stage.begin();
        setDescendants.insert(it);
        stage.erase(it);

        const CTxMemPoolEntry::Children& children = it->GetMemPoolChildrenConst();
        for (const CTxMemPoolEntry& child : children) {
            txiter childiter = mapTx.iterator_to(child);
            if (!setDescendants.count(childiter)) {
                stage.insert(childiter);
            }
        }
    }
}

void CTxMemPool::removeRecursive(const CTransaction &origTx, MemPoolRemovalReason reason)
{
    // Remove transaction from memory pool
    AssertLockHeld(cs);
        setEntries txToRemove;
        txiter origit = mapTx.find(origTx.GetHash());
        if (origit != mapTx.end()) {
            txToRemove.insert(origit);
        } else {
            // When recursively removing but origTx isn't in the mempool
            // be sure to remove any children that are in the pool. This can
            // happen during chain re-orgs if origTx isn't re-accepted into
            // the mempool for any reason.
            for (unsigned int i = 0; i < origTx.vout.size(); i++) {
                auto it = mapNextTx.find(COutPoint(origTx.GetHash(), i));
                if (it == mapNextTx.end())
                    continue;
                txiter nextit = mapTx.find(it->second->GetHash());
                assert(nextit != mapTx.end());
                txToRemove.insert(nextit);
            }
        }
        setEntries setAllRemoves;
        for (txiter it : txToRemove) {
            CalculateDescendants(it, setAllRemoves);
        }

        RemoveStaged(setAllRemoves, false, reason);
}

void CTxMemPool::removeForReorg(CChain& chain, std::function<bool(txiter)> check_final_and_mature)
{
    // Remove transactions spending a coinbase which are now immature and no-longer-final transactions
    AssertLockHeld(cs);
    AssertLockHeld(::cs_main);

    setEntries txToRemove;
    for (indexed_transaction_set::const_iterator it = mapTx.begin(); it != mapTx.end(); it++) {
        if (check_final_and_mature(it)) txToRemove.insert(it);
    }
    setEntries setAllRemoves;
    for (txiter it : txToRemove) {
        CalculateDescendants(it, setAllRemoves);
    }
    RemoveStaged(setAllRemoves, false, MemPoolRemovalReason::REORG);
    for (indexed_transaction_set::const_iterator it = mapTx.begin(); it != mapTx.end(); it++) {
        assert(TestLockPointValidity(chain, it->GetLockPoints()));
    }
}

void CTxMemPool::removeConflicts(const CTransaction &tx)
{
    // Remove transactions which depend on inputs of tx, recursively
    AssertLockHeld(cs);
    for (const CTxIn &txin : tx.vin) {
        auto it = mapNextTx.find(txin.prevout);
        if (it != mapNextTx.end()) {
            const CTransaction &txConflict = *it->second;
            if (txConflict != tx)
            {
                ClearPrioritisation(txConflict.GetHash());
                removeRecursive(txConflict, MemPoolRemovalReason::CONFLICT);
            }
        }
    }

    /* Remove conflicting name registrations.  */
    names.removeConflicts (tx);
}

/**
 * Called when a block is connected. Removes from mempool.
 */
void CTxMemPool::removeForBlock(const std::vector<CTransactionRef>& vtx, unsigned int nBlockHeight)
{
    AssertLockHeld(cs);
    std::vector<RemovedMempoolTransactionInfo> txs_removed_for_block;
    txs_removed_for_block.reserve(vtx.size());
    for (const auto& tx : vtx)
    {
        txiter it = mapTx.find(tx->GetHash());
        if (it != mapTx.end()) {
            setEntries stage;
            stage.insert(it);
            txs_removed_for_block.emplace_back(*it);
            RemoveStaged(stage, true, MemPoolRemovalReason::BLOCK);
        }
        removeConflicts(*tx);
        ClearPrioritisation(tx->GetHash());
    }
    if (m_opts.signals) {
        m_opts.signals->MempoolTransactionsRemovedForBlock(txs_removed_for_block, nBlockHeight);
    }
    lastRollingFeeUpdate = GetTime();
    blockSinceLastRollingFeeBump = true;
}

void CTxMemPool::check(const CCoinsViewCache& active_coins_tip, int64_t spendheight) const
{
    if (m_opts.check_ratio == 0) return;

    if (GetRand(m_opts.check_ratio) >= 1) return;

    AssertLockHeld(::cs_main);
    LOCK(cs);
    LogPrint(BCLog::MEMPOOL, "Checking mempool with %u transactions and %u inputs\n", (unsigned int)mapTx.size(), (unsigned int)mapNextTx.size());

    uint64_t checkTotal = 0;
    CAmount check_total_fee{0};
    uint64_t innerUsage = 0;
    uint64_t prev_ancestor_count{0};

    CCoinsViewCache mempoolDuplicate(const_cast<CCoinsViewCache*>(&active_coins_tip));

    for (const auto& it : GetSortedDepthAndScore()) {
        checkTotal += it->GetTxSize();
        check_total_fee += it->GetFee();
        innerUsage += it->DynamicMemoryUsage();
        const CTransaction& tx = it->GetTx();
        innerUsage += memusage::DynamicUsage(it->GetMemPoolParentsConst()) + memusage::DynamicUsage(it->GetMemPoolChildrenConst());
        CTxMemPoolEntry::Parents setParentCheck;
        for (const CTxIn &txin : tx.vin) {
            // Check that every mempool transaction's inputs refer to available coins, or other mempool tx's.
            indexed_transaction_set::const_iterator it2 = mapTx.find(txin.prevout.hash);
            if (it2 != mapTx.end()) {
                const CTransaction& tx2 = it2->GetTx();
                assert(tx2.vout.size() > txin.prevout.n && !tx2.vout[txin.prevout.n].IsNull());
                setParentCheck.insert(*it2);
            }
            // We are iterating through the mempool entries sorted in order by ancestor count.
            // All parents must have been checked before their children and their coins added to
            // the mempoolDuplicate coins cache.
            assert(mempoolDuplicate.HaveCoin(txin.prevout));
            // Check whether its inputs are marked in mapNextTx.
            auto it3 = mapNextTx.find(txin.prevout);
            assert(it3 != mapNextTx.end());
            assert(it3->first == &txin.prevout);
            assert(it3->second == &tx);
        }
        auto comp = [](const CTxMemPoolEntry& a, const CTxMemPoolEntry& b) -> bool {
            return a.GetTx().GetHash() == b.GetTx().GetHash();
        };
        assert(setParentCheck.size() == it->GetMemPoolParentsConst().size());
        assert(std::equal(setParentCheck.begin(), setParentCheck.end(), it->GetMemPoolParentsConst().begin(), comp));
        // Verify ancestor state is correct.
        auto ancestors{AssumeCalculateMemPoolAncestors(__func__, *it, Limits::NoLimits())};
        uint64_t nCountCheck = ancestors.size() + 1;
        int32_t nSizeCheck = it->GetTxSize();
        CAmount nFeesCheck = it->GetModifiedFee();
        int64_t nSigOpCheck = it->GetSigOpCost();

        for (txiter ancestorIt : ancestors) {
            nSizeCheck += ancestorIt->GetTxSize();
            nFeesCheck += ancestorIt->GetModifiedFee();
            nSigOpCheck += ancestorIt->GetSigOpCost();
        }

        assert(it->GetCountWithAncestors() == nCountCheck);
        assert(it->GetSizeWithAncestors() == nSizeCheck);
        assert(it->GetSigOpCostWithAncestors() == nSigOpCheck);
        assert(it->GetModFeesWithAncestors() == nFeesCheck);
        // Sanity check: we are walking in ascending ancestor count order.
        assert(prev_ancestor_count <= it->GetCountWithAncestors());
        prev_ancestor_count = it->GetCountWithAncestors();

        // Check children against mapNextTx
        CTxMemPoolEntry::Children setChildrenCheck;
        auto iter = mapNextTx.lower_bound(COutPoint(it->GetTx().GetHash(), 0));
        int32_t child_sizes{0};
        for (; iter != mapNextTx.end() && iter->first->hash == it->GetTx().GetHash(); ++iter) {
            txiter childit = mapTx.find(iter->second->GetHash());
            assert(childit != mapTx.end()); // mapNextTx points to in-mempool transactions
            if (setChildrenCheck.insert(*childit).second) {
                child_sizes += childit->GetTxSize();
            }
        }
        assert(setChildrenCheck.size() == it->GetMemPoolChildrenConst().size());
        assert(std::equal(setChildrenCheck.begin(), setChildrenCheck.end(), it->GetMemPoolChildrenConst().begin(), comp));
        // Also check to make sure size is greater than sum with immediate children.
        // just a sanity check, not definitive that this calc is correct...
        assert(it->GetSizeWithDescendants() >= child_sizes + it->GetTxSize());

        TxValidationState dummy_state; // Not used. CheckTxInputs() should always pass
        CAmount txfee = 0;
        assert(!tx.IsCoinBase());
        assert(Consensus::CheckTxInputs(tx, dummy_state, mempoolDuplicate, spendheight, SCRIPT_VERIFY_NAMES_MEMPOOL, txfee));
        for (const auto& input: tx.vin) mempoolDuplicate.SpendCoin(input.prevout);
        AddCoins(mempoolDuplicate, tx, std::numeric_limits<int>::max());
    }
    for (auto it = mapNextTx.cbegin(); it != mapNextTx.cend(); it++) {
        uint256 hash = it->second->GetHash();
        indexed_transaction_set::const_iterator it2 = mapTx.find(hash);
        const CTransaction& tx = it2->GetTx();
        assert(it2 != mapTx.end());
        assert(&tx == it->second);
    }

    assert(totalTxSize == checkTotal);
    assert(m_total_fee == check_total_fee);
    assert(innerUsage == cachedInnerUsage);

    checkNames(active_coins_tip, spendheight);
}

void CTxMemPool::checkNames(const CCoinsViewCache& active_coins_tip, int64_t spendheight) const
{
    names.check (active_coins_tip, spendheight);
}

bool CTxMemPool::CompareDepthAndScore(const uint256& hasha, const uint256& hashb, bool wtxid)
{
    /* Return `true` if hasha should be considered sooner than hashb. Namely when:
     *   a is not in the mempool, but b is
     *   both are in the mempool and a has fewer ancestors than b
     *   both are in the mempool and a has a higher score than b
     */
    LOCK(cs);
    indexed_transaction_set::const_iterator j = wtxid ? get_iter_from_wtxid(hashb) : mapTx.find(hashb);
    if (j == mapTx.end()) return false;
    indexed_transaction_set::const_iterator i = wtxid ? get_iter_from_wtxid(hasha) : mapTx.find(hasha);
    if (i == mapTx.end()) return true;
    uint64_t counta = i->GetCountWithAncestors();
    uint64_t countb = j->GetCountWithAncestors();
    if (counta == countb) {
        return CompareTxMemPoolEntryByScore()(*i, *j);
    }
    return counta < countb;
}

namespace {
class DepthAndScoreComparator
{
public:
    bool operator()(const CTxMemPool::indexed_transaction_set::const_iterator& a, const CTxMemPool::indexed_transaction_set::const_iterator& b)
    {
        uint64_t counta = a->GetCountWithAncestors();
        uint64_t countb = b->GetCountWithAncestors();
        if (counta == countb) {
            return CompareTxMemPoolEntryByScore()(*a, *b);
        }
        return counta < countb;
    }
};
} // namespace

std::vector<CTxMemPool::indexed_transaction_set::const_iterator> CTxMemPool::GetSortedDepthAndScore() const
{
    std::vector<indexed_transaction_set::const_iterator> iters;
    AssertLockHeld(cs);

    iters.reserve(mapTx.size());

    for (indexed_transaction_set::iterator mi = mapTx.begin(); mi != mapTx.end(); ++mi) {
        iters.push_back(mi);
    }
    std::sort(iters.begin(), iters.end(), DepthAndScoreComparator());
    return iters;
}

static TxMempoolInfo GetInfo(CTxMemPool::indexed_transaction_set::const_iterator it) {
    return TxMempoolInfo{it->GetSharedTx(), it->GetTime(), it->GetFee(), it->GetTxSize(), it->GetModifiedFee() - it->GetFee()};
}

std::vector<CTxMemPoolEntryRef> CTxMemPool::entryAll() const
{
    AssertLockHeld(cs);

    std::vector<CTxMemPoolEntryRef> ret;
    ret.reserve(mapTx.size());
    for (const auto& it : GetSortedDepthAndScore()) {
        ret.emplace_back(*it);
    }
    return ret;
}

std::vector<TxMempoolInfo> CTxMemPool::infoAll() const
{
    LOCK(cs);
    auto iters = GetSortedDepthAndScore();

    std::vector<TxMempoolInfo> ret;
    ret.reserve(mapTx.size());
    for (auto it : iters) {
        ret.push_back(GetInfo(it));
    }

    return ret;
}

const CTxMemPoolEntry* CTxMemPool::GetEntry(const Txid& txid) const
{
    AssertLockHeld(cs);
    const auto i = mapTx.find(txid);
    return i == mapTx.end() ? nullptr : &(*i);
}

CTransactionRef CTxMemPool::get(const uint256& hash) const
{
    LOCK(cs);
    indexed_transaction_set::const_iterator i = mapTx.find(hash);
    if (i == mapTx.end())
        return nullptr;
    return i->GetSharedTx();
}

TxMempoolInfo CTxMemPool::info(const GenTxid& gtxid) const
{
    LOCK(cs);
    indexed_transaction_set::const_iterator i = (gtxid.IsWtxid() ? get_iter_from_wtxid(gtxid.GetHash()) : mapTx.find(gtxid.GetHash()));
    if (i == mapTx.end())
        return TxMempoolInfo();
    return GetInfo(i);
}

TxMempoolInfo CTxMemPool::info_for_relay(const GenTxid& gtxid, uint64_t last_sequence) const
{
    LOCK(cs);
    indexed_transaction_set::const_iterator i = (gtxid.IsWtxid() ? get_iter_from_wtxid(gtxid.GetHash()) : mapTx.find(gtxid.GetHash()));
    if (i != mapTx.end() && i->GetSequence() < last_sequence) {
        return GetInfo(i);
    } else {
        return TxMempoolInfo();
    }
}

void CTxMemPool::PrioritiseTransaction(const uint256& hash, const CAmount& nFeeDelta)
{
    {
        LOCK(cs);
        CAmount &delta = mapDeltas[hash];
        delta = SaturatingAdd(delta, nFeeDelta);
        txiter it = mapTx.find(hash);
        if (it != mapTx.end()) {
            mapTx.modify(it, [&nFeeDelta](CTxMemPoolEntry& e) { e.UpdateModifiedFee(nFeeDelta); });
            // Now update all ancestors' modified fees with descendants
            auto ancestors{AssumeCalculateMemPoolAncestors(__func__, *it, Limits::NoLimits(), /*fSearchForParents=*/false)};
            for (txiter ancestorIt : ancestors) {
                mapTx.modify(ancestorIt, [=](CTxMemPoolEntry& e){ e.UpdateDescendantState(0, nFeeDelta, 0);});
            }
            // Now update all descendants' modified fees with ancestors
            setEntries setDescendants;
            CalculateDescendants(it, setDescendants);
            setDescendants.erase(it);
            for (txiter descendantIt : setDescendants) {
                mapTx.modify(descendantIt, [=](CTxMemPoolEntry& e){ e.UpdateAncestorState(0, nFeeDelta, 0, 0); });
            }
            ++nTransactionsUpdated;
        }
        if (delta == 0) {
            mapDeltas.erase(hash);
            LogPrintf("PrioritiseTransaction: %s (%sin mempool) delta cleared\n", hash.ToString(), it == mapTx.end() ? "not " : "");
        } else {
            LogPrintf("PrioritiseTransaction: %s (%sin mempool) fee += %s, new delta=%s\n",
                      hash.ToString(),
                      it == mapTx.end() ? "not " : "",
                      FormatMoney(nFeeDelta),
                      FormatMoney(delta));
        }
    }
}

void CTxMemPool::ApplyDelta(const uint256& hash, CAmount &nFeeDelta) const
{
    AssertLockHeld(cs);
    std::map<uint256, CAmount>::const_iterator pos = mapDeltas.find(hash);
    if (pos == mapDeltas.end())
        return;
    const CAmount &delta = pos->second;
    nFeeDelta += delta;
}

void CTxMemPool::ClearPrioritisation(const uint256& hash)
{
    AssertLockHeld(cs);
    mapDeltas.erase(hash);
}

std::vector<CTxMemPool::delta_info> CTxMemPool::GetPrioritisedTransactions() const
{
    AssertLockNotHeld(cs);
    LOCK(cs);
    std::vector<delta_info> result;
    result.reserve(mapDeltas.size());
    for (const auto& [txid, delta] : mapDeltas) {
        const auto iter{mapTx.find(txid)};
        const bool in_mempool{iter != mapTx.end()};
        std::optional<CAmount> modified_fee;
        if (in_mempool) modified_fee = iter->GetModifiedFee();
        result.emplace_back(delta_info{in_mempool, delta, modified_fee, txid});
    }
    return result;
}

const CTransaction* CTxMemPool::GetConflictTx(const COutPoint& prevout) const
{
    const auto it = mapNextTx.find(prevout);
    return it == mapNextTx.end() ? nullptr : it->second;
}

std::optional<CTxMemPool::txiter> CTxMemPool::GetIter(const uint256& txid) const
{
    auto it = mapTx.find(txid);
    if (it != mapTx.end()) return it;
    return std::nullopt;
}

CTxMemPool::setEntries CTxMemPool::GetIterSet(const std::set<Txid>& hashes) const
{
    CTxMemPool::setEntries ret;
    for (const auto& h : hashes) {
        const auto mi = GetIter(h);
        if (mi) ret.insert(*mi);
    }
    return ret;
}

std::vector<CTxMemPool::txiter> CTxMemPool::GetIterVec(const std::vector<uint256>& txids) const
{
    AssertLockHeld(cs);
    std::vector<txiter> ret;
    ret.reserve(txids.size());
    for (const auto& txid : txids) {
        const auto it{GetIter(txid)};
        if (!it) return {};
        ret.push_back(*it);
    }
    return ret;
}

bool CTxMemPool::HasNoInputsOf(const CTransaction &tx) const
{
    for (unsigned int i = 0; i < tx.vin.size(); i++)
        if (exists(GenTxid::Txid(tx.vin[i].prevout.hash)))
            return false;
    return true;
}

CCoinsViewMemPool::CCoinsViewMemPool(CCoinsView* baseIn, const CTxMemPool& mempoolIn) : CCoinsViewBacked(baseIn), mempool(mempoolIn) { }

bool CCoinsViewMemPool::GetCoin(const COutPoint &outpoint, Coin &coin) const {
    // Check to see if the inputs are made available by another tx in the package.
    // These Coins would not be available in the underlying CoinsView.
    if (auto it = m_temp_added.find(outpoint); it != m_temp_added.end()) {
        coin = it->second;
        return true;
    }

    // If an entry in the mempool exists, always return that one, as it's guaranteed to never
    // conflict with the underlying cache, and it cannot have pruned entries (as it contains full)
    // transactions. First checking the underlying cache risks returning a pruned entry instead.
    CTransactionRef ptx = mempool.get(outpoint.hash);
    if (ptx) {
        if (outpoint.n < ptx->vout.size()) {
            coin = Coin(ptx->vout[outpoint.n], MEMPOOL_HEIGHT, false);
            m_non_base_coins.emplace(outpoint);
            return true;
        } else {
            return false;
        }
    }
    return base->GetCoin(outpoint, coin);
}

void CCoinsViewMemPool::PackageAddTransaction(const CTransactionRef& tx)
{
    for (unsigned int n = 0; n < tx->vout.size(); ++n) {
        m_temp_added.emplace(COutPoint(tx->GetHash(), n), Coin(tx->vout[n], MEMPOOL_HEIGHT, false));
        m_non_base_coins.emplace(tx->GetHash(), n);
    }
}
void CCoinsViewMemPool::Reset()
{
    m_temp_added.clear();
    m_non_base_coins.clear();
}

size_t CTxMemPool::DynamicMemoryUsage() const {
    LOCK(cs);
    // Estimate the overhead of mapTx to be 15 pointers + an allocation, as no exact formula for boost::multi_index_contained is implemented.
    return memusage::MallocUsage(sizeof(CTxMemPoolEntry) + 15 * sizeof(void*)) * mapTx.size() + memusage::DynamicUsage(mapNextTx) + memusage::DynamicUsage(mapDeltas) + memusage::DynamicUsage(txns_randomized) + cachedInnerUsage;
}

void CTxMemPool::RemoveUnbroadcastTx(const uint256& txid, const bool unchecked) {
    LOCK(cs);

    if (m_unbroadcast_txids.erase(txid))
    {
        LogPrint(BCLog::MEMPOOL, "Removed %i from set of unbroadcast txns%s\n", txid.GetHex(), (unchecked ? " before confirmation that txn was sent out" : ""));
    }
}

void CTxMemPool::RemoveStaged(setEntries &stage, bool updateDescendants, MemPoolRemovalReason reason) {
    AssertLockHeld(cs);
    UpdateForRemoveFromMempool(stage, updateDescendants);
    for (txiter it : stage) {
        removeUnchecked(it, reason);
    }
}

int CTxMemPool::Expire(std::chrono::seconds time)
{
    AssertLockHeld(cs);
    indexed_transaction_set::index<entry_time>::type::iterator it = mapTx.get<entry_time>().begin();
    setEntries toremove;
    while (it != mapTx.get<entry_time>().end() && it->GetTime() < time) {
        toremove.insert(mapTx.project<0>(it));
        it++;
    }
    setEntries stage;
    for (txiter removeit : toremove) {
        CalculateDescendants(removeit, stage);
    }
    RemoveStaged(stage, false, MemPoolRemovalReason::EXPIRY);
    return stage.size();
}

void CTxMemPool::addUnchecked(const CTxMemPoolEntry &entry)
{
    auto ancestors{AssumeCalculateMemPoolAncestors(__func__, entry, Limits::NoLimits())};
    return addUnchecked(entry, ancestors);
}

void CTxMemPool::UpdateChild(txiter entry, txiter child, bool add)
{
    AssertLockHeld(cs);
    CTxMemPoolEntry::Children s;
    if (add && entry->GetMemPoolChildren().insert(*child).second) {
        cachedInnerUsage += memusage::IncrementalDynamicUsage(s);
    } else if (!add && entry->GetMemPoolChildren().erase(*child)) {
        cachedInnerUsage -= memusage::IncrementalDynamicUsage(s);
    }
}

void CTxMemPool::UpdateParent(txiter entry, txiter parent, bool add)
{
    AssertLockHeld(cs);
    CTxMemPoolEntry::Parents s;
    if (add && entry->GetMemPoolParents().insert(*parent).second) {
        cachedInnerUsage += memusage::IncrementalDynamicUsage(s);
    } else if (!add && entry->GetMemPoolParents().erase(*parent)) {
        cachedInnerUsage -= memusage::IncrementalDynamicUsage(s);
    }
}

CFeeRate CTxMemPool::GetMinFee(size_t sizelimit) const {
    LOCK(cs);
    if (!blockSinceLastRollingFeeBump || rollingMinimumFeeRate == 0)
        return CFeeRate(llround(rollingMinimumFeeRate));

    int64_t time = GetTime();
    if (time > lastRollingFeeUpdate + 10) {
        double halflife = ROLLING_FEE_HALFLIFE;
        if (DynamicMemoryUsage() < sizelimit / 4)
            halflife /= 4;
        else if (DynamicMemoryUsage() < sizelimit / 2)
            halflife /= 2;

        rollingMinimumFeeRate = rollingMinimumFeeRate / pow(2.0, (time - lastRollingFeeUpdate) / halflife);
        lastRollingFeeUpdate = time;

        if (rollingMinimumFeeRate < (double)m_opts.incremental_relay_feerate.GetFeePerK() / 2) {
            rollingMinimumFeeRate = 0;
            return CFeeRate(0);
        }
    }
    return std::max(CFeeRate(llround(rollingMinimumFeeRate)), m_opts.incremental_relay_feerate);
}

void CTxMemPool::trackPackageRemoved(const CFeeRate& rate) {
    AssertLockHeld(cs);
    if (rate.GetFeePerK() > rollingMinimumFeeRate) {
        rollingMinimumFeeRate = rate.GetFeePerK();
        blockSinceLastRollingFeeBump = false;
    }
}

void CTxMemPool::TrimToSize(size_t sizelimit, std::vector<COutPoint>* pvNoSpendsRemaining) {
    AssertLockHeld(cs);

    unsigned nTxnRemoved = 0;
    CFeeRate maxFeeRateRemoved(0);
    while (!mapTx.empty() && DynamicMemoryUsage() > sizelimit) {
        indexed_transaction_set::index<descendant_score>::type::iterator it = mapTx.get<descendant_score>().begin();

        // We set the new mempool min fee to the feerate of the removed set, plus the
        // "minimum reasonable fee rate" (ie some value under which we consider txn
        // to have 0 fee). This way, we don't allow txn to enter mempool with feerate
        // equal to txn which were removed with no block in between.
        CFeeRate removed(it->GetModFeesWithDescendants(), it->GetSizeWithDescendants());
        removed += m_opts.incremental_relay_feerate;
        trackPackageRemoved(removed);
        maxFeeRateRemoved = std::max(maxFeeRateRemoved, removed);

        setEntries stage;
        CalculateDescendants(mapTx.project<0>(it), stage);
        nTxnRemoved += stage.size();

        std::vector<CTransaction> txn;
        if (pvNoSpendsRemaining) {
            txn.reserve(stage.size());
            for (txiter iter : stage)
                txn.push_back(iter->GetTx());
        }
        RemoveStaged(stage, false, MemPoolRemovalReason::SIZELIMIT);
        if (pvNoSpendsRemaining) {
            for (const CTransaction& tx : txn) {
                for (const CTxIn& txin : tx.vin) {
                    if (exists(GenTxid::Txid(txin.prevout.hash))) continue;
                    pvNoSpendsRemaining->push_back(txin.prevout);
                }
            }
        }
    }

    if (maxFeeRateRemoved > CFeeRate(0)) {
        LogPrint(BCLog::MEMPOOL, "Removed %u txn, rolling minimum fee bumped to %s\n", nTxnRemoved, maxFeeRateRemoved.ToString());
    }
}

uint64_t CTxMemPool::CalculateDescendantMaximum(txiter entry) const {
    // find parent with highest descendant count
    std::vector<txiter> candidates;
    setEntries counted;
    candidates.push_back(entry);
    uint64_t maximum = 0;
    while (candidates.size()) {
        txiter candidate = candidates.back();
        candidates.pop_back();
        if (!counted.insert(candidate).second) continue;
        const CTxMemPoolEntry::Parents& parents = candidate->GetMemPoolParentsConst();
        if (parents.size() == 0) {
            maximum = std::max(maximum, candidate->GetCountWithDescendants());
        } else {
            for (const CTxMemPoolEntry& i : parents) {
                candidates.push_back(mapTx.iterator_to(i));
            }
        }
    }
    return maximum;
}

void CTxMemPool::GetTransactionAncestry(const uint256& txid, size_t& ancestors, size_t& descendants, size_t* const ancestorsize, CAmount* const ancestorfees) const {
    LOCK(cs);
    auto it = mapTx.find(txid);
    ancestors = descendants = 0;
    if (it != mapTx.end()) {
        ancestors = it->GetCountWithAncestors();
        if (ancestorsize) *ancestorsize = it->GetSizeWithAncestors();
        if (ancestorfees) *ancestorfees = it->GetModFeesWithAncestors();
        descendants = CalculateDescendantMaximum(it);
    }
}

bool CTxMemPool::GetLoadTried() const
{
    LOCK(cs);
    return m_load_tried;
}

void CTxMemPool::SetLoadTried(bool load_tried)
{
    LOCK(cs);
    m_load_tried = load_tried;
}

std::vector<CTxMemPool::txiter> CTxMemPool::GatherClusters(const std::vector<uint256>& txids) const
{
    AssertLockHeld(cs);
    std::vector<txiter> clustered_txs{GetIterVec(txids)};
    // Use epoch: visiting an entry means we have added it to the clustered_txs vector. It does not
    // necessarily mean the entry has been processed.
    WITH_FRESH_EPOCH(m_epoch);
    for (const auto& it : clustered_txs) {
        visited(it);
    }
    // i = index of where the list of entries to process starts
    for (size_t i{0}; i < clustered_txs.size(); ++i) {
        // DoS protection: if there are 500 or more entries to process, just quit.
        if (clustered_txs.size() > 500) return {};
        const txiter& tx_iter = clustered_txs.at(i);
        for (const auto& entries : {tx_iter->GetMemPoolParentsConst(), tx_iter->GetMemPoolChildrenConst()}) {
            for (const CTxMemPoolEntry& entry : entries) {
                const auto entry_it = mapTx.iterator_to(entry);
                if (!visited(entry_it)) {
                    clustered_txs.push_back(entry_it);
                }
            }
        }
    }
    return clustered_txs;
}

std::optional<std::string> CTxMemPool::CheckConflictTopology(const setEntries& direct_conflicts)
{
    for (const auto& direct_conflict : direct_conflicts) {
        // Ancestor and descendant counts are inclusive of the tx itself.
        const auto ancestor_count{direct_conflict->GetCountWithAncestors()};
        const auto descendant_count{direct_conflict->GetCountWithDescendants()};
        const bool has_ancestor{ancestor_count > 1};
        const bool has_descendant{descendant_count > 1};
        const auto& txid_string{direct_conflict->GetSharedTx()->GetHash().ToString()};
        // The only allowed configurations are:
        // 1 ancestor and 0 descendant
        // 0 ancestor and 1 descendant
        // 0 ancestor and 0 descendant
        if (ancestor_count > 2) {
            return strprintf("%s has %u ancestors, max 1 allowed", txid_string, ancestor_count - 1);
        } else if (descendant_count > 2) {
            return strprintf("%s has %u descendants, max 1 allowed", txid_string, descendant_count - 1);
        } else if (has_ancestor && has_descendant) {
            return strprintf("%s has both ancestor and descendant, exceeding cluster limit of 2", txid_string);
        }
        // Additionally enforce that:
        // If we have a child,  we are its only parent.
        // If we have a parent, we are its only child.
        if (has_descendant) {
            const auto& our_child = direct_conflict->GetMemPoolChildrenConst().begin();
            if (our_child->get().GetCountWithAncestors() > 2) {
                return strprintf("%s is not the only parent of child %s",
                                 txid_string, our_child->get().GetSharedTx()->GetHash().ToString());
            }
        } else if (has_ancestor) {
            const auto& our_parent = direct_conflict->GetMemPoolParentsConst().begin();
            if (our_parent->get().GetCountWithDescendants() > 2) {
                return strprintf("%s is not the only child of parent %s",
                                 txid_string, our_parent->get().GetSharedTx()->GetHash().ToString());
            }
        }
    }
    return std::nullopt;
}

util::Result<std::pair<std::vector<FeeFrac>, std::vector<FeeFrac>>> CTxMemPool::CalculateChunksForRBF(CAmount replacement_fees, int64_t replacement_vsize, const setEntries& direct_conflicts, const setEntries& all_conflicts)
{
    Assume(replacement_vsize > 0);

    auto err_string{CheckConflictTopology(direct_conflicts)};
    if (err_string.has_value()) {
        // Unsupported topology for calculating a feerate diagram
        return util::Error{Untranslated(err_string.value())};
    }

    // new diagram will have chunks that consist of each ancestor of
    // direct_conflicts that is at its own fee/size, along with the replacement
    // tx/package at its own fee/size

    // old diagram will consist of the ancestors and descendants of each element of
    // all_conflicts.  every such transaction will either be at its own feerate (followed
    // by any descendant at its own feerate), or as a single chunk at the descendant's
    // ancestor feerate.

    std::vector<FeeFrac> old_chunks;
    // Step 1: build the old diagram.

    // The above clusters are all trivially linearized;
    // they have a strict topology of 1 or two connected transactions.

    // OLD: Compute existing chunks from all affected clusters
    for (auto txiter : all_conflicts) {
        // Does this transaction have descendants?
        if (txiter->GetCountWithDescendants() > 1) {
            // Consider this tx when we consider the descendant.
            continue;
        }
        // Does this transaction have ancestors?
        FeeFrac individual{txiter->GetModifiedFee(), txiter->GetTxSize()};
        if (txiter->GetCountWithAncestors() > 1) {
            // We'll add chunks for either the ancestor by itself and this tx
            // by itself, or for a combined package.
            FeeFrac package{txiter->GetModFeesWithAncestors(), static_cast<int32_t>(txiter->GetSizeWithAncestors())};
            if (individual >> package) {
                // The individual feerate is higher than the package, and
                // therefore higher than the parent's fee. Chunk these
                // together.
                old_chunks.emplace_back(package);
            } else {
                // Add two points, one for the parent and one for this child.
                old_chunks.emplace_back(package - individual);
                old_chunks.emplace_back(individual);
            }
        } else {
            old_chunks.emplace_back(individual);
        }
    }

    // No topology restrictions post-chunking; sort
    std::sort(old_chunks.begin(), old_chunks.end(), std::greater());

    std::vector<FeeFrac> new_chunks;

    /* Step 2: build the NEW diagram
     * CON = Conflicts of proposed chunk
     * CNK = Proposed chunk
     * NEW = OLD - CON + CNK: New diagram includes all chunks in OLD, minus
     * the conflicts, plus the proposed chunk
     */

    // OLD - CON: Add any parents of direct conflicts that are not conflicted themselves
    for (auto direct_conflict : direct_conflicts) {
        // If a direct conflict has an ancestor that is not in all_conflicts,
        // it can be affected by the replacement of the child.
        if (direct_conflict->GetMemPoolParentsConst().size() > 0) {
            // Grab the parent.
            const CTxMemPoolEntry& parent = direct_conflict->GetMemPoolParentsConst().begin()->get();
            if (!all_conflicts.count(mapTx.iterator_to(parent))) {
                // This transaction would be left over, so add to the NEW
                // diagram.
                new_chunks.emplace_back(parent.GetModifiedFee(), parent.GetTxSize());
            }
        }
    }
    // + CNK: Add the proposed chunk itself
    new_chunks.emplace_back(replacement_fees, int32_t(replacement_vsize));

    // No topology restrictions post-chunking; sort
    std::sort(new_chunks.begin(), new_chunks.end(), std::greater());
    return std::make_pair(old_chunks, new_chunks);
}<|MERGE_RESOLUTION|>--- conflicted
+++ resolved
@@ -396,24 +396,8 @@
 }
 
 CTxMemPool::CTxMemPool(const Options& opts)
-<<<<<<< HEAD
-    : m_check_ratio{opts.check_ratio},
-      m_max_size_bytes{opts.max_size_bytes},
-      m_expiry{opts.expiry},
-      m_incremental_relay_feerate{opts.incremental_relay_feerate},
-      m_min_relay_feerate{opts.min_relay_feerate},
-      m_dust_relay_feerate{opts.dust_relay_feerate},
-      m_permit_bare_multisig{opts.permit_bare_multisig},
-      m_max_datacarrier_bytes{opts.max_datacarrier_bytes},
-      m_require_standard{opts.require_standard},
-      m_full_rbf{opts.full_rbf},
-      m_persist_v1_dat{opts.persist_v1_dat},
-      m_limits{opts.limits},
-      m_signals{opts.signals},
-      names{*this}
-=======
-    : m_opts{opts}
->>>>>>> 8aff7d64
+    : names{*this},
+      m_opts{opts}
 {
 }
 
