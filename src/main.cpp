--- conflicted
+++ resolved
@@ -4762,7 +4762,6 @@
                   && nSize >= THRESHOLD_HEADERS_SIZE)
                 break;
         }
-<<<<<<< HEAD
 
         /* Check maximum headers size before pushing the message
            if the peer enforces it.  This should not fail since we
@@ -4780,16 +4779,8 @@
             // headers message). In both cases it's safe to update
             // pindexBestHeaderSent to be our tip.
             nodestate->pindexBestHeaderSent = pindex ? pindex : chainActive.Tip();
-            pfrom->PushMessage("headers", vHeaders);
-        }
-=======
-        // pindex can be NULL either if we sent chainActive.Tip() OR
-        // if our peer has chainActive.Tip() (and thus we are sending an empty
-        // headers message). In both cases it's safe to update
-        // pindexBestHeaderSent to be our tip.
-        nodestate->pindexBestHeaderSent = pindex ? pindex : chainActive.Tip();
-        pfrom->PushMessage(NetMsgType::HEADERS, vHeaders);
->>>>>>> d1e17ff6
+            pfrom->PushMessage(NetMsgType::HEADERS, vHeaders);
+        }
     }
 
 
