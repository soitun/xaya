--- conflicted
+++ resolved
@@ -1512,13 +1512,10 @@
         if (!Params().RequireStandard()) {
             scriptVerifyFlags = GetArg("-promiscuousmempoolflags", scriptVerifyFlags);
         }
+        scriptVerifyFlags |= SCRIPT_VERIFY_NAMES_MEMPOOL;
 
         // Check against previous transactions
         // This is done last to help prevent CPU exhaustion denial-of-service attacks.
-<<<<<<< HEAD
-        if (!CheckInputs(tx, state, view, true, STANDARD_SCRIPT_VERIFY_FLAGS | SCRIPT_VERIFY_NAMES_MEMPOOL, true))
-            return false; // state filled in by CheckInputs
-=======
         if (!CheckInputs(tx, state, view, true, scriptVerifyFlags, true)) {
             // SCRIPT_VERIFY_CLEANSTACK requires SCRIPT_VERIFY_WITNESS, so we
             // need to turn both off, and compare against just turning off CLEANSTACK
@@ -1530,7 +1527,6 @@
             }
             return false;
         }
->>>>>>> 91aed3ab
 
         // Check again against just the consensus-critical mandatory script
         // verification flags, in case of bugs in the standard flags that cause
@@ -2944,31 +2940,8 @@
     // Write the chain state to disk, if necessary.
     if (!FlushStateToDisk(state, FLUSH_STATE_IF_NEEDED))
         return false;
-<<<<<<< HEAD
-    // Resurrect mempool transactions from the disconnected block.
-    std::vector<uint256> vHashUpdate;
-    BOOST_FOREACH(const CTransaction &tx, block.vtx) {
-        // ignore validation errors in resurrected transactions
-        list<CTransaction> removed;
-        CValidationState stateDummy;
-        if (tx.IsCoinBase() || !AcceptToMemoryPool(mempool, stateDummy, tx, false, NULL, true)) {
-            mempool.removeRecursive(tx, removed);
-        } else if (mempool.exists(tx.GetHash())) {
-            vHashUpdate.push_back(tx.GetHash());
-        }
-    }
-    // AcceptToMemoryPool/addUnchecked all assume that new mempool entries have
-    // no in-mempool children, which is generally not true when adding
-    // previously-confirmed transactions back to the mempool.
-    // UpdateTransactionsFromBlock finds descendants of any transactions in this
-    // block that were added back and cleans up the mempool state.
-    mempool.UpdateTransactionsFromBlock(vHashUpdate);
-    // Fix the pool for conflicts due to unexpired names.
+
     list<CTransaction> txNameConflicts;
-    mempool.removeUnexpireConflicts(unexpiredNames, txNameConflicts);
-    mempool.check(pcoinsTip);
-=======
-
     if (!fBare) {
         // Resurrect mempool transactions from the disconnected block.
         std::vector<uint256> vHashUpdate;
@@ -2988,9 +2961,11 @@
         // UpdateTransactionsFromBlock finds descendants of any transactions in this
         // block that were added back and cleans up the mempool state.
         mempool.UpdateTransactionsFromBlock(vHashUpdate);
-    }
-
->>>>>>> 91aed3ab
+        // Fix the pool for conflicts due to unexpired names.
+        mempool.removeUnexpireConflicts(unexpiredNames, txNameConflicts);
+        mempool.check(pcoinsTip);
+    }
+
     // Update chainActive and related variables.
     UpdateTip(pindexDelete->pprev, chainparams);
     CheckNameDB (true);
@@ -3589,7 +3564,6 @@
     return true;
 }
 
-<<<<<<< HEAD
 /* Temporary check that blocks are compatible with BDB's 10,000 lock limit.
    This is based on Bitcoin's commit 8c222dca4f961ad13ec64d690134a40d09b20813.
    Each "object" touched in the DB may cause two locks (one read and one
@@ -3623,10 +3597,7 @@
     return true;
 }
 
-bool CheckBlockHeader(const CBlockHeader& block, CValidationState& state, const Consensus::Params& consensusParams, int64_t nAdjustedTime, bool fCheckPOW)
-=======
 bool CheckBlockHeader(const CBlockHeader& block, CValidationState& state, const Consensus::Params& consensusParams, bool fCheckPOW)
->>>>>>> 91aed3ab
 {
     // Check proof of work matches claimed amount
     if (fCheckPOW && !CheckProofOfWork(block, consensusParams))
