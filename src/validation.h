// Copyright (c) 2009-2010 Satoshi Nakamoto
// Copyright (c) 2009-2021 The Bitcoin Core developers
// Distributed under the MIT software license, see the accompanying
// file COPYING or http://www.opensource.org/licenses/mit-license.php.

#ifndef BITCOIN_VALIDATION_H
#define BITCOIN_VALIDATION_H

#if defined(HAVE_CONFIG_H)
#include <config/bitcoin-config.h>
#endif

#include <arith_uint256.h>
#include <attributes.h>
#include <chain.h>
#include <chainparams.h>
#include <kernel/chainstatemanager_opts.h>
#include <consensus/amount.h>
#include <deploymentstatus.h>
#include <fs.h>
#include <node/blockstorage.h>
#include <policy/feerate.h>
#include <policy/packages.h>
#include <policy/policy.h>
#include <script/script_error.h>
#include <sync.h>
#include <txdb.h>
#include <txmempool.h> // For CTxMemPool::cs
#include <uint256.h>
#include <util/check.h>
#include <util/hasher.h>
#include <util/translation.h>
#include <versionbits.h>

#include <atomic>
#include <map>
#include <memory>
#include <optional>
#include <set>
#include <stdint.h>
#include <string>
#include <thread>
#include <utility>
#include <vector>

class CChainState;
class CBlockTreeDB;
class CTxMemPool;
class ChainstateManager;
struct ChainTxData;
struct DisconnectedBlockTransactions;
struct PrecomputedTransactionData;
struct LockPoints;
struct AssumeutxoData;
namespace node {
class SnapshotMetadata;
} // namespace node
namespace Consensus {
struct Params;
} // namespace Consensus

/** Maximum number of dedicated script-checking threads allowed */
static const int MAX_SCRIPTCHECK_THREADS = 15;
/** -par default (number of script-checking threads, 0 = auto) */
static const int DEFAULT_SCRIPTCHECK_THREADS = 0;
static const int64_t DEFAULT_MAX_TIP_AGE = 24 * 60 * 60;
static const bool DEFAULT_CHECKPOINTS_ENABLED = true;
static const bool DEFAULT_TXINDEX = false;
static constexpr bool DEFAULT_COINSTATSINDEX{false};
static const char* const DEFAULT_BLOCKFILTERINDEX = "0";
/** Default for -stopatheight */
static const int DEFAULT_STOPATHEIGHT = 0;
/** Block files containing a block-height within MIN_BLOCKS_TO_KEEP of ActiveChain().Tip() will not be pruned. */
static const unsigned int MIN_BLOCKS_TO_KEEP = 288;
static const signed int DEFAULT_CHECKBLOCKS = 6;
static constexpr int DEFAULT_CHECKLEVEL{3};
// Require that user allocate at least 550 MiB for block & undo files (blk???.dat and rev???.dat)
// At 1MB per block, 288 blocks = 288MB.
// Add 15% for Undo data = 331MB
// Add 20% for Orphan block rate = 397MB
// We want the low water mark after pruning to be at least 397 MB and since we prune in
// full block file chunks, we need the high water mark which triggers the prune to be
// one 128MB block file + added 15% undo data = 147MB greater for a total of 545MB
// Setting the target to >= 550 MiB will make it likely we can respect the target.
static const uint64_t MIN_DISK_SPACE_FOR_BLOCK_FILES = 550 * 1024 * 1024;

/** Current sync state passed to tip changed callbacks. */
enum class SynchronizationState {
    INIT_REINDEX,
    INIT_DOWNLOAD,
    POST_INIT
};

extern RecursiveMutex cs_main;
extern GlobalMutex g_best_block_mutex;
extern std::condition_variable g_best_block_cv;
/** Used to notify getblocktemplate RPC of new tips. */
extern uint256 g_best_block;
/** Whether there are dedicated script-checking threads running.
 * False indicates all script checking is done on the main threadMessageHandler thread.
 */
extern bool g_parallel_script_checks;
extern bool fCheckBlockIndex;
extern bool fCheckpointsEnabled;
/** If the tip is older than this (in seconds), the node is considered to be in initial block download. */
extern int64_t nMaxTipAge;

/** Block hash whose ancestors we will assume to have valid scripts without checking them. */
extern uint256 hashAssumeValid;

/** Minimum work we will assume exists on some valid chain. */
extern arith_uint256 nMinimumChainWork;

/** Documentation for argument 'checklevel'. */
extern const std::vector<std::string> CHECKLEVEL_DOC;

/** Run instances of script checking worker threads */
void StartScriptCheckWorkerThreads(int threads_num);
/** Stop all of the script checking worker threads */
void StopScriptCheckWorkerThreads();

CAmount GetBlockSubsidy(int nHeight, const Consensus::Params& consensusParams);

bool AbortNode(BlockValidationState& state, const std::string& strMessage, const bilingual_str& userMessage = bilingual_str{});

/** Guess verification progress (as a fraction between 0.0=genesis and 1.0=current tip). */
double GuessVerificationProgress(const ChainTxData& data, const CBlockIndex* pindex);

/** Prune block files up to a given height */
void PruneBlockFilesManual(CChainState& active_chainstate, int nManualPruneHeight);

/**
* Validation result for a single transaction mempool acceptance.
*/
struct MempoolAcceptResult {
    /** Used to indicate the results of mempool validation. */
    enum class ResultType {
        VALID, //!> Fully validated, valid.
        INVALID, //!> Invalid.
        MEMPOOL_ENTRY, //!> Valid, transaction was already in the mempool.
        DIFFERENT_WITNESS, //!> Not validated. A same-txid-different-witness tx (see m_other_wtxid) already exists in the mempool and was not replaced.
    };
    /** Result type. Present in all MempoolAcceptResults. */
    const ResultType m_result_type;

    /** Contains information about why the transaction failed. */
    const TxValidationState m_state;

    // The following fields are only present when m_result_type = ResultType::VALID or MEMPOOL_ENTRY
    /** Mempool transactions replaced by the tx. */
    const std::optional<std::list<CTransactionRef>> m_replaced_transactions;
    /** Virtual size as used by the mempool, calculated using serialized size and sigops. */
    const std::optional<int64_t> m_vsize;
    /** Raw base fees in satoshis. */
    const std::optional<CAmount> m_base_fees;

    // The following field is only present when m_result_type = ResultType::DIFFERENT_WITNESS
    /** The wtxid of the transaction in the mempool which has the same txid but different witness. */
    const std::optional<uint256> m_other_wtxid;

    static MempoolAcceptResult Failure(TxValidationState state) {
        return MempoolAcceptResult(state);
    }

    static MempoolAcceptResult Success(std::list<CTransactionRef>&& replaced_txns, int64_t vsize, CAmount fees) {
        return MempoolAcceptResult(std::move(replaced_txns), vsize, fees);
    }

    static MempoolAcceptResult MempoolTx(int64_t vsize, CAmount fees) {
        return MempoolAcceptResult(vsize, fees);
    }

    static MempoolAcceptResult MempoolTxDifferentWitness(const uint256& other_wtxid) {
        return MempoolAcceptResult(other_wtxid);
    }

// Private constructors. Use static methods MempoolAcceptResult::Success, etc. to construct.
private:
    /** Constructor for failure case */
    explicit MempoolAcceptResult(TxValidationState state)
        : m_result_type(ResultType::INVALID), m_state(state) {
            Assume(!state.IsValid()); // Can be invalid or error
        }

    /** Constructor for success case */
    explicit MempoolAcceptResult(std::list<CTransactionRef>&& replaced_txns, int64_t vsize, CAmount fees)
        : m_result_type(ResultType::VALID),
        m_replaced_transactions(std::move(replaced_txns)), m_vsize{vsize}, m_base_fees(fees) {}

    /** Constructor for already-in-mempool case. It wouldn't replace any transactions. */
    explicit MempoolAcceptResult(int64_t vsize, CAmount fees)
        : m_result_type(ResultType::MEMPOOL_ENTRY), m_vsize{vsize}, m_base_fees(fees) {}

    /** Constructor for witness-swapped case. */
    explicit MempoolAcceptResult(const uint256& other_wtxid)
        : m_result_type(ResultType::DIFFERENT_WITNESS), m_other_wtxid(other_wtxid) {}
};

/**
* Validation result for package mempool acceptance.
*/
struct PackageMempoolAcceptResult
{
    const PackageValidationState m_state;
    /**
    * Map from wtxid to finished MempoolAcceptResults. The client is responsible
    * for keeping track of the transaction objects themselves. If a result is not
    * present, it means validation was unfinished for that transaction. If there
    * was a package-wide error (see result in m_state), m_tx_results will be empty.
    */
    std::map<const uint256, const MempoolAcceptResult> m_tx_results;
    /** Package feerate, defined as the aggregated modified fees divided by the total virtual size
     * of all transactions in the package.  May be unavailable if some inputs were not available or
     * a transaction failure caused validation to terminate early. */
    std::optional<CFeeRate> m_package_feerate;

    explicit PackageMempoolAcceptResult(PackageValidationState state,
                                        std::map<const uint256, const MempoolAcceptResult>&& results)
        : m_state{state}, m_tx_results(std::move(results)) {}

    explicit PackageMempoolAcceptResult(PackageValidationState state, CFeeRate feerate,
                                        std::map<const uint256, const MempoolAcceptResult>&& results)
        : m_state{state}, m_tx_results(std::move(results)), m_package_feerate{feerate} {}

    /** Constructor to create a PackageMempoolAcceptResult from a single MempoolAcceptResult */
    explicit PackageMempoolAcceptResult(const uint256& wtxid, const MempoolAcceptResult& result)
        : m_tx_results{ {wtxid, result} } {}
};

/**
 * Try to add a transaction to the mempool. This is an internal function and is exposed only for testing.
 * Client code should use ChainstateManager::ProcessTransaction()
 *
 * @param[in]  active_chainstate  Reference to the active chainstate.
 * @param[in]  tx                 The transaction to submit for mempool acceptance.
 * @param[in]  accept_time        The timestamp for adding the transaction to the mempool.
 *                                It is also used to determine when the entry expires.
 * @param[in]  bypass_limits      When true, don't enforce mempool fee and capacity limits.
 * @param[in]  test_accept        When true, run validation checks but don't submit to mempool.
 *
 * @returns a MempoolAcceptResult indicating whether the transaction was accepted/rejected with reason.
 */
MempoolAcceptResult AcceptToMemoryPool(CChainState& active_chainstate, const CTransactionRef& tx,
                                       int64_t accept_time, bool bypass_limits, bool test_accept)
    EXCLUSIVE_LOCKS_REQUIRED(cs_main);

/**
* Validate (and maybe submit) a package to the mempool. See doc/policy/packages.md for full details
* on package validation rules.
* @param[in]    test_accept     When true, run validation checks but don't submit to mempool.
* @returns a PackageMempoolAcceptResult which includes a MempoolAcceptResult for each transaction.
* If a transaction fails, validation will exit early and some results may be missing. It is also
* possible for the package to be partially submitted.
*/
PackageMempoolAcceptResult ProcessNewPackage(CChainState& active_chainstate, CTxMemPool& pool,
                                                   const Package& txns, bool test_accept)
                                                   EXCLUSIVE_LOCKS_REQUIRED(cs_main);

/* Mempool validation helper functions */

/**
 * Check if transaction will be final in the next block to be created.
 */
bool CheckFinalTxAtTip(const CBlockIndex& active_chain_tip, const CTransaction& tx) EXCLUSIVE_LOCKS_REQUIRED(::cs_main);

/**
 * Check if transaction will be BIP68 final in the next block to be created on top of tip.
 * @param[in]   tip             Chain tip to check tx sequence locks against. For example,
 *                              the tip of the current active chain.
 * @param[in]   coins_view      Any CCoinsView that provides access to the relevant coins for
 *                              checking sequence locks. For example, it can be a CCoinsViewCache
 *                              that isn't connected to anything but contains all the relevant
 *                              coins, or a CCoinsViewMemPool that is connected to the
 *                              mempool and chainstate UTXO set. In the latter case, the caller is
 *                              responsible for holding the appropriate locks to ensure that
 *                              calls to GetCoin() return correct coins.
 * Simulates calling SequenceLocks() with data from the tip passed in.
 * Optionally stores in LockPoints the resulting height and time calculated and the hash
 * of the block needed for calculation or skips the calculation and uses the LockPoints
 * passed in for evaluation.
 * The LockPoints should not be considered valid if CheckSequenceLocksAtTip returns false.
 */
bool CheckSequenceLocksAtTip(CBlockIndex* tip,
                        const CCoinsView& coins_view,
                        const CTransaction& tx,
                        LockPoints* lp = nullptr,
                        bool useExistingLockPoints = false);

/**
 * Closure representing one script verification
 * Note that this stores references to the spending transaction
 */
class CScriptCheck
{
private:
    CTxOut m_tx_out;
    const CTransaction *ptxTo;
    unsigned int nIn;
    unsigned int nFlags;
    bool cacheStore;
    ScriptError error;
    PrecomputedTransactionData *txdata;

public:
    CScriptCheck(): ptxTo(nullptr), nIn(0), nFlags(0), cacheStore(false), error(SCRIPT_ERR_UNKNOWN_ERROR) {}
    CScriptCheck(const CTxOut& outIn, const CTransaction& txToIn, unsigned int nInIn, unsigned int nFlagsIn, bool cacheIn, PrecomputedTransactionData* txdataIn) :
        m_tx_out(outIn), ptxTo(&txToIn), nIn(nInIn), nFlags(nFlagsIn), cacheStore(cacheIn), error(SCRIPT_ERR_UNKNOWN_ERROR), txdata(txdataIn) { }

    bool operator()();

    void swap(CScriptCheck& check) noexcept
    {
        std::swap(ptxTo, check.ptxTo);
        std::swap(m_tx_out, check.m_tx_out);
        std::swap(nIn, check.nIn);
        std::swap(nFlags, check.nFlags);
        std::swap(cacheStore, check.cacheStore);
        std::swap(error, check.error);
        std::swap(txdata, check.txdata);
    }

    ScriptError GetScriptError() const { return error; }
};

/** Initializes the script-execution cache */
[[nodiscard]] bool InitScriptExecutionCache(size_t max_size_bytes);

/** Functions for validating blocks and updating the block tree */

/** Context-independent validity checks */
bool CheckBlock(const CBlock& block, BlockValidationState& state, const Consensus::Params& consensusParams, bool fCheckPOW = true, bool fCheckMerkleRoot = true);

/** Check a block is completely valid from start to finish (only works on top of our current best block) */
bool TestBlockValidity(BlockValidationState& state,
                       const CChainParams& chainparams,
                       CChainState& chainstate,
                       const CBlock& block,
                       CBlockIndex* pindexPrev,
                       const std::function<NodeClock::time_point()>& adjusted_time_callback,
                       bool fCheckPOW = true,
                       bool fCheckMerkleRoot = true) EXCLUSIVE_LOCKS_REQUIRED(cs_main);

<<<<<<< HEAD
/**
 * Check proof-of-work of a block header, taking auxpow into account.
 * @param block The block header.
 * @param params Consensus parameters.
 * @return True iff the PoW is correct.
 */
bool CheckProofOfWork(const CBlockHeader& block, const Consensus::Params& params);
=======
/** Check with the proof of work on each blockheader matches the value in nBits */
bool HasValidProofOfWork(const std::vector<CBlockHeader>& headers, const Consensus::Params& consensusParams);

/** Return the sum of the work on a given set of headers */
arith_uint256 CalculateHeadersWork(const std::vector<CBlockHeader>& headers);
>>>>>>> 0ebd4db3

/** RAII wrapper for VerifyDB: Verify consistency of the block and coin databases */
class CVerifyDB {
public:
    CVerifyDB();
    ~CVerifyDB();
    bool VerifyDB(
        CChainState& chainstate,
        const Consensus::Params& consensus_params,
        CCoinsView& coinsview,
        int nCheckLevel,
        int nCheckDepth) EXCLUSIVE_LOCKS_REQUIRED(cs_main);
};

enum DisconnectResult
{
    DISCONNECT_OK,      // All good.
    DISCONNECT_UNCLEAN, // Rolled back, but UTXO set was inconsistent with block.
    DISCONNECT_FAILED   // Something else went wrong.
};

class ConnectTrace;

/** @see CChainState::FlushStateToDisk */
enum class FlushStateMode {
    NONE,
    IF_NEEDED,
    PERIODIC,
    ALWAYS
};

/**
 * A convenience class for constructing the CCoinsView* hierarchy used
 * to facilitate access to the UTXO set.
 *
 * This class consists of an arrangement of layered CCoinsView objects,
 * preferring to store and retrieve coins in memory via `m_cacheview` but
 * ultimately falling back on cache misses to the canonical store of UTXOs on
 * disk, `m_dbview`.
 */
class CoinsViews {

public:
    //! The lowest level of the CoinsViews cache hierarchy sits in a leveldb database on disk.
    //! All unspent coins reside in this store.
    CCoinsViewDB m_dbview GUARDED_BY(cs_main);

    //! This view wraps access to the leveldb instance and handles read errors gracefully.
    CCoinsViewErrorCatcher m_catcherview GUARDED_BY(cs_main);

    //! This is the top layer of the cache hierarchy - it keeps as many coins in memory as
    //! can fit per the dbcache setting.
    std::unique_ptr<CCoinsViewCache> m_cacheview GUARDED_BY(cs_main);

    //! This constructor initializes CCoinsViewDB and CCoinsViewErrorCatcher instances, but it
    //! *does not* create a CCoinsViewCache instance by default. This is done separately because the
    //! presence of the cache has implications on whether or not we're allowed to flush the cache's
    //! state to disk, which should not be done until the health of the database is verified.
    //!
    //! All arguments forwarded onto CCoinsViewDB.
    CoinsViews(fs::path ldb_name, size_t cache_size_bytes, bool in_memory, bool should_wipe);

    //! Initialize the CCoinsViewCache member.
    void InitCache() EXCLUSIVE_LOCKS_REQUIRED(::cs_main);
};

enum class CoinsCacheSizeState
{
    //! The coins cache is in immediate need of a flush.
    CRITICAL = 2,
    //! The cache is at >= 90% capacity.
    LARGE = 1,
    OK = 0
};

/**
 * CChainState stores and provides an API to update our local knowledge of the
 * current best chain.
 *
 * Eventually, the API here is targeted at being exposed externally as a
 * consumable libconsensus library, so any functions added must only call
 * other class member functions, pure functions in other parts of the consensus
 * library, callbacks via the validation interface, or read/write-to-disk
 * functions (eventually this will also be via callbacks).
 *
 * Anything that is contingent on the current tip of the chain is stored here,
 * whereas block information and metadata independent of the current tip is
 * kept in `BlockManager`.
 */
class CChainState
{
protected:
    /**
     * Every received block is assigned a unique and increasing identifier, so we
     * know which one to give priority in case of a fork.
     */
    /** Blocks loaded from disk are assigned id 0, so start the counter at 1. */
    int32_t nBlockSequenceId GUARDED_BY(::cs_main) = 1;
    /** Decreasing counter (used by subsequent preciousblock calls). */
    int32_t nBlockReverseSequenceId = -1;
    /** chainwork for the last block that preciousblock has been applied to. */
    arith_uint256 nLastPreciousChainwork = 0;

    /**
     * The ChainState Mutex
     * A lock that must be held when modifying this ChainState - held in ActivateBestChain() and
     * InvalidateBlock()
     */
    Mutex m_chainstate_mutex;

    /**
     * Whether this chainstate is undergoing initial block download.
     *
     * Mutable because we need to be able to mark IsInitialBlockDownload()
     * const, which latches this for caching purposes.
     */
    mutable std::atomic<bool> m_cached_finished_ibd{false};

    //! Optional mempool that is kept in sync with the chain.
    //! Only the active chainstate has a mempool.
    CTxMemPool* m_mempool;

    //! Manages the UTXO set, which is a reflection of the contents of `m_chain`.
    std::unique_ptr<CoinsViews> m_coins_views;

public:
    //! Reference to a BlockManager instance which itself is shared across all
    //! CChainState instances.
    node::BlockManager& m_blockman;

    /** Chain parameters for this chainstate */
    /* TODO: replace with m_chainman.GetParams() */
    const CChainParams& m_params;

    //! The chainstate manager that owns this chainstate. The reference is
    //! necessary so that this instance can check whether it is the active
    //! chainstate within deeply nested method calls.
    ChainstateManager& m_chainman;

    explicit CChainState(
        CTxMemPool* mempool,
        node::BlockManager& blockman,
        ChainstateManager& chainman,
        std::optional<uint256> from_snapshot_blockhash = std::nullopt);

    /**
     * Initialize the CoinsViews UTXO set database management data structures. The in-memory
     * cache is initialized separately.
     *
     * All parameters forwarded to CoinsViews.
     */
    void InitCoinsDB(
        size_t cache_size_bytes,
        bool in_memory,
        bool should_wipe,
        fs::path leveldb_name = "chainstate");

    //! Initialize the in-memory coins cache (to be done after the health of the on-disk database
    //! is verified).
    void InitCoinsCache(size_t cache_size_bytes) EXCLUSIVE_LOCKS_REQUIRED(::cs_main);

    //! @returns whether or not the CoinsViews object has been fully initialized and we can
    //!          safely flush this object to disk.
    bool CanFlushToDisk() const EXCLUSIVE_LOCKS_REQUIRED(::cs_main)
    {
        AssertLockHeld(::cs_main);
        return m_coins_views && m_coins_views->m_cacheview;
    }

    //! The current chain of blockheaders we consult and build on.
    //! @see CChain, CBlockIndex.
    CChain m_chain;

    /**
     * The blockhash which is the base of the snapshot this chainstate was created from.
     *
     * std::nullopt if this chainstate was not created from a snapshot.
     */
    const std::optional<uint256> m_from_snapshot_blockhash;

    //! Return true if this chainstate relies on blocks that are assumed-valid. In
    //! practice this means it was created based on a UTXO snapshot.
    bool reliesOnAssumedValid() { return m_from_snapshot_blockhash.has_value(); }

    /**
     * The set of all CBlockIndex entries with either BLOCK_VALID_TRANSACTIONS (for
     * itself and all ancestors) *or* BLOCK_ASSUMED_VALID (if using background
     * chainstates) and as good as our current tip or better. Entries may be failed,
     * though, and pruning nodes may be missing the data for the block.
     */
    std::set<CBlockIndex*, node::CBlockIndexWorkComparator> setBlockIndexCandidates;

    //! @returns A reference to the in-memory cache of the UTXO set.
    CCoinsViewCache& CoinsTip() EXCLUSIVE_LOCKS_REQUIRED(::cs_main)
    {
        AssertLockHeld(::cs_main);
        assert(m_coins_views->m_cacheview);
        return *m_coins_views->m_cacheview.get();
    }

    //! @returns A reference to the on-disk UTXO set database.
    CCoinsViewDB& CoinsDB() EXCLUSIVE_LOCKS_REQUIRED(::cs_main)
    {
        AssertLockHeld(::cs_main);
        return m_coins_views->m_dbview;
    }

    //! @returns A pointer to the mempool.
    CTxMemPool* GetMempool()
    {
        return m_mempool;
    }

    //! @returns A reference to a wrapped view of the in-memory UTXO set that
    //!     handles disk read errors gracefully.
    CCoinsViewErrorCatcher& CoinsErrorCatcher() EXCLUSIVE_LOCKS_REQUIRED(::cs_main)
    {
        AssertLockHeld(::cs_main);
        return m_coins_views->m_catcherview;
    }

    //! Destructs all objects related to accessing the UTXO set.
    void ResetCoinsViews() { m_coins_views.reset(); }

    //! The cache size of the on-disk coins view.
    size_t m_coinsdb_cache_size_bytes{0};

    //! The cache size of the in-memory coins view.
    size_t m_coinstip_cache_size_bytes{0};

    //! Resize the CoinsViews caches dynamically and flush state to disk.
    //! @returns true unless an error occurred during the flush.
    bool ResizeCoinsCaches(size_t coinstip_size, size_t coinsdb_size)
        EXCLUSIVE_LOCKS_REQUIRED(::cs_main);

    /**
     * Import blocks from an external file
     *
     * During reindexing, this function is called for each block file (datadir/blocks/blk?????.dat).
     * It reads all blocks contained in the given file and attempts to process them (add them to the
     * block index). The blocks may be out of order within each file and across files. Often this
     * function reads a block but finds that its parent hasn't been read yet, so the block can't be
     * processed yet. The function will add an entry to the blocks_with_unknown_parent map (which is
     * passed as an argument), so that when the block's parent is later read and processed, this
     * function can re-read the child block from disk and process it.
     *
     * Because a block's parent may be in a later file, not just later in the same file, the
     * blocks_with_unknown_parent map must be passed in and out with each call. It's a multimap,
     * rather than just a map, because multiple blocks may have the same parent (when chain splits
     * or stale blocks exist). It maps from parent-hash to child-disk-position.
     *
     * This function can also be used to read blocks from user-specified block files using the
     * -loadblock= option. There's no unknown-parent tracking, so the last two arguments are omitted.
     *
     *
     * @param[in]     fileIn                        FILE handle to file containing blocks to read
     * @param[in]     dbp                           (optional) Disk block position (only for reindex)
     * @param[in,out] blocks_with_unknown_parent    (optional) Map of disk positions for blocks with
     *                                              unknown parent, key is parent block hash
     *                                              (only used for reindex)
     * */
    void LoadExternalBlockFile(
        FILE* fileIn,
        FlatFilePos* dbp = nullptr,
        std::multimap<uint256, FlatFilePos>* blocks_with_unknown_parent = nullptr)
        EXCLUSIVE_LOCKS_REQUIRED(!m_chainstate_mutex);

    /**
     * Update the on-disk chain state.
     * The caches and indexes are flushed depending on the mode we're called with
     * if they're too large, if it's been a while since the last write,
     * or always and in all cases if we're in prune mode and are deleting files.
     *
     * If FlushStateMode::NONE is used, then FlushStateToDisk(...) won't do anything
     * besides checking if we need to prune.
     *
     * @returns true unless a system error occurred
     */
    bool FlushStateToDisk(
        BlockValidationState& state,
        FlushStateMode mode,
        int nManualPruneHeight = 0);

    //! Unconditionally flush all changes to disk.
    void ForceFlushStateToDisk();

    //! Prune blockfiles from the disk if necessary and then flush chainstate changes
    //! if we pruned.
    void PruneAndFlush();

    /**
     * Find the best known block, and make it the tip of the block chain. The
     * result is either failure or an activated best chain. pblock is either
     * nullptr or a pointer to a block that is already loaded (to avoid loading
     * it again from disk).
     *
     * ActivateBestChain is split into steps (see ActivateBestChainStep) so that
     * we avoid holding cs_main for an extended period of time; the length of this
     * call may be quite long during reindexing or a substantial reorg.
     *
     * May not be called with cs_main held. May not be called in a
     * validationinterface callback.
     *
     * @returns true unless a system error occurred
     */
    bool ActivateBestChain(
        BlockValidationState& state,
        std::shared_ptr<const CBlock> pblock = nullptr)
        EXCLUSIVE_LOCKS_REQUIRED(!m_chainstate_mutex)
        LOCKS_EXCLUDED(::cs_main);

    bool AcceptBlock(const std::shared_ptr<const CBlock>& pblock, BlockValidationState& state, CBlockIndex** ppindex, bool fRequested, const FlatFilePos* dbp, bool* fNewBlock, bool min_pow_checked) EXCLUSIVE_LOCKS_REQUIRED(cs_main);

    // Block (dis)connection on a given view:
    DisconnectResult DisconnectBlock(const CBlock& block, const CBlockIndex* pindex, CCoinsViewCache& view)
        EXCLUSIVE_LOCKS_REQUIRED(::cs_main);
    bool ConnectBlock(const CBlock& block, BlockValidationState& state, CBlockIndex* pindex,
                      CCoinsViewCache& view, bool fJustCheck = false) EXCLUSIVE_LOCKS_REQUIRED(cs_main);

    // Apply the effects of a block disconnection on the UTXO set.
    bool DisconnectTip(BlockValidationState& state, DisconnectedBlockTransactions* disconnectpool) EXCLUSIVE_LOCKS_REQUIRED(cs_main, m_mempool->cs);

    // Manual block validity manipulation:
    /** Mark a block as precious and reorganize.
     *
     * May not be called in a validationinterface callback.
     */
    bool PreciousBlock(BlockValidationState& state, CBlockIndex* pindex)
        EXCLUSIVE_LOCKS_REQUIRED(!m_chainstate_mutex)
        LOCKS_EXCLUDED(::cs_main);

    /** Mark a block as invalid. */
    bool InvalidateBlock(BlockValidationState& state, CBlockIndex* pindex)
        EXCLUSIVE_LOCKS_REQUIRED(!m_chainstate_mutex)
        LOCKS_EXCLUDED(::cs_main);

    /** Remove invalidity status from a block and its descendants. */
    void ResetBlockFailureFlags(CBlockIndex* pindex) EXCLUSIVE_LOCKS_REQUIRED(cs_main);

    /** Replay blocks that aren't fully applied to the database. */
    bool ReplayBlocks();

    /** Whether the chain state needs to be redownloaded due to lack of witness data */
    [[nodiscard]] bool NeedsRedownload() const EXCLUSIVE_LOCKS_REQUIRED(cs_main);
    /** Ensures we have a genesis block in the block tree, possibly writing one to disk. */
    bool LoadGenesisBlock();

    void PruneBlockIndexCandidates();

    void UnloadBlockIndex() EXCLUSIVE_LOCKS_REQUIRED(::cs_main);

    /** Check whether we are doing an initial block download (synchronizing from disk or network) */
    bool IsInitialBlockDownload() const;

    /** Find the last common block of this chain and a locator. */
    const CBlockIndex* FindForkInGlobalIndex(const CBlockLocator& locator) const EXCLUSIVE_LOCKS_REQUIRED(cs_main);

    /**
     * Make various assertions about the state of the block index.
     *
     * By default this only executes fully when using the Regtest chain; see: fCheckBlockIndex.
     */
    void CheckBlockIndex();

    /** Load the persisted mempool from disk */
    void LoadMempool(const fs::path& load_path, fsbridge::FopenFn mockable_fopen_function = fsbridge::fopen);

    /** Update the chain tip based on database information, i.e. CoinsTip()'s best block. */
    bool LoadChainTip() EXCLUSIVE_LOCKS_REQUIRED(cs_main);

    //! Dictates whether we need to flush the cache to disk or not.
    //!
    //! @return the state of the size of the coins cache.
    CoinsCacheSizeState GetCoinsCacheSizeState() EXCLUSIVE_LOCKS_REQUIRED(::cs_main);

    CoinsCacheSizeState GetCoinsCacheSizeState(
        size_t max_coins_cache_size_bytes,
        size_t max_mempool_size_bytes) EXCLUSIVE_LOCKS_REQUIRED(::cs_main);

    std::string ToString() EXCLUSIVE_LOCKS_REQUIRED(::cs_main);

private:
    bool ActivateBestChainStep(BlockValidationState& state, CBlockIndex* pindexMostWork, const std::shared_ptr<const CBlock>& pblock, bool& fInvalidFound, ConnectTrace& connectTrace) EXCLUSIVE_LOCKS_REQUIRED(cs_main, m_mempool->cs);
    bool ConnectTip(BlockValidationState& state, CBlockIndex* pindexNew, const std::shared_ptr<const CBlock>& pblock, ConnectTrace& connectTrace, DisconnectedBlockTransactions& disconnectpool) EXCLUSIVE_LOCKS_REQUIRED(cs_main, m_mempool->cs);

    void InvalidBlockFound(CBlockIndex* pindex, const BlockValidationState& state) EXCLUSIVE_LOCKS_REQUIRED(cs_main);
    CBlockIndex* FindMostWorkChain() EXCLUSIVE_LOCKS_REQUIRED(cs_main);
    void ReceivedBlockTransactions(const CBlock& block, CBlockIndex* pindexNew, const FlatFilePos& pos) EXCLUSIVE_LOCKS_REQUIRED(cs_main);

    bool RollforwardBlock(const CBlockIndex* pindex, CCoinsViewCache& inputs) EXCLUSIVE_LOCKS_REQUIRED(cs_main);

    void CheckForkWarningConditions() EXCLUSIVE_LOCKS_REQUIRED(cs_main);
    void InvalidChainFound(CBlockIndex* pindexNew) EXCLUSIVE_LOCKS_REQUIRED(cs_main);

    //! Indirection necessary to make lock annotations work with an optional mempool.
    RecursiveMutex* MempoolMutex() const LOCK_RETURNED(m_mempool->cs)
    {
        return m_mempool ? &m_mempool->cs : nullptr;
    }

    /**
     * Make mempool consistent after a reorg, by re-adding or recursively erasing
     * disconnected block transactions from the mempool, and also removing any
     * other transactions from the mempool that are no longer valid given the new
     * tip/height.
     *
     * Note: we assume that disconnectpool only contains transactions that are NOT
     * confirmed in the current chain nor already in the mempool (otherwise,
     * in-mempool descendants of such transactions would be removed).
     *
     * Passing fAddToMempool=false will skip trying to add the transactions back,
     * and instead just erase from the mempool as needed.
     */
    void MaybeUpdateMempoolForReorg(
        DisconnectedBlockTransactions& disconnectpool,
        bool fAddToMempool) EXCLUSIVE_LOCKS_REQUIRED(cs_main, m_mempool->cs);

    /** Check warning conditions and do some notifications on new chain tip set. */
    void UpdateTip(const CBlockIndex* pindexNew)
        EXCLUSIVE_LOCKS_REQUIRED(::cs_main);

    friend ChainstateManager;
};

/**
 * Provides an interface for creating and interacting with one or two
 * chainstates: an IBD chainstate generated by downloading blocks, and
 * an optional snapshot chainstate loaded from a UTXO snapshot. Managed
 * chainstates can be maintained at different heights simultaneously.
 *
 * This class provides abstractions that allow the retrieval of the current
 * most-work chainstate ("Active") as well as chainstates which may be in
 * background use to validate UTXO snapshots.
 *
 * Definitions:
 *
 * *IBD chainstate*: a chainstate whose current state has been "fully"
 *   validated by the initial block download process.
 *
 * *Snapshot chainstate*: a chainstate populated by loading in an
 *    assumeutxo UTXO snapshot.
 *
 * *Active chainstate*: the chainstate containing the current most-work
 *    chain. Consulted by most parts of the system (net_processing,
 *    wallet) as a reflection of the current chain and UTXO set.
 *    This may either be an IBD chainstate or a snapshot chainstate.
 *
 * *Background IBD chainstate*: an IBD chainstate for which the
 *    IBD process is happening in the background while use of the
 *    active (snapshot) chainstate allows the rest of the system to function.
 */
class ChainstateManager
{
private:
    //! The chainstate used under normal operation (i.e. "regular" IBD) or, if
    //! a snapshot is in use, for background validation.
    //!
    //! Its contents (including on-disk data) will be deleted *upon shutdown*
    //! after background validation of the snapshot has completed. We do not
    //! free the chainstate contents immediately after it finishes validation
    //! to cautiously avoid a case where some other part of the system is still
    //! using this pointer (e.g. net_processing).
    //!
    //! Once this pointer is set to a corresponding chainstate, it will not
    //! be reset until init.cpp:Shutdown().
    //!
    //! This is especially important when, e.g., calling ActivateBestChain()
    //! on all chainstates because we are not able to hold ::cs_main going into
    //! that call.
    std::unique_ptr<CChainState> m_ibd_chainstate GUARDED_BY(::cs_main);

    //! A chainstate initialized on the basis of a UTXO snapshot. If this is
    //! non-null, it is always our active chainstate.
    //!
    //! Once this pointer is set to a corresponding chainstate, it will not
    //! be reset until init.cpp:Shutdown().
    //!
    //! This is especially important when, e.g., calling ActivateBestChain()
    //! on all chainstates because we are not able to hold ::cs_main going into
    //! that call.
    std::unique_ptr<CChainState> m_snapshot_chainstate GUARDED_BY(::cs_main);

    //! Points to either the ibd or snapshot chainstate; indicates our
    //! most-work chain.
    //!
    //! Once this pointer is set to a corresponding chainstate, it will not
    //! be reset until init.cpp:Shutdown().
    //!
    //! This is especially important when, e.g., calling ActivateBestChain()
    //! on all chainstates because we are not able to hold ::cs_main going into
    //! that call.
    CChainState* m_active_chainstate GUARDED_BY(::cs_main) {nullptr};

    //! If true, the assumed-valid chainstate has been fully validated
    //! by the background validation chainstate.
    bool m_snapshot_validated GUARDED_BY(::cs_main){false};

    CBlockIndex* m_best_invalid GUARDED_BY(::cs_main){nullptr};

    //! Internal helper for ActivateSnapshot().
    [[nodiscard]] bool PopulateAndValidateSnapshot(
        CChainState& snapshot_chainstate,
        AutoFile& coins_file,
        const node::SnapshotMetadata& metadata);

    /**
     * If a block header hasn't already been seen, call CheckBlockHeader on it, ensure
     * that it doesn't descend from an invalid block, and then add it to m_block_index.
     * Caller must set min_pow_checked=true in order to add a new header to the
     * block index (permanent memory storage), indicating that the header is
     * known to be part of a sufficiently high-work chain (anti-dos check).
     */
    bool AcceptBlockHeader(
        const CBlockHeader& block,
        BlockValidationState& state,
        CBlockIndex** ppindex,
        bool min_pow_checked) EXCLUSIVE_LOCKS_REQUIRED(cs_main);
    friend CChainState;

    /** Most recent headers presync progress update, for rate-limiting. */
    std::chrono::time_point<std::chrono::steady_clock> m_last_presync_update GUARDED_BY(::cs_main) {};

public:
    using Options = kernel::ChainstateManagerOpts;

    explicit ChainstateManager(Options options) : m_options{std::move(options)}
    {
        Assert(m_options.adjusted_time_callback);
    }

    const CChainParams& GetParams() const { return m_options.chainparams; }
    const Consensus::Params& GetConsensus() const { return m_options.chainparams.GetConsensus(); }

    /**
     * Alias for ::cs_main.
     * Should be used in new code to make it easier to make ::cs_main a member
     * of this class.
     * Generally, methods of this class should be annotated to require this
     * mutex. This will make calling code more verbose, but also help to:
     * - Clarify that the method will acquire a mutex that heavily affects
     *   overall performance.
     * - Force call sites to think how long they need to acquire the mutex to
     *   get consistent results.
     */
    RecursiveMutex& GetMutex() const LOCK_RETURNED(::cs_main) { return ::cs_main; }

    const Options m_options;
    std::thread m_load_block;
    //! A single BlockManager instance is shared across each constructed
    //! chainstate to avoid duplicating block metadata.
    node::BlockManager m_blockman;

    /**
     * In order to efficiently track invalidity of headers, we keep the set of
     * blocks which we tried to connect and found to be invalid here (ie which
     * were set to BLOCK_FAILED_VALID since the last restart). We can then
     * walk this set and check if a new header is a descendant of something in
     * this set, preventing us from having to walk m_block_index when we try
     * to connect a bad block and fail.
     *
     * While this is more complicated than marking everything which descends
     * from an invalid block as invalid at the time we discover it to be
     * invalid, doing so would require walking all of m_block_index to find all
     * descendants. Since this case should be very rare, keeping track of all
     * BLOCK_FAILED_VALID blocks in a set should be just fine and work just as
     * well.
     *
     * Because we already walk m_block_index in height-order at startup, we go
     * ahead and mark descendants of invalid blocks as FAILED_CHILD at that time,
     * instead of putting things in this set.
     */
    std::set<CBlockIndex*> m_failed_blocks;

    /** Best header we've seen so far (used for getheaders queries' starting points). */
    CBlockIndex* m_best_header = nullptr;

    //! The total number of bytes available for us to use across all in-memory
    //! coins caches. This will be split somehow across chainstates.
    int64_t m_total_coinstip_cache{0};
    //
    //! The total number of bytes available for us to use across all leveldb
    //! coins databases. This will be split somehow across chainstates.
    int64_t m_total_coinsdb_cache{0};

    //! Instantiate a new chainstate and assign it based upon whether it is
    //! from a snapshot.
    //!
    //! @param[in] mempool              The mempool to pass to the chainstate
    //                                  constructor
    //! @param[in] snapshot_blockhash   If given, signify that this chainstate
    //!                                 is based on a snapshot.
    CChainState& InitializeChainstate(
        CTxMemPool* mempool,
        const std::optional<uint256>& snapshot_blockhash = std::nullopt)
        LIFETIMEBOUND EXCLUSIVE_LOCKS_REQUIRED(::cs_main);

    //! Get all chainstates currently being used.
    std::vector<CChainState*> GetAll();

    //! Construct and activate a Chainstate on the basis of UTXO snapshot data.
    //!
    //! Steps:
    //!
    //! - Initialize an unused CChainState.
    //! - Load its `CoinsViews` contents from `coins_file`.
    //! - Verify that the hash of the resulting coinsdb matches the expected hash
    //!   per assumeutxo chain parameters.
    //! - Wait for our headers chain to include the base block of the snapshot.
    //! - "Fast forward" the tip of the new chainstate to the base of the snapshot,
    //!   faking nTx* block index data along the way.
    //! - Move the new chainstate to `m_snapshot_chainstate` and make it our
    //!   ChainstateActive().
    [[nodiscard]] bool ActivateSnapshot(
        AutoFile& coins_file, const node::SnapshotMetadata& metadata, bool in_memory);

    //! The most-work chain.
    CChainState& ActiveChainstate() const;
    CChain& ActiveChain() const EXCLUSIVE_LOCKS_REQUIRED(GetMutex()) { return ActiveChainstate().m_chain; }
    int ActiveHeight() const EXCLUSIVE_LOCKS_REQUIRED(GetMutex()) { return ActiveChain().Height(); }
    CBlockIndex* ActiveTip() const EXCLUSIVE_LOCKS_REQUIRED(GetMutex()) { return ActiveChain().Tip(); }

    node::BlockMap& BlockIndex() EXCLUSIVE_LOCKS_REQUIRED(::cs_main)
    {
        AssertLockHeld(::cs_main);
        return m_blockman.m_block_index;
    }

    /**
     * Track versionbit status
     */
    mutable VersionBitsCache m_versionbitscache;

    //! @returns true if a snapshot-based chainstate is in use. Also implies
    //!          that a background validation chainstate is also in use.
    bool IsSnapshotActive() const;

    std::optional<uint256> SnapshotBlockhash() const;

    //! Is there a snapshot in use and has it been fully validated?
    bool IsSnapshotValidated() const EXCLUSIVE_LOCKS_REQUIRED(::cs_main) { return m_snapshot_validated; }

    /**
     * Process an incoming block. This only returns after the best known valid
     * block is made active. Note that it does not, however, guarantee that the
     * specific block passed to it has been checked for validity!
     *
     * If you want to *possibly* get feedback on whether block is valid, you must
     * install a CValidationInterface (see validationinterface.h) - this will have
     * its BlockChecked method called whenever *any* block completes validation.
     *
     * Note that we guarantee that either the proof-of-work is valid on block, or
     * (and possibly also) BlockChecked will have been called.
     *
     * May not be called in a validationinterface callback.
     *
     * @param[in]   block The block we want to process.
     * @param[in]   force_processing Process this block even if unrequested; used for non-network block sources.
     * @param[in]   min_pow_checked  True if proof-of-work anti-DoS checks have
     *                               been done by caller for headers chain
     *                               (note: only affects headers acceptance; if
     *                               block header is already present in block
     *                               index then this parameter has no effect)
     * @param[out]  new_block A boolean which is set to indicate if the block was first received via this call
     * @returns     If the block was processed, independently of block validity
     */
    bool ProcessNewBlock(const std::shared_ptr<const CBlock>& block, bool force_processing, bool min_pow_checked, bool* new_block) LOCKS_EXCLUDED(cs_main);

    /**
     * Process incoming block headers.
     *
     * May not be called in a
     * validationinterface callback.
     *
     * @param[in]  block The block headers themselves
     * @param[in]  min_pow_checked  True if proof-of-work anti-DoS checks have been done by caller for headers chain
     * @param[out] state This may be set to an Error state if any error occurred processing them
     * @param[out] ppindex If set, the pointer will be set to point to the last new block index object for the given headers
     */
    bool ProcessNewBlockHeaders(const std::vector<CBlockHeader>& block, bool min_pow_checked, BlockValidationState& state, const CBlockIndex** ppindex = nullptr) LOCKS_EXCLUDED(cs_main);

    /**
     * Try to add a transaction to the memory pool.
     *
     * @param[in]  tx              The transaction to submit for mempool acceptance.
     * @param[in]  test_accept     When true, run validation checks but don't submit to mempool.
     */
    [[nodiscard]] MempoolAcceptResult ProcessTransaction(const CTransactionRef& tx, bool test_accept=false)
        EXCLUSIVE_LOCKS_REQUIRED(cs_main);

    //! Load the block tree and coins database from disk, initializing state if we're running with -reindex
    bool LoadBlockIndex() EXCLUSIVE_LOCKS_REQUIRED(cs_main);

    //! Check to see if caches are out of balance and if so, call
    //! ResizeCoinsCaches() as needed.
    void MaybeRebalanceCaches() EXCLUSIVE_LOCKS_REQUIRED(::cs_main);

    /** Update uncommitted block structures (currently: only the witness reserved value). This is safe for submitted blocks. */
    void UpdateUncommittedBlockStructures(CBlock& block, const CBlockIndex* pindexPrev) const;

    /** Produce the necessary coinbase commitment for a block (modifies the hash, don't call for mined blocks). */
    std::vector<unsigned char> GenerateCoinbaseCommitment(CBlock& block, const CBlockIndex* pindexPrev) const;

    /** This is used by net_processing to report pre-synchronization progress of headers, as
     *  headers are not yet fed to validation during that time, but validation is (for now)
     *  responsible for logging and signalling through NotifyHeaderTip, so it needs this
     *  information. */
    void ReportHeadersPresync(const arith_uint256& work, int64_t height, int64_t timestamp);

    ~ChainstateManager();
};

/** Deployment* info via ChainstateManager */
template<typename DEP>
bool DeploymentActiveAfter(const CBlockIndex* pindexPrev, const ChainstateManager& chainman, DEP dep)
{
    return DeploymentActiveAfter(pindexPrev, chainman.GetConsensus(), dep, chainman.m_versionbitscache);
}

template<typename DEP>
bool DeploymentActiveAt(const CBlockIndex& index, const ChainstateManager& chainman, DEP dep)
{
    return DeploymentActiveAt(index, chainman.GetConsensus(), dep, chainman.m_versionbitscache);
}

template<typename DEP>
bool DeploymentEnabled(const ChainstateManager& chainman, DEP dep)
{
    return DeploymentEnabled(chainman.GetConsensus(), dep);
}

/**
 * Return the expected assumeutxo value for a given height, if one exists.
 *
 * @param[in] height Get the assumeutxo value for this height.
 *
 * @returns empty if no assumeutxo configuration exists for the given height.
 */
const AssumeutxoData* ExpectedAssumeutxo(const int height, const CChainParams& params);

#endif // BITCOIN_VALIDATION_H<|MERGE_RESOLUTION|>--- conflicted
+++ resolved
@@ -340,7 +340,12 @@
                        bool fCheckPOW = true,
                        bool fCheckMerkleRoot = true) EXCLUSIVE_LOCKS_REQUIRED(cs_main);
 
-<<<<<<< HEAD
+/** Check with the proof of work on each blockheader matches the value in nBits */
+bool HasValidProofOfWork(const std::vector<CBlockHeader>& headers, const Consensus::Params& consensusParams);
+
+/** Return the sum of the work on a given set of headers */
+arith_uint256 CalculateHeadersWork(const std::vector<CBlockHeader>& headers);
+
 /**
  * Check proof-of-work of a block header, taking auxpow into account.
  * @param block The block header.
@@ -348,13 +353,6 @@
  * @return True iff the PoW is correct.
  */
 bool CheckProofOfWork(const CBlockHeader& block, const Consensus::Params& params);
-=======
-/** Check with the proof of work on each blockheader matches the value in nBits */
-bool HasValidProofOfWork(const std::vector<CBlockHeader>& headers, const Consensus::Params& consensusParams);
-
-/** Return the sum of the work on a given set of headers */
-arith_uint256 CalculateHeadersWork(const std::vector<CBlockHeader>& headers);
->>>>>>> 0ebd4db3
 
 /** RAII wrapper for VerifyDB: Verify consistency of the block and coin databases */
 class CVerifyDB {
