// Copyright (c) 2009-2010 Satoshi Nakamoto
// Copyright (c) 2009-2020 The Bitcoin Core developers
// Distributed under the MIT software license, see the accompanying
// file COPYING or http://www.opensource.org/licenses/mit-license.php.

#ifndef BITCOIN_VALIDATION_H
#define BITCOIN_VALIDATION_H

#if defined(HAVE_CONFIG_H)
#include <config/bitcoin-config.h>
#endif

#include <arith_uint256.h>
#include <attributes.h>
#include <chain.h>
#include <consensus/amount.h>
#include <fs.h>
#include <policy/feerate.h>
#include <policy/packages.h>
#include <script/script_error.h>
#include <sync.h>
#include <txdb.h>
#include <txmempool.h> // For CTxMemPool::cs
#include <uint256.h>
#include <util/check.h>
#include <util/hasher.h>
#include <util/translation.h>

#include <atomic>
#include <map>
#include <memory>
#include <optional>
#include <set>
#include <stdint.h>
#include <string>
#include <thread>
#include <utility>
#include <vector>

class CChainState;
class CBlockTreeDB;
class CChainParams;
struct CCheckpointData;
class CTxMemPool;
class ChainstateManager;
class SnapshotMetadata;
struct ChainTxData;
struct DisconnectedBlockTransactions;
struct PrecomputedTransactionData;
struct LockPoints;
struct AssumeutxoData;

/** Default for -minrelaytxfee, minimum relay fee for transactions */
static const unsigned int DEFAULT_MIN_RELAY_TX_FEE = COIN / 1000;
/** Default for -limitancestorcount, max number of in-mempool ancestors */
static const unsigned int DEFAULT_ANCESTOR_LIMIT = 25;
/** Default for -limitancestorsize, maximum kilobytes of tx + all in-mempool ancestors */
static const unsigned int DEFAULT_ANCESTOR_SIZE_LIMIT = 101;
/** Default for -limitdescendantcount, max number of in-mempool descendants */
static const unsigned int DEFAULT_DESCENDANT_LIMIT = 25;
/** Default for -limitdescendantsize, maximum kilobytes of in-mempool descendants */
static const unsigned int DEFAULT_DESCENDANT_SIZE_LIMIT = 101;
/** Default for -mempoolexpiry, expiration time for mempool transactions in hours */
static const unsigned int DEFAULT_MEMPOOL_EXPIRY = 336;
/** Maximum number of dedicated script-checking threads allowed */
static const int MAX_SCRIPTCHECK_THREADS = 15;
/** -par default (number of script-checking threads, 0 = auto) */
static const int DEFAULT_SCRIPTCHECK_THREADS = 0;
static const int64_t DEFAULT_MAX_TIP_AGE = 24 * 60 * 60;
static const bool DEFAULT_CHECKPOINTS_ENABLED = true;
static const bool DEFAULT_TXINDEX = false;
static constexpr bool DEFAULT_COINSTATSINDEX{false};
static const char* const DEFAULT_BLOCKFILTERINDEX = "0";
/** Default for -persistmempool */
static const bool DEFAULT_PERSIST_MEMPOOL = true;
/** Default for -stopatheight */
static const int DEFAULT_STOPATHEIGHT = 0;
/** Block files containing a block-height within MIN_BLOCKS_TO_KEEP of ActiveChain().Tip() will not be pruned. */
static const unsigned int MIN_BLOCKS_TO_KEEP = 288;
static const signed int DEFAULT_CHECKBLOCKS = 6;
static const unsigned int DEFAULT_CHECKLEVEL = 3;
// Require that user allocate at least 550 MiB for block & undo files (blk???.dat and rev???.dat)
// At 1MB per block, 288 blocks = 288MB.
// Add 15% for Undo data = 331MB
// Add 20% for Orphan block rate = 397MB
// We want the low water mark after pruning to be at least 397 MB and since we prune in
// full block file chunks, we need the high water mark which triggers the prune to be
// one 128MB block file + added 15% undo data = 147MB greater for a total of 545MB
// Setting the target to >= 550 MiB will make it likely we can respect the target.
static const uint64_t MIN_DISK_SPACE_FOR_BLOCK_FILES = 550 * 1024 * 1024;

/** Current sync state passed to tip changed callbacks. */
enum class SynchronizationState {
    INIT_REINDEX,
    INIT_DOWNLOAD,
    POST_INIT
};

extern RecursiveMutex cs_main;
typedef std::unordered_map<uint256, CBlockIndex*, BlockHasher> BlockMap;
extern Mutex g_best_block_mutex;
extern std::condition_variable g_best_block_cv;
/** Used to notify getblocktemplate RPC of new tips. */
extern uint256 g_best_block;
/** Whether there are dedicated script-checking threads running.
 * False indicates all script checking is done on the main threadMessageHandler thread.
 */
extern bool g_parallel_script_checks;
extern bool fRequireStandard;
extern bool fCheckBlockIndex;
extern bool fCheckpointsEnabled;
/** A fee rate smaller than this is considered zero fee (for relaying, mining and transaction creation) */
extern CFeeRate minRelayTxFee;
/** If the tip is older than this (in seconds), the node is considered to be in initial block download. */
extern int64_t nMaxTipAge;

/** Block hash whose ancestors we will assume to have valid scripts without checking them. */
extern uint256 hashAssumeValid;

/** Minimum work we will assume exists on some valid chain. */
extern arith_uint256 nMinimumChainWork;

/** Best header we've seen so far (used for getheaders queries' starting points). */
extern CBlockIndex *pindexBestHeader;

/** Documentation for argument 'checklevel'. */
extern const std::vector<std::string> CHECKLEVEL_DOC;

/** Unload database information */
void UnloadBlockIndex(CTxMemPool* mempool, ChainstateManager& chainman);
/** Run instances of script checking worker threads */
void StartScriptCheckWorkerThreads(int threads_num);
/** Stop all of the script checking worker threads */
void StopScriptCheckWorkerThreads();

CAmount GetBlockSubsidy(int nHeight, const Consensus::Params& consensusParams);

bool AbortNode(BlockValidationState& state, const std::string& strMessage, const bilingual_str& userMessage = bilingual_str{});

/** Guess verification progress (as a fraction between 0.0=genesis and 1.0=current tip). */
double GuessVerificationProgress(const ChainTxData& data, const CBlockIndex* pindex);

/** Prune block files up to a given height */
void PruneBlockFilesManual(CChainState& active_chainstate, int nManualPruneHeight);

/**
* Validation result for a single transaction mempool acceptance.
*/
struct MempoolAcceptResult {
    /** Used to indicate the results of mempool validation. */
    enum class ResultType {
        VALID, //!> Fully validated, valid.
        INVALID, //!> Invalid.
    };
    const ResultType m_result_type;
    const TxValidationState m_state;

    // The following fields are only present when m_result_type = ResultType::VALID
    /** Mempool transactions replaced by the tx per BIP 125 rules. */
    const std::optional<std::list<CTransactionRef>> m_replaced_transactions;
    /** Virtual size as used by the mempool, calculated using serialized size and sigops. */
    const std::optional<int64_t> m_vsize;
    /** Raw base fees in satoshis. */
    const std::optional<CAmount> m_base_fees;
    static MempoolAcceptResult Failure(TxValidationState state) {
        return MempoolAcceptResult(state);
    }

    static MempoolAcceptResult Success(std::list<CTransactionRef>&& replaced_txns, int64_t vsize, CAmount fees) {
        return MempoolAcceptResult(std::move(replaced_txns), vsize, fees);
    }

// Private constructors. Use static methods MempoolAcceptResult::Success, etc. to construct.
private:
    /** Constructor for failure case */
    explicit MempoolAcceptResult(TxValidationState state)
        : m_result_type(ResultType::INVALID), m_state(state) {
            Assume(!state.IsValid()); // Can be invalid or error
        }

    /** Constructor for success case */
    explicit MempoolAcceptResult(std::list<CTransactionRef>&& replaced_txns, int64_t vsize, CAmount fees)
        : m_result_type(ResultType::VALID),
        m_replaced_transactions(std::move(replaced_txns)), m_vsize{vsize}, m_base_fees(fees) {}
};

/**
* Validation result for package mempool acceptance.
*/
struct PackageMempoolAcceptResult
{
    const PackageValidationState m_state;
    /**
    * Map from wtxid to finished MempoolAcceptResults. The client is responsible
    * for keeping track of the transaction objects themselves. If a result is not
    * present, it means validation was unfinished for that transaction. If there
    * was a package-wide error (see result in m_state), m_tx_results will be empty.
    */
    std::map<const uint256, const MempoolAcceptResult> m_tx_results;

    explicit PackageMempoolAcceptResult(PackageValidationState state,
                                        std::map<const uint256, const MempoolAcceptResult>&& results)
        : m_state{state}, m_tx_results(std::move(results)) {}

    /** Constructor to create a PackageMempoolAcceptResult from a single MempoolAcceptResult */
    explicit PackageMempoolAcceptResult(const uint256& wtxid, const MempoolAcceptResult& result)
        : m_tx_results{ {wtxid, result} } {}
};

/**
 * Try to add a transaction to the mempool. This is an internal function and is exposed only for testing.
 * Client code should use ChainstateManager::ProcessTransaction()
 *
 * @param[in]  active_chainstate  Reference to the active chainstate.
 * @param[in]  tx                 The transaction to submit for mempool acceptance.
 * @param[in]  accept_time        The timestamp for adding the transaction to the mempool.
 *                                It is also used to determine when the entry expires.
 * @param[in]  bypass_limits      When true, don't enforce mempool fee and capacity limits.
 * @param[in]  test_accept        When true, run validation checks but don't submit to mempool.
 *
 * @returns a MempoolAcceptResult indicating whether the transaction was accepted/rejected with reason.
 */
MempoolAcceptResult AcceptToMemoryPool(CChainState& active_chainstate, const CTransactionRef& tx,
                                       int64_t accept_time, bool bypass_limits, bool test_accept)
    EXCLUSIVE_LOCKS_REQUIRED(cs_main);

/**
* Atomically test acceptance of a package. If the package only contains one tx, package rules still
* apply. Package validation does not allow BIP125 replacements, so the transaction(s) cannot spend
* the same inputs as any transaction in the mempool.
* @param[in]    txns                Group of transactions which may be independent or contain
*                                   parent-child dependencies. The transactions must not conflict
*                                   with each other, i.e., must not spend the same inputs. If any
*                                   dependencies exist, parents must appear anywhere in the list
*                                   before their children.
* @returns a PackageMempoolAcceptResult which includes a MempoolAcceptResult for each transaction.
* If a transaction fails, validation will exit early and some results may be missing.
*/
PackageMempoolAcceptResult ProcessNewPackage(CChainState& active_chainstate, CTxMemPool& pool,
                                                   const Package& txns, bool test_accept)
                                                   EXCLUSIVE_LOCKS_REQUIRED(cs_main);

/** Transaction validation functions */

/**
 * Check if transaction will be final in the next block to be created.
 *
 * Calls IsFinalTx() with current block height and appropriate block time.
 *
 * See consensus/consensus.h for flag definitions.
 */
bool CheckFinalTx(const CBlockIndex* active_chain_tip, const CTransaction &tx, int flags = -1) EXCLUSIVE_LOCKS_REQUIRED(cs_main);

/**
 * Check if transaction will be BIP68 final in the next block to be created on top of tip.
 * @param[in]   tip             Chain tip to check tx sequence locks against. For example,
 *                              the tip of the current active chain.
 * @param[in]   coins_view      Any CCoinsView that provides access to the relevant coins for
 *                              checking sequence locks. For example, it can be a CCoinsViewCache
 *                              that isn't connected to anything but contains all the relevant
 *                              coins, or a CCoinsViewMemPool that is connected to the
 *                              mempool and chainstate UTXO set. In the latter case, the caller is
 *                              responsible for holding the appropriate locks to ensure that
 *                              calls to GetCoin() return correct coins.
 * Simulates calling SequenceLocks() with data from the tip passed in.
 * Optionally stores in LockPoints the resulting height and time calculated and the hash
 * of the block needed for calculation or skips the calculation and uses the LockPoints
 * passed in for evaluation.
 * The LockPoints should not be considered valid if CheckSequenceLocks returns false.
 *
 * See consensus/consensus.h for flag definitions.
 */
bool CheckSequenceLocks(CBlockIndex* tip,
                        const CCoinsView& coins_view,
                        const CTransaction& tx,
                        int flags,
                        LockPoints* lp = nullptr,
                        bool useExistingLockPoints = false);

/**
 * Closure representing one script verification
 * Note that this stores references to the spending transaction
 */
class CScriptCheck
{
private:
    CTxOut m_tx_out;
    const CTransaction *ptxTo;
    unsigned int nIn;
    unsigned int nFlags;
    bool cacheStore;
    ScriptError error;
    PrecomputedTransactionData *txdata;

public:
    CScriptCheck(): ptxTo(nullptr), nIn(0), nFlags(0), cacheStore(false), error(SCRIPT_ERR_UNKNOWN_ERROR) {}
    CScriptCheck(const CTxOut& outIn, const CTransaction& txToIn, unsigned int nInIn, unsigned int nFlagsIn, bool cacheIn, PrecomputedTransactionData* txdataIn) :
        m_tx_out(outIn), ptxTo(&txToIn), nIn(nInIn), nFlags(nFlagsIn), cacheStore(cacheIn), error(SCRIPT_ERR_UNKNOWN_ERROR), txdata(txdataIn) { }

    bool operator()();

    void swap(CScriptCheck &check) {
        std::swap(ptxTo, check.ptxTo);
        std::swap(m_tx_out, check.m_tx_out);
        std::swap(nIn, check.nIn);
        std::swap(nFlags, check.nFlags);
        std::swap(cacheStore, check.cacheStore);
        std::swap(error, check.error);
        std::swap(txdata, check.txdata);
    }

    ScriptError GetScriptError() const { return error; }
};

/** Initializes the script-execution cache */
void InitScriptExecutionCache();

/** Functions for validating blocks and updating the block tree */

int ApplyTxInUndo(Coin&& undo, CCoinsViewCache& view, const COutPoint& out);

/** Context-independent validity checks */
bool CheckBlock(const CBlock& block, BlockValidationState& state, const Consensus::Params& consensusParams, bool fCheckPOW = true, bool fCheckMerkleRoot = true);

/** Check a block is completely valid from start to finish (only works on top of our current best block) */
bool TestBlockValidity(BlockValidationState& state,
                       const CChainParams& chainparams,
                       CChainState& chainstate,
                       const CBlock& block,
                       CBlockIndex* pindexPrev,
                       bool fCheckPOW,
                       bool fCheckBits,
                       bool fCheckMerkleRoot) EXCLUSIVE_LOCKS_REQUIRED(cs_main);

/** Update uncommitted block structures (currently: only the witness reserved value). This is safe for submitted blocks. */
void UpdateUncommittedBlockStructures(CBlock& block, const CBlockIndex* pindexPrev, const Consensus::Params& consensusParams);

/** Produce the necessary coinbase commitment for a block (modifies the hash, don't call for mined blocks). */
std::vector<unsigned char> GenerateCoinbaseCommitment(CBlock& block, const CBlockIndex* pindexPrev, const Consensus::Params& consensusParams);

/**
 * Check proof-of-work of a block header, taking auxpow into account.
 * @param block The block header.
 * @param params Consensus parameters.
 * @return True iff the PoW is correct.
 */
bool CheckProofOfWork(const CBlockHeader& block, const Consensus::Params& params);

/** RAII wrapper for VerifyDB: Verify consistency of the block and coin databases */
class CVerifyDB {
public:
    CVerifyDB();
    ~CVerifyDB();
    bool VerifyDB(
        CChainState& chainstate,
        const Consensus::Params& consensus_params,
        CCoinsView& coinsview,
        int nCheckLevel,
        int nCheckDepth) EXCLUSIVE_LOCKS_REQUIRED(cs_main);
};

enum DisconnectResult
{
    DISCONNECT_OK,      // All good.
    DISCONNECT_UNCLEAN, // Rolled back, but UTXO set was inconsistent with block.
    DISCONNECT_FAILED   // Something else went wrong.
};

class ConnectTrace;

/** @see CChainState::FlushStateToDisk */
enum class FlushStateMode {
    NONE,
    IF_NEEDED,
    PERIODIC,
    ALWAYS
};

struct CBlockIndexWorkComparator
{
    bool operator()(const CBlockIndex *pa, const CBlockIndex *pb) const;
};

/**
 * Maintains a tree of blocks (stored in `m_block_index`) which is consulted
 * to determine where the most-work tip is.
 *
 * This data is used mostly in `CChainState` - information about, e.g.,
 * candidate tips is not maintained here.
 */
class BlockManager
{
    friend CChainState;

private:
    /* Calculate the block/rev files to delete based on height specified by user with RPC command pruneblockchain */
    void FindFilesToPruneManual(std::set<int>& setFilesToPrune, int nManualPruneHeight, int chain_tip_height);

    /**
     * Prune block and undo files (blk???.dat and undo???.dat) so that the disk space used is less than a user-defined target.
     * The user sets the target (in MB) on the command line or in config file.  This will be run on startup and whenever new
     * space is allocated in a block or undo file, staying below the target. Changing back to unpruned requires a reindex
     * (which in this case means the blockchain must be re-downloaded.)
     *
     * Pruning functions are called from FlushStateToDisk when the global fCheckForPruning flag has been set.
     * Block and undo files are deleted in lock-step (when blk00003.dat is deleted, so is rev00003.dat.)
     * Pruning cannot take place until the longest chain is at least a certain length (100000 on mainnet, 1000 on testnet, 1000 on regtest).
     * Pruning will never delete a block within a defined distance (currently 288) from the active chain's tip.
     * The block index is updated by unsetting HAVE_DATA and HAVE_UNDO for any blocks that were stored in the deleted files.
     * A db flag records the fact that at least some block files have been pruned.
     *
     * @param[out]   setFilesToPrune   The set of file indices that can be unlinked will be returned
     */
    void FindFilesToPrune(std::set<int>& setFilesToPrune, uint64_t nPruneAfterHeight, int chain_tip_height, int prune_height, bool is_ibd);

public:
    BlockMap m_block_index GUARDED_BY(cs_main);

    /** In order to efficiently track invalidity of headers, we keep the set of
      * blocks which we tried to connect and found to be invalid here (ie which
      * were set to BLOCK_FAILED_VALID since the last restart). We can then
      * walk this set and check if a new header is a descendant of something in
      * this set, preventing us from having to walk m_block_index when we try
      * to connect a bad block and fail.
      *
      * While this is more complicated than marking everything which descends
      * from an invalid block as invalid at the time we discover it to be
      * invalid, doing so would require walking all of m_block_index to find all
      * descendants. Since this case should be very rare, keeping track of all
      * BLOCK_FAILED_VALID blocks in a set should be just fine and work just as
      * well.
      *
      * Because we already walk m_block_index in height-order at startup, we go
      * ahead and mark descendants of invalid blocks as FAILED_CHILD at that time,
      * instead of putting things in this set.
      */
    std::set<CBlockIndex*> m_failed_blocks;

    /**
     * All pairs A->B, where A (or one of its ancestors) misses transactions, but B has transactions.
     * Pruned nodes may have entries where B is missing data.
     */
    std::multimap<CBlockIndex*, CBlockIndex*> m_blocks_unlinked;

    std::unique_ptr<CBlockTreeDB> m_block_tree_db GUARDED_BY(::cs_main);

    bool LoadBlockIndexDB(std::set<CBlockIndex*, CBlockIndexWorkComparator>& setBlockIndexCandidates) EXCLUSIVE_LOCKS_REQUIRED(::cs_main);

    /**
     * Load the blocktree off disk and into memory. Populate certain metadata
     * per index entry (nStatus, nChainWork, nTimeMax, etc.) as well as peripheral
     * collections like setDirtyBlockIndex.
     *
     * @param[out] block_index_candidates  Fill this set with any valid blocks for
     *                                     which we've downloaded all transactions.
     */
    bool LoadBlockIndex(
        const Consensus::Params& consensus_params,
        std::set<CBlockIndex*, CBlockIndexWorkComparator>& block_index_candidates)
        EXCLUSIVE_LOCKS_REQUIRED(cs_main);

    /** Clear all data members. */
    void Unload() EXCLUSIVE_LOCKS_REQUIRED(cs_main);

    CBlockIndex* AddToBlockIndex(const CBlockHeader& block) EXCLUSIVE_LOCKS_REQUIRED(cs_main);
    /** Create a new block index entry for a given block hash */
    CBlockIndex* InsertBlockIndex(const uint256& hash) EXCLUSIVE_LOCKS_REQUIRED(cs_main);

    //! Mark one block file as pruned (modify associated database entries)
    void PruneOneBlockFile(const int fileNumber) EXCLUSIVE_LOCKS_REQUIRED(cs_main);

    /**
     * If a block header hasn't already been seen, call CheckBlockHeader on it, ensure
     * that it doesn't descend from an invalid block, and then add it to m_block_index.
     */
    bool AcceptBlockHeader(
        const CBlockHeader& block,
        BlockValidationState& state,
        const CChainParams& chainparams,
        CBlockIndex** ppindex) EXCLUSIVE_LOCKS_REQUIRED(cs_main);

    CBlockIndex* LookupBlockIndex(const uint256& hash) const EXCLUSIVE_LOCKS_REQUIRED(cs_main);

    /** Find the last common block between the parameter chain and a locator. */
    CBlockIndex* FindForkInGlobalIndex(const CChain& chain, const CBlockLocator& locator) EXCLUSIVE_LOCKS_REQUIRED(cs_main);

    //! Returns last CBlockIndex* that is a checkpoint
    CBlockIndex* GetLastCheckpoint(const CCheckpointData& data) EXCLUSIVE_LOCKS_REQUIRED(cs_main);

    ~BlockManager() {
        Unload();
    }
};

/**
 * A convenience class for constructing the CCoinsView* hierarchy used
 * to facilitate access to the UTXO set.
 *
 * This class consists of an arrangement of layered CCoinsView objects,
 * preferring to store and retrieve coins in memory via `m_cacheview` but
 * ultimately falling back on cache misses to the canonical store of UTXOs on
 * disk, `m_dbview`.
 */
class CoinsViews {

public:
    //! The lowest level of the CoinsViews cache hierarchy sits in a leveldb database on disk.
    //! All unspent coins reside in this store.
    CCoinsViewDB m_dbview GUARDED_BY(cs_main);

    //! This view wraps access to the leveldb instance and handles read errors gracefully.
    CCoinsViewErrorCatcher m_catcherview GUARDED_BY(cs_main);

    //! This is the top layer of the cache hierarchy - it keeps as many coins in memory as
    //! can fit per the dbcache setting.
    std::unique_ptr<CCoinsViewCache> m_cacheview GUARDED_BY(cs_main);

    //! This constructor initializes CCoinsViewDB and CCoinsViewErrorCatcher instances, but it
    //! *does not* create a CCoinsViewCache instance by default. This is done separately because the
    //! presence of the cache has implications on whether or not we're allowed to flush the cache's
    //! state to disk, which should not be done until the health of the database is verified.
    //!
    //! All arguments forwarded onto CCoinsViewDB.
    CoinsViews(std::string ldb_name, size_t cache_size_bytes, bool in_memory, bool should_wipe);

    //! Initialize the CCoinsViewCache member.
    void InitCache() EXCLUSIVE_LOCKS_REQUIRED(::cs_main);
};

enum class CoinsCacheSizeState
{
    //! The coins cache is in immediate need of a flush.
    CRITICAL = 2,
    //! The cache is at >= 90% capacity.
    LARGE = 1,
    OK = 0
};

/**
 * CChainState stores and provides an API to update our local knowledge of the
 * current best chain.
 *
 * Eventually, the API here is targeted at being exposed externally as a
 * consumable libconsensus library, so any functions added must only call
 * other class member functions, pure functions in other parts of the consensus
 * library, callbacks via the validation interface, or read/write-to-disk
 * functions (eventually this will also be via callbacks).
 *
 * Anything that is contingent on the current tip of the chain is stored here,
 * whereas block information and metadata independent of the current tip is
 * kept in `BlockManager`.
 */
class CChainState
{
protected:
    /**
     * Every received block is assigned a unique and increasing identifier, so we
     * know which one to give priority in case of a fork.
     */
    /** Blocks loaded from disk are assigned id 0, so start the counter at 1. */
    int32_t nBlockSequenceId GUARDED_BY(::cs_main) = 1;
    /** Decreasing counter (used by subsequent preciousblock calls). */
    int32_t nBlockReverseSequenceId = -1;
    /** chainwork for the last block that preciousblock has been applied to. */
    arith_uint256 nLastPreciousChainwork = 0;

    /**
     * the ChainState CriticalSection
     * A lock that must be held when modifying this ChainState - held in ActivateBestChain()
     */
    RecursiveMutex m_cs_chainstate;

    /**
     * Whether this chainstate is undergoing initial block download.
     *
     * Mutable because we need to be able to mark IsInitialBlockDownload()
     * const, which latches this for caching purposes.
     */
    mutable std::atomic<bool> m_cached_finished_ibd{false};

    //! Optional mempool that is kept in sync with the chain.
    //! Only the active chainstate has a mempool.
    CTxMemPool* m_mempool;

    //! Manages the UTXO set, which is a reflection of the contents of `m_chain`.
    std::unique_ptr<CoinsViews> m_coins_views;

public:
    //! Reference to a BlockManager instance which itself is shared across all
    //! CChainState instances.
    BlockManager& m_blockman;

    /** Chain parameters for this chainstate */
    const CChainParams& m_params;

    //! The chainstate manager that owns this chainstate. The reference is
    //! necessary so that this instance can check whether it is the active
    //! chainstate within deeply nested method calls.
    ChainstateManager& m_chainman;

    explicit CChainState(
        CTxMemPool* mempool,
        BlockManager& blockman,
        ChainstateManager& chainman,
        std::optional<uint256> from_snapshot_blockhash = std::nullopt);

    /**
     * Initialize the CoinsViews UTXO set database management data structures. The in-memory
     * cache is initialized separately.
     *
     * All parameters forwarded to CoinsViews.
     */
    void InitCoinsDB(
        size_t cache_size_bytes,
        bool in_memory,
        bool should_wipe,
        std::string leveldb_name = "chainstate");

    //! Initialize the in-memory coins cache (to be done after the health of the on-disk database
    //! is verified).
    void InitCoinsCache(size_t cache_size_bytes) EXCLUSIVE_LOCKS_REQUIRED(::cs_main);

    //! @returns whether or not the CoinsViews object has been fully initialized and we can
    //!          safely flush this object to disk.
    bool CanFlushToDisk() const EXCLUSIVE_LOCKS_REQUIRED(cs_main) {
        return m_coins_views && m_coins_views->m_cacheview;
    }

    //! The current chain of blockheaders we consult and build on.
    //! @see CChain, CBlockIndex.
    CChain m_chain;

    /**
     * The blockhash which is the base of the snapshot this chainstate was created from.
     *
     * std::nullopt if this chainstate was not created from a snapshot.
     */
    const std::optional<uint256> m_from_snapshot_blockhash;

    /**
     * The set of all CBlockIndex entries with either BLOCK_VALID_TRANSACTIONS (for
     * itself and all ancestors) *or* BLOCK_ASSUMED_VALID (if using background
     * chainstates) and as good as our current tip or better. Entries may be failed,
     * though, and pruning nodes may be missing the data for the block.
     */
    std::set<CBlockIndex*, CBlockIndexWorkComparator> setBlockIndexCandidates;

    //! @returns A reference to the in-memory cache of the UTXO set.
    CCoinsViewCache& CoinsTip() EXCLUSIVE_LOCKS_REQUIRED(cs_main)
    {
        assert(m_coins_views->m_cacheview);
        return *m_coins_views->m_cacheview.get();
    }

    //! @returns A reference to the on-disk UTXO set database.
    CCoinsViewDB& CoinsDB() EXCLUSIVE_LOCKS_REQUIRED(cs_main)
    {
        return m_coins_views->m_dbview;
    }

    //! @returns A pointer to the mempool.
    CTxMemPool* GetMempool()
    {
        return m_mempool;
    }

    //! @returns A reference to a wrapped view of the in-memory UTXO set that
    //!     handles disk read errors gracefully.
    CCoinsViewErrorCatcher& CoinsErrorCatcher() EXCLUSIVE_LOCKS_REQUIRED(cs_main)
    {
        return m_coins_views->m_catcherview;
    }

    //! Destructs all objects related to accessing the UTXO set.
    void ResetCoinsViews() { m_coins_views.reset(); }

    //! The cache size of the on-disk coins view.
    size_t m_coinsdb_cache_size_bytes{0};

    //! The cache size of the in-memory coins view.
    size_t m_coinstip_cache_size_bytes{0};

    //! Resize the CoinsViews caches dynamically and flush state to disk.
    //! @returns true unless an error occurred during the flush.
    bool ResizeCoinsCaches(size_t coinstip_size, size_t coinsdb_size)
        EXCLUSIVE_LOCKS_REQUIRED(::cs_main);

    /** Import blocks from an external file */
    void LoadExternalBlockFile(FILE* fileIn, FlatFilePos* dbp = nullptr);

    /**
     * Update the on-disk chain state.
     * The caches and indexes are flushed depending on the mode we're called with
     * if they're too large, if it's been a while since the last write,
     * or always and in all cases if we're in prune mode and are deleting files.
     *
     * If FlushStateMode::NONE is used, then FlushStateToDisk(...) won't do anything
     * besides checking if we need to prune.
     *
     * @returns true unless a system error occurred
     */
    bool FlushStateToDisk(
        BlockValidationState& state,
        FlushStateMode mode,
        int nManualPruneHeight = 0);

    //! Unconditionally flush all changes to disk.
    void ForceFlushStateToDisk();

    //! Prune blockfiles from the disk if necessary and then flush chainstate changes
    //! if we pruned.
    void PruneAndFlush();

    /**
     * Find the best known block, and make it the tip of the block chain. The
     * result is either failure or an activated best chain. pblock is either
     * nullptr or a pointer to a block that is already loaded (to avoid loading
     * it again from disk).
     *
     * ActivateBestChain is split into steps (see ActivateBestChainStep) so that
     * we avoid holding cs_main for an extended period of time; the length of this
     * call may be quite long during reindexing or a substantial reorg.
     *
     * May not be called with cs_main held. May not be called in a
     * validationinterface callback.
     *
     * @returns true unless a system error occurred
     */
    bool ActivateBestChain(
        BlockValidationState& state,
        std::shared_ptr<const CBlock> pblock = nullptr) LOCKS_EXCLUDED(cs_main);

    bool AcceptBlock(const std::shared_ptr<const CBlock>& pblock, BlockValidationState& state, CBlockIndex** ppindex, bool fRequested, const FlatFilePos* dbp, bool* fNewBlock) EXCLUSIVE_LOCKS_REQUIRED(cs_main);

    // Block (dis)connection on a given view:
<<<<<<< HEAD
    DisconnectResult DisconnectBlock(const CBlock& block, const CBlockIndex* pindex, CCoinsViewCache& view);
=======
    DisconnectResult DisconnectBlock(const CBlock& block, const CBlockIndex* pindex, CCoinsViewCache& view, std::set<valtype>& unexpiredNames)
        EXCLUSIVE_LOCKS_REQUIRED(::cs_main);
>>>>>>> 31094676
    bool ConnectBlock(const CBlock& block, BlockValidationState& state, CBlockIndex* pindex,
                      CCoinsViewCache& view,
                      bool fJustCheck = false) EXCLUSIVE_LOCKS_REQUIRED(cs_main);

    // Apply the effects of a block disconnection on the UTXO set.
    bool DisconnectTip(BlockValidationState& state, DisconnectedBlockTransactions* disconnectpool) EXCLUSIVE_LOCKS_REQUIRED(cs_main, m_mempool->cs);

    // Manual block validity manipulation:
    /** Mark a block as precious and reorganize.
     *
     * May not be called in a validationinterface callback.
     */
    bool PreciousBlock(BlockValidationState& state, CBlockIndex* pindex) LOCKS_EXCLUDED(cs_main);
    /** Mark a block as invalid. */
    bool InvalidateBlock(BlockValidationState& state, CBlockIndex* pindex) LOCKS_EXCLUDED(cs_main);
    /** Remove invalidity status from a block and its descendants. */
    void ResetBlockFailureFlags(CBlockIndex* pindex) EXCLUSIVE_LOCKS_REQUIRED(cs_main);

    /** Replay blocks that aren't fully applied to the database. */
    bool ReplayBlocks();

    /** Whether the chain state needs to be redownloaded due to lack of witness data */
    [[nodiscard]] bool NeedsRedownload() const EXCLUSIVE_LOCKS_REQUIRED(cs_main);
    /** Ensures we have a genesis block in the block tree, possibly writing one to disk. */
    bool LoadGenesisBlock();

    void PruneBlockIndexCandidates();

    void UnloadBlockIndex() EXCLUSIVE_LOCKS_REQUIRED(::cs_main);

    /** Check whether we are doing an initial block download (synchronizing from disk or network) */
    bool IsInitialBlockDownload() const;

    /**
     * Make various assertions about the state of the block index.
     *
     * By default this only executes fully when using the Regtest chain; see: fCheckBlockIndex.
     */
    void CheckBlockIndex();

    /** Load the persisted mempool from disk */
    void LoadMempool(const ArgsManager& args);

    /** Update the chain tip based on database information, i.e. CoinsTip()'s best block. */
    bool LoadChainTip() EXCLUSIVE_LOCKS_REQUIRED(cs_main);

    //! Dictates whether we need to flush the cache to disk or not.
    //!
    //! @return the state of the size of the coins cache.
    CoinsCacheSizeState GetCoinsCacheSizeState() EXCLUSIVE_LOCKS_REQUIRED(::cs_main);

    CoinsCacheSizeState GetCoinsCacheSizeState(
        size_t max_coins_cache_size_bytes,
        size_t max_mempool_size_bytes) EXCLUSIVE_LOCKS_REQUIRED(::cs_main);

    std::string ToString() EXCLUSIVE_LOCKS_REQUIRED(::cs_main);

private:
    bool ActivateBestChainStep(BlockValidationState& state, CBlockIndex* pindexMostWork, const std::shared_ptr<const CBlock>& pblock, bool& fInvalidFound, ConnectTrace& connectTrace) EXCLUSIVE_LOCKS_REQUIRED(cs_main, m_mempool->cs);
    bool ConnectTip(BlockValidationState& state, CBlockIndex* pindexNew, const std::shared_ptr<const CBlock>& pblock, ConnectTrace& connectTrace, DisconnectedBlockTransactions& disconnectpool) EXCLUSIVE_LOCKS_REQUIRED(cs_main, m_mempool->cs);

    void InvalidBlockFound(CBlockIndex* pindex, const BlockValidationState& state) EXCLUSIVE_LOCKS_REQUIRED(cs_main);
    CBlockIndex* FindMostWorkChain() EXCLUSIVE_LOCKS_REQUIRED(cs_main);
    void ReceivedBlockTransactions(const CBlock& block, CBlockIndex* pindexNew, const FlatFilePos& pos) EXCLUSIVE_LOCKS_REQUIRED(cs_main);

    bool RollforwardBlock(const CBlockIndex* pindex, CCoinsViewCache& inputs) EXCLUSIVE_LOCKS_REQUIRED(cs_main);

    void CheckForkWarningConditions() EXCLUSIVE_LOCKS_REQUIRED(cs_main);
    void InvalidChainFound(CBlockIndex* pindexNew) EXCLUSIVE_LOCKS_REQUIRED(cs_main);

    //! Indirection necessary to make lock annotations work with an optional mempool.
    RecursiveMutex* MempoolMutex() const LOCK_RETURNED(m_mempool->cs)
    {
        return m_mempool ? &m_mempool->cs : nullptr;
    }

    /**
     * Make mempool consistent after a reorg, by re-adding or recursively erasing
     * disconnected block transactions from the mempool, and also removing any
     * other transactions from the mempool that are no longer valid given the new
     * tip/height.
     *
     * Note: we assume that disconnectpool only contains transactions that are NOT
     * confirmed in the current chain nor already in the mempool (otherwise,
     * in-mempool descendants of such transactions would be removed).
     *
     * Passing fAddToMempool=false will skip trying to add the transactions back,
     * and instead just erase from the mempool as needed.
     */
    void MaybeUpdateMempoolForReorg(
        DisconnectedBlockTransactions& disconnectpool,
        bool fAddToMempool) EXCLUSIVE_LOCKS_REQUIRED(cs_main, m_mempool->cs);

    /** Check warning conditions and do some notifications on new chain tip set. */
    void UpdateTip(const CBlockIndex* pindexNew)
        EXCLUSIVE_LOCKS_REQUIRED(::cs_main);

    friend ChainstateManager;
};

/**
 * Provides an interface for creating and interacting with one or two
 * chainstates: an IBD chainstate generated by downloading blocks, and
 * an optional snapshot chainstate loaded from a UTXO snapshot. Managed
 * chainstates can be maintained at different heights simultaneously.
 *
 * This class provides abstractions that allow the retrieval of the current
 * most-work chainstate ("Active") as well as chainstates which may be in
 * background use to validate UTXO snapshots.
 *
 * Definitions:
 *
 * *IBD chainstate*: a chainstate whose current state has been "fully"
 *   validated by the initial block download process.
 *
 * *Snapshot chainstate*: a chainstate populated by loading in an
 *    assumeutxo UTXO snapshot.
 *
 * *Active chainstate*: the chainstate containing the current most-work
 *    chain. Consulted by most parts of the system (net_processing,
 *    wallet) as a reflection of the current chain and UTXO set.
 *    This may either be an IBD chainstate or a snapshot chainstate.
 *
 * *Background IBD chainstate*: an IBD chainstate for which the
 *    IBD process is happening in the background while use of the
 *    active (snapshot) chainstate allows the rest of the system to function.
 */
class ChainstateManager
{
private:
    //! The chainstate used under normal operation (i.e. "regular" IBD) or, if
    //! a snapshot is in use, for background validation.
    //!
    //! Its contents (including on-disk data) will be deleted *upon shutdown*
    //! after background validation of the snapshot has completed. We do not
    //! free the chainstate contents immediately after it finishes validation
    //! to cautiously avoid a case where some other part of the system is still
    //! using this pointer (e.g. net_processing).
    //!
    //! Once this pointer is set to a corresponding chainstate, it will not
    //! be reset until init.cpp:Shutdown().
    //!
    //! This is especially important when, e.g., calling ActivateBestChain()
    //! on all chainstates because we are not able to hold ::cs_main going into
    //! that call.
    std::unique_ptr<CChainState> m_ibd_chainstate GUARDED_BY(::cs_main);

    //! A chainstate initialized on the basis of a UTXO snapshot. If this is
    //! non-null, it is always our active chainstate.
    //!
    //! Once this pointer is set to a corresponding chainstate, it will not
    //! be reset until init.cpp:Shutdown().
    //!
    //! This is especially important when, e.g., calling ActivateBestChain()
    //! on all chainstates because we are not able to hold ::cs_main going into
    //! that call.
    std::unique_ptr<CChainState> m_snapshot_chainstate GUARDED_BY(::cs_main);

    //! Points to either the ibd or snapshot chainstate; indicates our
    //! most-work chain.
    //!
    //! Once this pointer is set to a corresponding chainstate, it will not
    //! be reset until init.cpp:Shutdown().
    //!
    //! This is especially important when, e.g., calling ActivateBestChain()
    //! on all chainstates because we are not able to hold ::cs_main going into
    //! that call.
    CChainState* m_active_chainstate GUARDED_BY(::cs_main) {nullptr};

    //! If true, the assumed-valid chainstate has been fully validated
    //! by the background validation chainstate.
    bool m_snapshot_validated{false};

    //! Internal helper for ActivateSnapshot().
    [[nodiscard]] bool PopulateAndValidateSnapshot(
        CChainState& snapshot_chainstate,
        CAutoFile& coins_file,
        const SnapshotMetadata& metadata);

public:
    std::thread m_load_block;
    //! A single BlockManager instance is shared across each constructed
    //! chainstate to avoid duplicating block metadata.
    BlockManager m_blockman GUARDED_BY(::cs_main);

    //! The total number of bytes available for us to use across all in-memory
    //! coins caches. This will be split somehow across chainstates.
    int64_t m_total_coinstip_cache{0};
    //
    //! The total number of bytes available for us to use across all leveldb
    //! coins databases. This will be split somehow across chainstates.
    int64_t m_total_coinsdb_cache{0};

    //! Instantiate a new chainstate and assign it based upon whether it is
    //! from a snapshot.
    //!
    //! @param[in] mempool              The mempool to pass to the chainstate
    //                                  constructor
    //! @param[in] snapshot_blockhash   If given, signify that this chainstate
    //!                                 is based on a snapshot.
    CChainState& InitializeChainstate(
        CTxMemPool* mempool,
        const std::optional<uint256>& snapshot_blockhash = std::nullopt)
        LIFETIMEBOUND EXCLUSIVE_LOCKS_REQUIRED(::cs_main);

    //! Get all chainstates currently being used.
    std::vector<CChainState*> GetAll();

    //! Construct and activate a Chainstate on the basis of UTXO snapshot data.
    //!
    //! Steps:
    //!
    //! - Initialize an unused CChainState.
    //! - Load its `CoinsViews` contents from `coins_file`.
    //! - Verify that the hash of the resulting coinsdb matches the expected hash
    //!   per assumeutxo chain parameters.
    //! - Wait for our headers chain to include the base block of the snapshot.
    //! - "Fast forward" the tip of the new chainstate to the base of the snapshot,
    //!   faking nTx* block index data along the way.
    //! - Move the new chainstate to `m_snapshot_chainstate` and make it our
    //!   ChainstateActive().
    [[nodiscard]] bool ActivateSnapshot(
        CAutoFile& coins_file, const SnapshotMetadata& metadata, bool in_memory);

    //! The most-work chain.
    CChainState& ActiveChainstate() const;
    CChain& ActiveChain() const { return ActiveChainstate().m_chain; }
    int ActiveHeight() const { return ActiveChain().Height(); }
    CBlockIndex* ActiveTip() const { return ActiveChain().Tip(); }

    BlockMap& BlockIndex() EXCLUSIVE_LOCKS_REQUIRED(::cs_main)
    {
        return m_blockman.m_block_index;
    }

    //! @returns true if a snapshot-based chainstate is in use. Also implies
    //!          that a background validation chainstate is also in use.
    bool IsSnapshotActive() const;

    std::optional<uint256> SnapshotBlockhash() const;

    //! Is there a snapshot in use and has it been fully validated?
    bool IsSnapshotValidated() const { return m_snapshot_validated; }

    /**
     * Process an incoming block. This only returns after the best known valid
     * block is made active. Note that it does not, however, guarantee that the
     * specific block passed to it has been checked for validity!
     *
     * If you want to *possibly* get feedback on whether block is valid, you must
     * install a CValidationInterface (see validationinterface.h) - this will have
     * its BlockChecked method called whenever *any* block completes validation.
     *
     * Note that we guarantee that either the proof-of-work is valid on block, or
     * (and possibly also) BlockChecked will have been called.
     *
     * May not be called in a validationinterface callback.
     *
     * @param[in]   block The block we want to process.
     * @param[in]   force_processing Process this block even if unrequested; used for non-network block sources.
     * @param[out]  new_block A boolean which is set to indicate if the block was first received via this call
     * @returns     If the block was processed, independently of block validity
     */
    bool ProcessNewBlock(const CChainParams& chainparams, const std::shared_ptr<const CBlock>& block, bool force_processing, bool* new_block) LOCKS_EXCLUDED(cs_main);

    /**
     * Process incoming block headers.
     *
     * May not be called in a
     * validationinterface callback.
     *
     * @param[in]  block The block headers themselves
     * @param[out] state This may be set to an Error state if any error occurred processing them
     * @param[in]  chainparams The params for the chain we want to connect to
     * @param[out] ppindex If set, the pointer will be set to point to the last new block index object for the given headers
     */
    bool ProcessNewBlockHeaders(const std::vector<CBlockHeader>& block, BlockValidationState& state, const CChainParams& chainparams, const CBlockIndex** ppindex = nullptr) LOCKS_EXCLUDED(cs_main);

    /**
     * Try to add a transaction to the memory pool.
     *
     * @param[in]  tx              The transaction to submit for mempool acceptance.
     * @param[in]  test_accept     When true, run validation checks but don't submit to mempool.
     */
    [[nodiscard]] MempoolAcceptResult ProcessTransaction(const CTransactionRef& tx, bool test_accept=false)
        EXCLUSIVE_LOCKS_REQUIRED(cs_main);

    //! Load the block tree and coins database from disk, initializing state if we're running with -reindex
    bool LoadBlockIndex() EXCLUSIVE_LOCKS_REQUIRED(cs_main);

    //! Unload block index and chain data before shutdown.
    void Unload() EXCLUSIVE_LOCKS_REQUIRED(::cs_main);

    //! Clear (deconstruct) chainstate data.
    void Reset();

    //! Check to see if caches are out of balance and if so, call
    //! ResizeCoinsCaches() as needed.
    void MaybeRebalanceCaches() EXCLUSIVE_LOCKS_REQUIRED(::cs_main);

    ~ChainstateManager() {
        LOCK(::cs_main);
        UnloadBlockIndex(/* mempool */ nullptr, *this);
        Reset();
    }
};

using FopenFn = std::function<FILE*(const fs::path&, const char*)>;

/** Dump the mempool to disk. */
bool DumpMempool(const CTxMemPool& pool, FopenFn mockable_fopen_function = fsbridge::fopen, bool skip_file_commit = false);

/** Load the mempool from disk. */
bool LoadMempool(CTxMemPool& pool, CChainState& active_chainstate, FopenFn mockable_fopen_function = fsbridge::fopen);

/**
 * Return the expected assumeutxo value for a given height, if one exists.
 *
 * @param[in] height Get the assumeutxo value for this height.
 *
 * @returns empty if no assumeutxo configuration exists for the given height.
 */
const AssumeutxoData* ExpectedAssumeutxo(const int height, const CChainParams& params);

#endif // BITCOIN_VALIDATION_H<|MERGE_RESOLUTION|>--- conflicted
+++ resolved
@@ -733,12 +733,8 @@
     bool AcceptBlock(const std::shared_ptr<const CBlock>& pblock, BlockValidationState& state, CBlockIndex** ppindex, bool fRequested, const FlatFilePos* dbp, bool* fNewBlock) EXCLUSIVE_LOCKS_REQUIRED(cs_main);
 
     // Block (dis)connection on a given view:
-<<<<<<< HEAD
-    DisconnectResult DisconnectBlock(const CBlock& block, const CBlockIndex* pindex, CCoinsViewCache& view);
-=======
-    DisconnectResult DisconnectBlock(const CBlock& block, const CBlockIndex* pindex, CCoinsViewCache& view, std::set<valtype>& unexpiredNames)
+    DisconnectResult DisconnectBlock(const CBlock& block, const CBlockIndex* pindex, CCoinsViewCache& view)
         EXCLUSIVE_LOCKS_REQUIRED(::cs_main);
->>>>>>> 31094676
     bool ConnectBlock(const CBlock& block, BlockValidationState& state, CBlockIndex* pindex,
                       CCoinsViewCache& view,
                       bool fJustCheck = false) EXCLUSIVE_LOCKS_REQUIRED(cs_main);
