// Copyright (c) 2009-2010 Satoshi Nakamoto
// Copyright (c) 2009-2021 The Bitcoin Core developers
// Distributed under the MIT software license, see the accompanying
// file COPYING or http://www.opensource.org/licenses/mit-license.php.

#ifndef BITCOIN_VALIDATION_H
#define BITCOIN_VALIDATION_H

#if defined(HAVE_CONFIG_H)
#include <config/bitcoin-config.h>
#endif

#include <arith_uint256.h>
#include <attributes.h>
#include <chain.h>
#include <chainparams.h>
#include <kernel/chainstatemanager_opts.h>
#include <consensus/amount.h>
#include <deploymentstatus.h>
#include <fs.h>
#include <node/blockstorage.h>
#include <policy/feerate.h>
#include <policy/packages.h>
#include <policy/policy.h>
#include <script/script_error.h>
#include <sync.h>
#include <txdb.h>
#include <txmempool.h> // For CTxMemPool::cs
#include <uint256.h>
#include <util/check.h>
#include <util/hasher.h>
#include <util/translation.h>
#include <versionbits.h>

#include <atomic>
#include <map>
#include <memory>
#include <optional>
#include <set>
#include <stdint.h>
#include <string>
#include <thread>
#include <utility>
#include <vector>

class CChainState;
class CBlockTreeDB;
class CTxMemPool;
class ChainstateManager;
struct ChainTxData;
struct DisconnectedBlockTransactions;
struct PrecomputedTransactionData;
struct LockPoints;
struct AssumeutxoData;
namespace node {
class SnapshotMetadata;
} // namespace node
namespace Consensus {
struct Params;
} // namespace Consensus

/** Maximum number of dedicated script-checking threads allowed */
static const int MAX_SCRIPTCHECK_THREADS = 15;
/** -par default (number of script-checking threads, 0 = auto) */
static const int DEFAULT_SCRIPTCHECK_THREADS = 0;
static const int64_t DEFAULT_MAX_TIP_AGE = 24 * 60 * 60;
static const bool DEFAULT_CHECKPOINTS_ENABLED = true;
static const bool DEFAULT_TXINDEX = false;
static constexpr bool DEFAULT_COINSTATSINDEX{false};
static const char* const DEFAULT_BLOCKFILTERINDEX = "0";
/** Default for -stopatheight */
static const int DEFAULT_STOPATHEIGHT = 0;
/** Block files containing a block-height within MIN_BLOCKS_TO_KEEP of ActiveChain().Tip() will not be pruned. */
static const unsigned int MIN_BLOCKS_TO_KEEP = 288;
static const signed int DEFAULT_CHECKBLOCKS = 6;
static constexpr int DEFAULT_CHECKLEVEL{3};
// Require that user allocate at least 550 MiB for block & undo files (blk???.dat and rev???.dat)
// At 1MB per block, 288 blocks = 288MB.
// Add 15% for Undo data = 331MB
// Add 20% for Orphan block rate = 397MB
// We want the low water mark after pruning to be at least 397 MB and since we prune in
// full block file chunks, we need the high water mark which triggers the prune to be
// one 128MB block file + added 15% undo data = 147MB greater for a total of 545MB
// Setting the target to >= 550 MiB will make it likely we can respect the target.
static const uint64_t MIN_DISK_SPACE_FOR_BLOCK_FILES = 550 * 1024 * 1024;

/** Current sync state passed to tip changed callbacks. */
enum class SynchronizationState {
    INIT_REINDEX,
    INIT_DOWNLOAD,
    POST_INIT
};

extern RecursiveMutex cs_main;
extern GlobalMutex g_best_block_mutex;
extern std::condition_variable g_best_block_cv;
/** Used to notify getblocktemplate RPC of new tips. */
extern uint256 g_best_block;
/** Whether there are dedicated script-checking threads running.
 * False indicates all script checking is done on the main threadMessageHandler thread.
 */
extern bool g_parallel_script_checks;
extern bool fCheckBlockIndex;
extern bool fCheckpointsEnabled;
/** If the tip is older than this (in seconds), the node is considered to be in initial block download. */
extern int64_t nMaxTipAge;

/** Block hash whose ancestors we will assume to have valid scripts without checking them. */
extern uint256 hashAssumeValid;

/** Minimum work we will assume exists on some valid chain. */
extern arith_uint256 nMinimumChainWork;

/** Documentation for argument 'checklevel'. */
extern const std::vector<std::string> CHECKLEVEL_DOC;

/** Run instances of script checking worker threads */
void StartScriptCheckWorkerThreads(int threads_num);
/** Stop all of the script checking worker threads */
void StopScriptCheckWorkerThreads();

CAmount GetBlockSubsidy(int nHeight, const Consensus::Params& consensusParams);

bool AbortNode(BlockValidationState& state, const std::string& strMessage, const bilingual_str& userMessage = bilingual_str{});

/** Guess verification progress (as a fraction between 0.0=genesis and 1.0=current tip). */
double GuessVerificationProgress(const ChainTxData& data, const CBlockIndex* pindex);

/** Prune block files up to a given height */
void PruneBlockFilesManual(CChainState& active_chainstate, int nManualPruneHeight);

/**
* Validation result for a single transaction mempool acceptance.
*/
struct MempoolAcceptResult {
    /** Used to indicate the results of mempool validation. */
    enum class ResultType {
        VALID, //!> Fully validated, valid.
        INVALID, //!> Invalid.
        MEMPOOL_ENTRY, //!> Valid, transaction was already in the mempool.
        DIFFERENT_WITNESS, //!> Not validated. A same-txid-different-witness tx (see m_other_wtxid) already exists in the mempool and was not replaced.
    };
    /** Result type. Present in all MempoolAcceptResults. */
    const ResultType m_result_type;

    /** Contains information about why the transaction failed. */
    const TxValidationState m_state;

    // The following fields are only present when m_result_type = ResultType::VALID or MEMPOOL_ENTRY
    /** Mempool transactions replaced by the tx. */
    const std::optional<std::list<CTransactionRef>> m_replaced_transactions;
    /** Virtual size as used by the mempool, calculated using serialized size and sigops. */
    const std::optional<int64_t> m_vsize;
    /** Raw base fees in satoshis. */
    const std::optional<CAmount> m_base_fees;

    // The following field is only present when m_result_type = ResultType::DIFFERENT_WITNESS
    /** The wtxid of the transaction in the mempool which has the same txid but different witness. */
    const std::optional<uint256> m_other_wtxid;

    static MempoolAcceptResult Failure(TxValidationState state) {
        return MempoolAcceptResult(state);
    }

    static MempoolAcceptResult Success(std::list<CTransactionRef>&& replaced_txns, int64_t vsize, CAmount fees) {
        return MempoolAcceptResult(std::move(replaced_txns), vsize, fees);
    }

    static MempoolAcceptResult MempoolTx(int64_t vsize, CAmount fees) {
        return MempoolAcceptResult(vsize, fees);
    }

    static MempoolAcceptResult MempoolTxDifferentWitness(const uint256& other_wtxid) {
        return MempoolAcceptResult(other_wtxid);
    }

// Private constructors. Use static methods MempoolAcceptResult::Success, etc. to construct.
private:
    /** Constructor for failure case */
    explicit MempoolAcceptResult(TxValidationState state)
        : m_result_type(ResultType::INVALID), m_state(state) {
            Assume(!state.IsValid()); // Can be invalid or error
        }

    /** Constructor for success case */
    explicit MempoolAcceptResult(std::list<CTransactionRef>&& replaced_txns, int64_t vsize, CAmount fees)
        : m_result_type(ResultType::VALID),
        m_replaced_transactions(std::move(replaced_txns)), m_vsize{vsize}, m_base_fees(fees) {}

    /** Constructor for already-in-mempool case. It wouldn't replace any transactions. */
    explicit MempoolAcceptResult(int64_t vsize, CAmount fees)
        : m_result_type(ResultType::MEMPOOL_ENTRY), m_vsize{vsize}, m_base_fees(fees) {}

    /** Constructor for witness-swapped case. */
    explicit MempoolAcceptResult(const uint256& other_wtxid)
        : m_result_type(ResultType::DIFFERENT_WITNESS), m_other_wtxid(other_wtxid) {}
};

/**
* Validation result for package mempool acceptance.
*/
struct PackageMempoolAcceptResult
{
    const PackageValidationState m_state;
    /**
    * Map from wtxid to finished MempoolAcceptResults. The client is responsible
    * for keeping track of the transaction objects themselves. If a result is not
    * present, it means validation was unfinished for that transaction. If there
    * was a package-wide error (see result in m_state), m_tx_results will be empty.
    */
    std::map<const uint256, const MempoolAcceptResult> m_tx_results;
    /** Package feerate, defined as the aggregated modified fees divided by the total virtual size
     * of all transactions in the package.  May be unavailable if some inputs were not available or
     * a transaction failure caused validation to terminate early. */
    std::optional<CFeeRate> m_package_feerate;

    explicit PackageMempoolAcceptResult(PackageValidationState state,
                                        std::map<const uint256, const MempoolAcceptResult>&& results)
        : m_state{state}, m_tx_results(std::move(results)) {}

    explicit PackageMempoolAcceptResult(PackageValidationState state, CFeeRate feerate,
                                        std::map<const uint256, const MempoolAcceptResult>&& results)
        : m_state{state}, m_tx_results(std::move(results)), m_package_feerate{feerate} {}

    /** Constructor to create a PackageMempoolAcceptResult from a single MempoolAcceptResult */
    explicit PackageMempoolAcceptResult(const uint256& wtxid, const MempoolAcceptResult& result)
        : m_tx_results{ {wtxid, result} } {}
};

/**
 * Try to add a transaction to the mempool. This is an internal function and is exposed only for testing.
 * Client code should use ChainstateManager::ProcessTransaction()
 *
 * @param[in]  active_chainstate  Reference to the active chainstate.
 * @param[in]  tx                 The transaction to submit for mempool acceptance.
 * @param[in]  accept_time        The timestamp for adding the transaction to the mempool.
 *                                It is also used to determine when the entry expires.
 * @param[in]  bypass_limits      When true, don't enforce mempool fee and capacity limits.
 * @param[in]  test_accept        When true, run validation checks but don't submit to mempool.
 *
 * @returns a MempoolAcceptResult indicating whether the transaction was accepted/rejected with reason.
 */
MempoolAcceptResult AcceptToMemoryPool(CChainState& active_chainstate, const CTransactionRef& tx,
                                       int64_t accept_time, bool bypass_limits, bool test_accept)
    EXCLUSIVE_LOCKS_REQUIRED(cs_main);

/**
* Validate (and maybe submit) a package to the mempool. See doc/policy/packages.md for full details
* on package validation rules.
* @param[in]    test_accept     When true, run validation checks but don't submit to mempool.
* @returns a PackageMempoolAcceptResult which includes a MempoolAcceptResult for each transaction.
* If a transaction fails, validation will exit early and some results may be missing. It is also
* possible for the package to be partially submitted.
*/
PackageMempoolAcceptResult ProcessNewPackage(CChainState& active_chainstate, CTxMemPool& pool,
                                                   const Package& txns, bool test_accept)
                                                   EXCLUSIVE_LOCKS_REQUIRED(cs_main);

/* Mempool validation helper functions */

/**
 * Check if transaction will be final in the next block to be created.
 */
bool CheckFinalTxAtTip(const CBlockIndex& active_chain_tip, const CTransaction& tx) EXCLUSIVE_LOCKS_REQUIRED(::cs_main);

/**
 * Check if transaction will be BIP68 final in the next block to be created on top of tip.
 * @param[in]   tip             Chain tip to check tx sequence locks against. For example,
 *                              the tip of the current active chain.
 * @param[in]   coins_view      Any CCoinsView that provides access to the relevant coins for
 *                              checking sequence locks. For example, it can be a CCoinsViewCache
 *                              that isn't connected to anything but contains all the relevant
 *                              coins, or a CCoinsViewMemPool that is connected to the
 *                              mempool and chainstate UTXO set. In the latter case, the caller is
 *                              responsible for holding the appropriate locks to ensure that
 *                              calls to GetCoin() return correct coins.
 * Simulates calling SequenceLocks() with data from the tip passed in.
 * Optionally stores in LockPoints the resulting height and time calculated and the hash
 * of the block needed for calculation or skips the calculation and uses the LockPoints
 * passed in for evaluation.
 * The LockPoints should not be considered valid if CheckSequenceLocksAtTip returns false.
 */
bool CheckSequenceLocksAtTip(CBlockIndex* tip,
                        const CCoinsView& coins_view,
                        const CTransaction& tx,
                        LockPoints* lp = nullptr,
                        bool useExistingLockPoints = false);

/**
 * Closure representing one script verification
 * Note that this stores references to the spending transaction
 */
class CScriptCheck
{
private:
    CTxOut m_tx_out;
    const CTransaction *ptxTo;
    unsigned int nIn;
    unsigned int nFlags;
    bool cacheStore;
    ScriptError error;
    PrecomputedTransactionData *txdata;

public:
    CScriptCheck(): ptxTo(nullptr), nIn(0), nFlags(0), cacheStore(false), error(SCRIPT_ERR_UNKNOWN_ERROR) {}
    CScriptCheck(const CTxOut& outIn, const CTransaction& txToIn, unsigned int nInIn, unsigned int nFlagsIn, bool cacheIn, PrecomputedTransactionData* txdataIn) :
        m_tx_out(outIn), ptxTo(&txToIn), nIn(nInIn), nFlags(nFlagsIn), cacheStore(cacheIn), error(SCRIPT_ERR_UNKNOWN_ERROR), txdata(txdataIn) { }

    bool operator()();

    void swap(CScriptCheck& check) noexcept
    {
        std::swap(ptxTo, check.ptxTo);
        std::swap(m_tx_out, check.m_tx_out);
        std::swap(nIn, check.nIn);
        std::swap(nFlags, check.nFlags);
        std::swap(cacheStore, check.cacheStore);
        std::swap(error, check.error);
        std::swap(txdata, check.txdata);
    }

    ScriptError GetScriptError() const { return error; }
};

/** Initializes the script-execution cache */
[[nodiscard]] bool InitScriptExecutionCache(size_t max_size_bytes);

/** Functions for validating blocks and updating the block tree */

int ApplyTxInUndo(Coin&& undo, CCoinsViewCache& view, const COutPoint& out);
// TODO: Remove when this check is no longer necessary.
bool CheckDbLockLimit(const std::vector<CTransactionRef>& vtx);

/** Context-independent validity checks */
bool CheckBlock(const CBlock& block, BlockValidationState& state, const Consensus::Params& consensusParams, bool fCheckPOW = true, bool fCheckMerkleRoot = true);

/** Check a block is completely valid from start to finish (only works on top of our current best block) */
bool TestBlockValidity(BlockValidationState& state,
                       const CChainParams& chainparams,
                       CChainState& chainstate,
                       const CBlock& block,
                       CBlockIndex* pindexPrev,
                       const std::function<NodeClock::time_point()>& adjusted_time_callback,
                       bool fCheckPOW = true,
                       bool fCheckMerkleRoot = true) EXCLUSIVE_LOCKS_REQUIRED(cs_main);

/**
 * Check proof-of-work of a block header, taking auxpow into account.
 * @param block The block header.
 * @param params Consensus parameters.
 * @return True iff the PoW is correct.
 */
bool CheckProofOfWork(const CBlockHeader& block, const Consensus::Params& params);

/** RAII wrapper for VerifyDB: Verify consistency of the block and coin databases */
class CVerifyDB {
public:
    CVerifyDB();
    ~CVerifyDB();
    bool VerifyDB(
        CChainState& chainstate,
        const Consensus::Params& consensus_params,
        CCoinsView& coinsview,
        int nCheckLevel,
        int nCheckDepth) EXCLUSIVE_LOCKS_REQUIRED(cs_main);
};

enum DisconnectResult
{
    DISCONNECT_OK,      // All good.
    DISCONNECT_UNCLEAN, // Rolled back, but UTXO set was inconsistent with block.
    DISCONNECT_FAILED   // Something else went wrong.
};

class ConnectTrace;

/** @see CChainState::FlushStateToDisk */
enum class FlushStateMode {
    NONE,
    IF_NEEDED,
    PERIODIC,
    ALWAYS
};

/**
 * A convenience class for constructing the CCoinsView* hierarchy used
 * to facilitate access to the UTXO set.
 *
 * This class consists of an arrangement of layered CCoinsView objects,
 * preferring to store and retrieve coins in memory via `m_cacheview` but
 * ultimately falling back on cache misses to the canonical store of UTXOs on
 * disk, `m_dbview`.
 */
class CoinsViews {

public:
    //! The lowest level of the CoinsViews cache hierarchy sits in a leveldb database on disk.
    //! All unspent coins reside in this store.
    CCoinsViewDB m_dbview GUARDED_BY(cs_main);

    //! This view wraps access to the leveldb instance and handles read errors gracefully.
    CCoinsViewErrorCatcher m_catcherview GUARDED_BY(cs_main);

    //! This is the top layer of the cache hierarchy - it keeps as many coins in memory as
    //! can fit per the dbcache setting.
    std::unique_ptr<CCoinsViewCache> m_cacheview GUARDED_BY(cs_main);

    //! This constructor initializes CCoinsViewDB and CCoinsViewErrorCatcher instances, but it
    //! *does not* create a CCoinsViewCache instance by default. This is done separately because the
    //! presence of the cache has implications on whether or not we're allowed to flush the cache's
    //! state to disk, which should not be done until the health of the database is verified.
    //!
    //! All arguments forwarded onto CCoinsViewDB.
    CoinsViews(fs::path ldb_name, size_t cache_size_bytes, bool in_memory, bool should_wipe);

    //! Initialize the CCoinsViewCache member.
    void InitCache() EXCLUSIVE_LOCKS_REQUIRED(::cs_main);
};

enum class CoinsCacheSizeState
{
    //! The coins cache is in immediate need of a flush.
    CRITICAL = 2,
    //! The cache is at >= 90% capacity.
    LARGE = 1,
    OK = 0
};

/**
 * CChainState stores and provides an API to update our local knowledge of the
 * current best chain.
 *
 * Eventually, the API here is targeted at being exposed externally as a
 * consumable libconsensus library, so any functions added must only call
 * other class member functions, pure functions in other parts of the consensus
 * library, callbacks via the validation interface, or read/write-to-disk
 * functions (eventually this will also be via callbacks).
 *
 * Anything that is contingent on the current tip of the chain is stored here,
 * whereas block information and metadata independent of the current tip is
 * kept in `BlockManager`.
 */
class CChainState
{
protected:
    /**
     * Every received block is assigned a unique and increasing identifier, so we
     * know which one to give priority in case of a fork.
     */
    /** Blocks loaded from disk are assigned id 0, so start the counter at 1. */
    int32_t nBlockSequenceId GUARDED_BY(::cs_main) = 1;
    /** Decreasing counter (used by subsequent preciousblock calls). */
    int32_t nBlockReverseSequenceId = -1;
    /** chainwork for the last block that preciousblock has been applied to. */
    arith_uint256 nLastPreciousChainwork = 0;

    /**
     * The ChainState Mutex
     * A lock that must be held when modifying this ChainState - held in ActivateBestChain() and
     * InvalidateBlock()
     */
    Mutex m_chainstate_mutex;

    /**
     * Whether this chainstate is undergoing initial block download.
     *
     * Mutable because we need to be able to mark IsInitialBlockDownload()
     * const, which latches this for caching purposes.
     */
    mutable std::atomic<bool> m_cached_finished_ibd{false};

    //! Optional mempool that is kept in sync with the chain.
    //! Only the active chainstate has a mempool.
    CTxMemPool* m_mempool;

    //! Manages the UTXO set, which is a reflection of the contents of `m_chain`.
    std::unique_ptr<CoinsViews> m_coins_views;

public:
    //! Reference to a BlockManager instance which itself is shared across all
    //! CChainState instances.
    node::BlockManager& m_blockman;

    /** Chain parameters for this chainstate */
    /* TODO: replace with m_chainman.GetParams() */
    const CChainParams& m_params;

    //! The chainstate manager that owns this chainstate. The reference is
    //! necessary so that this instance can check whether it is the active
    //! chainstate within deeply nested method calls.
    ChainstateManager& m_chainman;

    explicit CChainState(
        CTxMemPool* mempool,
        node::BlockManager& blockman,
        ChainstateManager& chainman,
        std::optional<uint256> from_snapshot_blockhash = std::nullopt);

    /**
     * Initialize the CoinsViews UTXO set database management data structures. The in-memory
     * cache is initialized separately.
     *
     * All parameters forwarded to CoinsViews.
     */
    void InitCoinsDB(
        size_t cache_size_bytes,
        bool in_memory,
        bool should_wipe,
        fs::path leveldb_name = "chainstate");

    //! Initialize the in-memory coins cache (to be done after the health of the on-disk database
    //! is verified).
    void InitCoinsCache(size_t cache_size_bytes) EXCLUSIVE_LOCKS_REQUIRED(::cs_main);

    //! @returns whether or not the CoinsViews object has been fully initialized and we can
    //!          safely flush this object to disk.
    bool CanFlushToDisk() const EXCLUSIVE_LOCKS_REQUIRED(::cs_main)
    {
        AssertLockHeld(::cs_main);
        return m_coins_views && m_coins_views->m_cacheview;
    }

    //! The current chain of blockheaders we consult and build on.
    //! @see CChain, CBlockIndex.
    CChain m_chain;

    /**
     * The blockhash which is the base of the snapshot this chainstate was created from.
     *
     * std::nullopt if this chainstate was not created from a snapshot.
     */
    const std::optional<uint256> m_from_snapshot_blockhash;

    //! Return true if this chainstate relies on blocks that are assumed-valid. In
    //! practice this means it was created based on a UTXO snapshot.
    bool reliesOnAssumedValid() { return m_from_snapshot_blockhash.has_value(); }

    /**
     * The set of all CBlockIndex entries with either BLOCK_VALID_TRANSACTIONS (for
     * itself and all ancestors) *or* BLOCK_ASSUMED_VALID (if using background
     * chainstates) and as good as our current tip or better. Entries may be failed,
     * though, and pruning nodes may be missing the data for the block.
     */
    std::set<CBlockIndex*, node::CBlockIndexWorkComparator> setBlockIndexCandidates;

    //! @returns A reference to the in-memory cache of the UTXO set.
    CCoinsViewCache& CoinsTip() EXCLUSIVE_LOCKS_REQUIRED(::cs_main)
    {
        AssertLockHeld(::cs_main);
        assert(m_coins_views->m_cacheview);
        return *m_coins_views->m_cacheview.get();
    }

    //! @returns A reference to the on-disk UTXO set database.
    CCoinsViewDB& CoinsDB() EXCLUSIVE_LOCKS_REQUIRED(::cs_main)
    {
        AssertLockHeld(::cs_main);
        return m_coins_views->m_dbview;
    }

    //! @returns A pointer to the mempool.
    CTxMemPool* GetMempool()
    {
        return m_mempool;
    }

    //! @returns A reference to a wrapped view of the in-memory UTXO set that
    //!     handles disk read errors gracefully.
    CCoinsViewErrorCatcher& CoinsErrorCatcher() EXCLUSIVE_LOCKS_REQUIRED(::cs_main)
    {
        AssertLockHeld(::cs_main);
        return m_coins_views->m_catcherview;
    }

    //! Destructs all objects related to accessing the UTXO set.
    void ResetCoinsViews() { m_coins_views.reset(); }

    //! The cache size of the on-disk coins view.
    size_t m_coinsdb_cache_size_bytes{0};

    //! The cache size of the in-memory coins view.
    size_t m_coinstip_cache_size_bytes{0};

    //! Resize the CoinsViews caches dynamically and flush state to disk.
    //! @returns true unless an error occurred during the flush.
    bool ResizeCoinsCaches(size_t coinstip_size, size_t coinsdb_size)
        EXCLUSIVE_LOCKS_REQUIRED(::cs_main);

    /**
     * Import blocks from an external file
     *
     * During reindexing, this function is called for each block file (datadir/blocks/blk?????.dat).
     * It reads all blocks contained in the given file and attempts to process them (add them to the
     * block index). The blocks may be out of order within each file and across files. Often this
     * function reads a block but finds that its parent hasn't been read yet, so the block can't be
     * processed yet. The function will add an entry to the blocks_with_unknown_parent map (which is
     * passed as an argument), so that when the block's parent is later read and processed, this
     * function can re-read the child block from disk and process it.
     *
     * Because a block's parent may be in a later file, not just later in the same file, the
     * blocks_with_unknown_parent map must be passed in and out with each call. It's a multimap,
     * rather than just a map, because multiple blocks may have the same parent (when chain splits
     * or stale blocks exist). It maps from parent-hash to child-disk-position.
     *
     * This function can also be used to read blocks from user-specified block files using the
     * -loadblock= option. There's no unknown-parent tracking, so the last two arguments are omitted.
     *
     *
     * @param[in]     fileIn                        FILE handle to file containing blocks to read
     * @param[in]     dbp                           (optional) Disk block position (only for reindex)
     * @param[in,out] blocks_with_unknown_parent    (optional) Map of disk positions for blocks with
     *                                              unknown parent, key is parent block hash
     *                                              (only used for reindex)
     * */
    void LoadExternalBlockFile(
        FILE* fileIn,
        FlatFilePos* dbp = nullptr,
        std::multimap<uint256, FlatFilePos>* blocks_with_unknown_parent = nullptr)
        EXCLUSIVE_LOCKS_REQUIRED(!m_chainstate_mutex);

    /**
     * Update the on-disk chain state.
     * The caches and indexes are flushed depending on the mode we're called with
     * if they're too large, if it's been a while since the last write,
     * or always and in all cases if we're in prune mode and are deleting files.
     *
     * If FlushStateMode::NONE is used, then FlushStateToDisk(...) won't do anything
     * besides checking if we need to prune.
     *
     * @returns true unless a system error occurred
     */
    bool FlushStateToDisk(
        BlockValidationState& state,
        FlushStateMode mode,
        int nManualPruneHeight = 0);

    //! Unconditionally flush all changes to disk.
    void ForceFlushStateToDisk();

    //! Prune blockfiles from the disk if necessary and then flush chainstate changes
    //! if we pruned.
    void PruneAndFlush();

    /**
     * Find the best known block, and make it the tip of the block chain. The
     * result is either failure or an activated best chain. pblock is either
     * nullptr or a pointer to a block that is already loaded (to avoid loading
     * it again from disk).
     *
     * ActivateBestChain is split into steps (see ActivateBestChainStep) so that
     * we avoid holding cs_main for an extended period of time; the length of this
     * call may be quite long during reindexing or a substantial reorg.
     *
     * May not be called with cs_main held. May not be called in a
     * validationinterface callback.
     *
     * @returns true unless a system error occurred
     */
    bool ActivateBestChain(
        BlockValidationState& state,
        std::shared_ptr<const CBlock> pblock = nullptr)
        EXCLUSIVE_LOCKS_REQUIRED(!m_chainstate_mutex)
        LOCKS_EXCLUDED(::cs_main);

    bool AcceptBlock(const std::shared_ptr<const CBlock>& pblock, BlockValidationState& state, CBlockIndex** ppindex, bool fRequested, const FlatFilePos* dbp, bool* fNewBlock) EXCLUSIVE_LOCKS_REQUIRED(cs_main);

    // Block (dis)connection on a given view:
    DisconnectResult DisconnectBlock(const CBlock& block, const CBlockIndex* pindex, CCoinsViewCache& view, std::set<valtype>& unexpiredNames)
        EXCLUSIVE_LOCKS_REQUIRED(::cs_main);
    bool ConnectBlock(const CBlock& block, BlockValidationState& state, CBlockIndex* pindex,
                      CCoinsViewCache& view,
                      std::set<valtype>& expiredNames,
                      bool fJustCheck = false) EXCLUSIVE_LOCKS_REQUIRED(cs_main);

    // Apply the effects of a block disconnection on the UTXO set.
    bool DisconnectTip(BlockValidationState& state, DisconnectedBlockTransactions* disconnectpool) EXCLUSIVE_LOCKS_REQUIRED(cs_main, m_mempool->cs);

    // Manual block validity manipulation:
    /** Mark a block as precious and reorganize.
     *
     * May not be called in a validationinterface callback.
     */
    bool PreciousBlock(BlockValidationState& state, CBlockIndex* pindex)
        EXCLUSIVE_LOCKS_REQUIRED(!m_chainstate_mutex)
        LOCKS_EXCLUDED(::cs_main);

    /** Mark a block as invalid. */
    bool InvalidateBlock(BlockValidationState& state, CBlockIndex* pindex)
        EXCLUSIVE_LOCKS_REQUIRED(!m_chainstate_mutex)
        LOCKS_EXCLUDED(::cs_main);

    /** Remove invalidity status from a block and its descendants. */
    void ResetBlockFailureFlags(CBlockIndex* pindex) EXCLUSIVE_LOCKS_REQUIRED(cs_main);

    /** Replay blocks that aren't fully applied to the database. */
    bool ReplayBlocks();

    /** Whether the chain state needs to be redownloaded due to lack of witness data */
    [[nodiscard]] bool NeedsRedownload() const EXCLUSIVE_LOCKS_REQUIRED(cs_main);
    /** Ensures we have a genesis block in the block tree, possibly writing one to disk. */
    bool LoadGenesisBlock();

    void PruneBlockIndexCandidates();

    void UnloadBlockIndex() EXCLUSIVE_LOCKS_REQUIRED(::cs_main);

    /** Check whether we are doing an initial block download (synchronizing from disk or network) */
    bool IsInitialBlockDownload() const;

    /** Find the last common block of this chain and a locator. */
    const CBlockIndex* FindForkInGlobalIndex(const CBlockLocator& locator) const EXCLUSIVE_LOCKS_REQUIRED(cs_main);

    /**
     * Make various assertions about the state of the block index.
     *
     * By default this only executes fully when using the Regtest chain; see: fCheckBlockIndex.
     */
    void CheckBlockIndex();

    /** Load the persisted mempool from disk */
    void LoadMempool(const fs::path& load_path, fsbridge::FopenFn mockable_fopen_function = fsbridge::fopen);

    /** Update the chain tip based on database information, i.e. CoinsTip()'s best block. */
    bool LoadChainTip() EXCLUSIVE_LOCKS_REQUIRED(cs_main);

    //! Dictates whether we need to flush the cache to disk or not.
    //!
    //! @return the state of the size of the coins cache.
    CoinsCacheSizeState GetCoinsCacheSizeState() EXCLUSIVE_LOCKS_REQUIRED(::cs_main);

    CoinsCacheSizeState GetCoinsCacheSizeState(
        size_t max_coins_cache_size_bytes,
        size_t max_mempool_size_bytes) EXCLUSIVE_LOCKS_REQUIRED(::cs_main);

    std::string ToString() EXCLUSIVE_LOCKS_REQUIRED(::cs_main);

private:
    bool ActivateBestChainStep(BlockValidationState& state, CBlockIndex* pindexMostWork, const std::shared_ptr<const CBlock>& pblock, bool& fInvalidFound, ConnectTrace& connectTrace) EXCLUSIVE_LOCKS_REQUIRED(cs_main, m_mempool->cs);
    bool ConnectTip(BlockValidationState& state, CBlockIndex* pindexNew, const std::shared_ptr<const CBlock>& pblock, ConnectTrace& connectTrace, DisconnectedBlockTransactions& disconnectpool) EXCLUSIVE_LOCKS_REQUIRED(cs_main, m_mempool->cs);

    void InvalidBlockFound(CBlockIndex* pindex, const BlockValidationState& state) EXCLUSIVE_LOCKS_REQUIRED(cs_main);
    CBlockIndex* FindMostWorkChain() EXCLUSIVE_LOCKS_REQUIRED(cs_main);
    void ReceivedBlockTransactions(const CBlock& block, CBlockIndex* pindexNew, const FlatFilePos& pos) EXCLUSIVE_LOCKS_REQUIRED(cs_main);

    bool RollforwardBlock(const CBlockIndex* pindex, CCoinsViewCache& inputs) EXCLUSIVE_LOCKS_REQUIRED(cs_main);

    void CheckForkWarningConditions() EXCLUSIVE_LOCKS_REQUIRED(cs_main);
    void InvalidChainFound(CBlockIndex* pindexNew) EXCLUSIVE_LOCKS_REQUIRED(cs_main);

    //! Indirection necessary to make lock annotations work with an optional mempool.
    RecursiveMutex* MempoolMutex() const LOCK_RETURNED(m_mempool->cs)
    {
        return m_mempool ? &m_mempool->cs : nullptr;
    }

    /**
     * Make mempool consistent after a reorg, by re-adding or recursively erasing
     * disconnected block transactions from the mempool, and also removing any
     * other transactions from the mempool that are no longer valid given the new
     * tip/height.
     *
     * Note: we assume that disconnectpool only contains transactions that are NOT
     * confirmed in the current chain nor already in the mempool (otherwise,
     * in-mempool descendants of such transactions would be removed).
     *
     * Passing fAddToMempool=false will skip trying to add the transactions back,
     * and instead just erase from the mempool as needed.
     */
    void MaybeUpdateMempoolForReorg(
        DisconnectedBlockTransactions& disconnectpool,
        bool fAddToMempool) EXCLUSIVE_LOCKS_REQUIRED(cs_main, m_mempool->cs);

    /** Check warning conditions and do some notifications on new chain tip set. */
    void UpdateTip(const CBlockIndex* pindexNew)
        EXCLUSIVE_LOCKS_REQUIRED(::cs_main);

    friend ChainstateManager;
};

/**
 * Provides an interface for creating and interacting with one or two
 * chainstates: an IBD chainstate generated by downloading blocks, and
 * an optional snapshot chainstate loaded from a UTXO snapshot. Managed
 * chainstates can be maintained at different heights simultaneously.
 *
 * This class provides abstractions that allow the retrieval of the current
 * most-work chainstate ("Active") as well as chainstates which may be in
 * background use to validate UTXO snapshots.
 *
 * Definitions:
 *
 * *IBD chainstate*: a chainstate whose current state has been "fully"
 *   validated by the initial block download process.
 *
 * *Snapshot chainstate*: a chainstate populated by loading in an
 *    assumeutxo UTXO snapshot.
 *
 * *Active chainstate*: the chainstate containing the current most-work
 *    chain. Consulted by most parts of the system (net_processing,
 *    wallet) as a reflection of the current chain and UTXO set.
 *    This may either be an IBD chainstate or a snapshot chainstate.
 *
 * *Background IBD chainstate*: an IBD chainstate for which the
 *    IBD process is happening in the background while use of the
 *    active (snapshot) chainstate allows the rest of the system to function.
 */
class ChainstateManager
{
private:
    //! The chainstate used under normal operation (i.e. "regular" IBD) or, if
    //! a snapshot is in use, for background validation.
    //!
    //! Its contents (including on-disk data) will be deleted *upon shutdown*
    //! after background validation of the snapshot has completed. We do not
    //! free the chainstate contents immediately after it finishes validation
    //! to cautiously avoid a case where some other part of the system is still
    //! using this pointer (e.g. net_processing).
    //!
    //! Once this pointer is set to a corresponding chainstate, it will not
    //! be reset until init.cpp:Shutdown().
    //!
    //! This is especially important when, e.g., calling ActivateBestChain()
    //! on all chainstates because we are not able to hold ::cs_main going into
    //! that call.
    std::unique_ptr<CChainState> m_ibd_chainstate GUARDED_BY(::cs_main);

    //! A chainstate initialized on the basis of a UTXO snapshot. If this is
    //! non-null, it is always our active chainstate.
    //!
    //! Once this pointer is set to a corresponding chainstate, it will not
    //! be reset until init.cpp:Shutdown().
    //!
    //! This is especially important when, e.g., calling ActivateBestChain()
    //! on all chainstates because we are not able to hold ::cs_main going into
    //! that call.
    std::unique_ptr<CChainState> m_snapshot_chainstate GUARDED_BY(::cs_main);

    //! Points to either the ibd or snapshot chainstate; indicates our
    //! most-work chain.
    //!
    //! Once this pointer is set to a corresponding chainstate, it will not
    //! be reset until init.cpp:Shutdown().
    //!
    //! This is especially important when, e.g., calling ActivateBestChain()
    //! on all chainstates because we are not able to hold ::cs_main going into
    //! that call.
    CChainState* m_active_chainstate GUARDED_BY(::cs_main) {nullptr};

    //! If true, the assumed-valid chainstate has been fully validated
    //! by the background validation chainstate.
    bool m_snapshot_validated GUARDED_BY(::cs_main){false};

    CBlockIndex* m_best_invalid GUARDED_BY(::cs_main){nullptr};

<<<<<<< HEAD
    const CChainParams& m_chainparams;

    const std::function<int64_t()> m_adjusted_time_callback;

=======
>>>>>>> 1974896b
    //! Internal helper for ActivateSnapshot().
    [[nodiscard]] bool PopulateAndValidateSnapshot(
        CChainState& snapshot_chainstate,
        AutoFile& coins_file,
        const node::SnapshotMetadata& metadata);

    /**
     * If a block header hasn't already been seen, call CheckBlockHeader on it, ensure
     * that it doesn't descend from an invalid block, and then add it to m_block_index.
     */
    bool AcceptBlockHeader(
        const CBlockHeader& block,
        BlockValidationState& state,
        CBlockIndex** ppindex) EXCLUSIVE_LOCKS_REQUIRED(cs_main);
    friend CChainState;

public:
    using Options = kernel::ChainstateManagerOpts;

    explicit ChainstateManager(Options options) : m_options{std::move(options)}
    {
        Assert(m_options.adjusted_time_callback);
    }

    const CChainParams& GetParams() const { return m_options.chainparams; }
    const Consensus::Params& GetConsensus() const { return m_options.chainparams.GetConsensus(); }

    /**
     * Alias for ::cs_main.
     * Should be used in new code to make it easier to make ::cs_main a member
     * of this class.
     * Generally, methods of this class should be annotated to require this
     * mutex. This will make calling code more verbose, but also help to:
     * - Clarify that the method will acquire a mutex that heavily affects
     *   overall performance.
     * - Force call sites to think how long they need to acquire the mutex to
     *   get consistent results.
     */
    RecursiveMutex& GetMutex() const LOCK_RETURNED(::cs_main) { return ::cs_main; }

    const Options m_options;
    std::thread m_load_block;
    //! A single BlockManager instance is shared across each constructed
    //! chainstate to avoid duplicating block metadata.
    node::BlockManager m_blockman;

    /**
     * In order to efficiently track invalidity of headers, we keep the set of
     * blocks which we tried to connect and found to be invalid here (ie which
     * were set to BLOCK_FAILED_VALID since the last restart). We can then
     * walk this set and check if a new header is a descendant of something in
     * this set, preventing us from having to walk m_block_index when we try
     * to connect a bad block and fail.
     *
     * While this is more complicated than marking everything which descends
     * from an invalid block as invalid at the time we discover it to be
     * invalid, doing so would require walking all of m_block_index to find all
     * descendants. Since this case should be very rare, keeping track of all
     * BLOCK_FAILED_VALID blocks in a set should be just fine and work just as
     * well.
     *
     * Because we already walk m_block_index in height-order at startup, we go
     * ahead and mark descendants of invalid blocks as FAILED_CHILD at that time,
     * instead of putting things in this set.
     */
    std::set<CBlockIndex*> m_failed_blocks;

    /** Best header we've seen so far (used for getheaders queries' starting points). */
    CBlockIndex* m_best_header = nullptr;

    //! The total number of bytes available for us to use across all in-memory
    //! coins caches. This will be split somehow across chainstates.
    int64_t m_total_coinstip_cache{0};
    //
    //! The total number of bytes available for us to use across all leveldb
    //! coins databases. This will be split somehow across chainstates.
    int64_t m_total_coinsdb_cache{0};

    //! Instantiate a new chainstate and assign it based upon whether it is
    //! from a snapshot.
    //!
    //! @param[in] mempool              The mempool to pass to the chainstate
    //                                  constructor
    //! @param[in] snapshot_blockhash   If given, signify that this chainstate
    //!                                 is based on a snapshot.
    CChainState& InitializeChainstate(
        CTxMemPool* mempool,
        const std::optional<uint256>& snapshot_blockhash = std::nullopt)
        LIFETIMEBOUND EXCLUSIVE_LOCKS_REQUIRED(::cs_main);

    //! Get all chainstates currently being used.
    std::vector<CChainState*> GetAll();

    //! Construct and activate a Chainstate on the basis of UTXO snapshot data.
    //!
    //! Steps:
    //!
    //! - Initialize an unused CChainState.
    //! - Load its `CoinsViews` contents from `coins_file`.
    //! - Verify that the hash of the resulting coinsdb matches the expected hash
    //!   per assumeutxo chain parameters.
    //! - Wait for our headers chain to include the base block of the snapshot.
    //! - "Fast forward" the tip of the new chainstate to the base of the snapshot,
    //!   faking nTx* block index data along the way.
    //! - Move the new chainstate to `m_snapshot_chainstate` and make it our
    //!   ChainstateActive().
    [[nodiscard]] bool ActivateSnapshot(
        AutoFile& coins_file, const node::SnapshotMetadata& metadata, bool in_memory);

    //! The most-work chain.
    CChainState& ActiveChainstate() const;
    CChain& ActiveChain() const EXCLUSIVE_LOCKS_REQUIRED(GetMutex()) { return ActiveChainstate().m_chain; }
    int ActiveHeight() const EXCLUSIVE_LOCKS_REQUIRED(GetMutex()) { return ActiveChain().Height(); }
    CBlockIndex* ActiveTip() const EXCLUSIVE_LOCKS_REQUIRED(GetMutex()) { return ActiveChain().Tip(); }

    node::BlockMap& BlockIndex() EXCLUSIVE_LOCKS_REQUIRED(::cs_main)
    {
        AssertLockHeld(::cs_main);
        return m_blockman.m_block_index;
    }

    /**
     * Track versionbit status
     */
    mutable VersionBitsCache m_versionbitscache;

    //! @returns true if a snapshot-based chainstate is in use. Also implies
    //!          that a background validation chainstate is also in use.
    bool IsSnapshotActive() const;

    std::optional<uint256> SnapshotBlockhash() const;

    //! Is there a snapshot in use and has it been fully validated?
    bool IsSnapshotValidated() const EXCLUSIVE_LOCKS_REQUIRED(::cs_main) { return m_snapshot_validated; }

    /**
     * Process an incoming block. This only returns after the best known valid
     * block is made active. Note that it does not, however, guarantee that the
     * specific block passed to it has been checked for validity!
     *
     * If you want to *possibly* get feedback on whether block is valid, you must
     * install a CValidationInterface (see validationinterface.h) - this will have
     * its BlockChecked method called whenever *any* block completes validation.
     *
     * Note that we guarantee that either the proof-of-work is valid on block, or
     * (and possibly also) BlockChecked will have been called.
     *
     * May not be called in a validationinterface callback.
     *
     * @param[in]   block The block we want to process.
     * @param[in]   force_processing Process this block even if unrequested; used for non-network block sources.
     * @param[out]  new_block A boolean which is set to indicate if the block was first received via this call
     * @returns     If the block was processed, independently of block validity
     */
    bool ProcessNewBlock(const std::shared_ptr<const CBlock>& block, bool force_processing, bool* new_block) LOCKS_EXCLUDED(cs_main);

    /**
     * Process incoming block headers.
     *
     * May not be called in a
     * validationinterface callback.
     *
     * @param[in]  block The block headers themselves
     * @param[out] state This may be set to an Error state if any error occurred processing them
     * @param[out] ppindex If set, the pointer will be set to point to the last new block index object for the given headers
     */
    bool ProcessNewBlockHeaders(const std::vector<CBlockHeader>& block, BlockValidationState& state, const CBlockIndex** ppindex = nullptr) LOCKS_EXCLUDED(cs_main);

    /**
     * Try to add a transaction to the memory pool.
     *
     * @param[in]  tx              The transaction to submit for mempool acceptance.
     * @param[in]  test_accept     When true, run validation checks but don't submit to mempool.
     */
    [[nodiscard]] MempoolAcceptResult ProcessTransaction(const CTransactionRef& tx, bool test_accept=false)
        EXCLUSIVE_LOCKS_REQUIRED(cs_main);

    //! Load the block tree and coins database from disk, initializing state if we're running with -reindex
    bool LoadBlockIndex() EXCLUSIVE_LOCKS_REQUIRED(cs_main);

    //! Check to see if caches are out of balance and if so, call
    //! ResizeCoinsCaches() as needed.
    void MaybeRebalanceCaches() EXCLUSIVE_LOCKS_REQUIRED(::cs_main);

    /** Update uncommitted block structures (currently: only the witness reserved value). This is safe for submitted blocks. */
    void UpdateUncommittedBlockStructures(CBlock& block, const CBlockIndex* pindexPrev) const;

    /** Produce the necessary coinbase commitment for a block (modifies the hash, don't call for mined blocks). */
    std::vector<unsigned char> GenerateCoinbaseCommitment(CBlock& block, const CBlockIndex* pindexPrev) const;

    ~ChainstateManager();
};

/** Deployment* info via ChainstateManager */
template<typename DEP>
bool DeploymentActiveAfter(const CBlockIndex* pindexPrev, const ChainstateManager& chainman, DEP dep)
{
    return DeploymentActiveAfter(pindexPrev, chainman.GetConsensus(), dep, chainman.m_versionbitscache);
}

template<typename DEP>
bool DeploymentActiveAt(const CBlockIndex& index, const ChainstateManager& chainman, DEP dep)
{
    return DeploymentActiveAt(index, chainman.GetConsensus(), dep, chainman.m_versionbitscache);
}

template<typename DEP>
bool DeploymentEnabled(const ChainstateManager& chainman, DEP dep)
{
    return DeploymentEnabled(chainman.GetConsensus(), dep);
}

/**
 * Return the expected assumeutxo value for a given height, if one exists.
 *
 * @param[in] height Get the assumeutxo value for this height.
 *
 * @returns empty if no assumeutxo configuration exists for the given height.
 */
const AssumeutxoData* ExpectedAssumeutxo(const int height, const CChainParams& params);

#endif // BITCOIN_VALIDATION_H<|MERGE_RESOLUTION|>--- conflicted
+++ resolved
@@ -852,13 +852,6 @@
 
     CBlockIndex* m_best_invalid GUARDED_BY(::cs_main){nullptr};
 
-<<<<<<< HEAD
-    const CChainParams& m_chainparams;
-
-    const std::function<int64_t()> m_adjusted_time_callback;
-
-=======
->>>>>>> 1974896b
     //! Internal helper for ActivateSnapshot().
     [[nodiscard]] bool PopulateAndValidateSnapshot(
         CChainState& snapshot_chainstate,
