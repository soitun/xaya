// Copyright (c) 2009-2010 Satoshi Nakamoto
// Copyright (c) 2009-2020 The Bitcoin Core developers
// Distributed under the MIT software license, see the accompanying
// file COPYING or http://www.opensource.org/licenses/mit-license.php.

#ifndef BITCOIN_VALIDATION_H
#define BITCOIN_VALIDATION_H

#if defined(HAVE_CONFIG_H)
#include <config/bitcoin-config.h>
#endif

#include <amount.h>
#include <arith_uint256.h>
#include <attributes.h>
#include <chain.h>
#include <fs.h>
#include <policy/feerate.h>
#include <policy/packages.h>
#include <script/script_error.h>
#include <sync.h>
#include <txdb.h>
#include <txmempool.h> // For CTxMemPool::cs
#include <uint256.h>
#include <util/check.h>
#include <util/hasher.h>
#include <util/translation.h>

#include <atomic>
#include <map>
#include <memory>
#include <optional>
#include <set>
#include <stdint.h>
#include <string>
#include <thread>
#include <utility>
#include <vector>

class CChainState;
class CBlockTreeDB;
class CChainParams;
struct CCheckpointData;
<<<<<<< HEAD
class CInv;
class CConnman;
class CScriptCheck;
class CTxInUndo;
=======
>>>>>>> b376182a
class CTxMemPool;
class ChainstateManager;
class SnapshotMetadata;
struct ChainTxData;
struct DisconnectedBlockTransactions;
struct PrecomputedTransactionData;
struct LockPoints;
struct AssumeutxoData;

/** Default for -minrelaytxfee, minimum relay fee for transactions */
static const unsigned int DEFAULT_MIN_RELAY_TX_FEE = COIN / 1000;
/** Default for -limitancestorcount, max number of in-mempool ancestors */
static const unsigned int DEFAULT_ANCESTOR_LIMIT = 25;
/** Default for -limitancestorsize, maximum kilobytes of tx + all in-mempool ancestors */
static const unsigned int DEFAULT_ANCESTOR_SIZE_LIMIT = 101;
/** Default for -limitdescendantcount, max number of in-mempool descendants */
static const unsigned int DEFAULT_DESCENDANT_LIMIT = 25;
/** Default for -limitdescendantsize, maximum kilobytes of in-mempool descendants */
static const unsigned int DEFAULT_DESCENDANT_SIZE_LIMIT = 101;
/** Default for -mempoolexpiry, expiration time for mempool transactions in hours */
static const unsigned int DEFAULT_MEMPOOL_EXPIRY = 336;
/** Maximum number of dedicated script-checking threads allowed */
static const int MAX_SCRIPTCHECK_THREADS = 15;
/** -par default (number of script-checking threads, 0 = auto) */
static const int DEFAULT_SCRIPTCHECK_THREADS = 0;
static const int64_t DEFAULT_MAX_TIP_AGE = 24 * 60 * 60;
static const bool DEFAULT_CHECKPOINTS_ENABLED = true;
static const bool DEFAULT_TXINDEX = false;
static constexpr bool DEFAULT_COINSTATSINDEX{false};
static const char* const DEFAULT_BLOCKFILTERINDEX = "0";
/** Default for -persistmempool */
static const bool DEFAULT_PERSIST_MEMPOOL = true;
/** Default for -stopatheight */
static const int DEFAULT_STOPATHEIGHT = 0;
/** Block files containing a block-height within MIN_BLOCKS_TO_KEEP of ::ChainActive().Tip() will not be pruned. */
static const unsigned int MIN_BLOCKS_TO_KEEP = 288;
static const signed int DEFAULT_CHECKBLOCKS = 6;
static const unsigned int DEFAULT_CHECKLEVEL = 3;
// Require that user allocate at least 550 MiB for block & undo files (blk???.dat and rev???.dat)
// At 1MB per block, 288 blocks = 288MB.
// Add 15% for Undo data = 331MB
// Add 20% for Orphan block rate = 397MB
// We want the low water mark after pruning to be at least 397 MB and since we prune in
// full block file chunks, we need the high water mark which triggers the prune to be
// one 128MB block file + added 15% undo data = 147MB greater for a total of 545MB
// Setting the target to >= 550 MiB will make it likely we can respect the target.
static const uint64_t MIN_DISK_SPACE_FOR_BLOCK_FILES = 550 * 1024 * 1024;

/** Current sync state passed to tip changed callbacks. */
enum class SynchronizationState {
    INIT_REINDEX,
    INIT_DOWNLOAD,
    POST_INIT
};

extern RecursiveMutex cs_main;
typedef std::unordered_map<uint256, CBlockIndex*, BlockHasher> BlockMap;
extern Mutex g_best_block_mutex;
extern std::condition_variable g_best_block_cv;
/** Used to notify getblocktemplate RPC of new tips. */
extern uint256 g_best_block;
/** Whether there are dedicated script-checking threads running.
 * False indicates all script checking is done on the main threadMessageHandler thread.
 */
extern bool g_parallel_script_checks;
extern bool fRequireStandard;
extern bool fCheckBlockIndex;
extern bool fCheckpointsEnabled;
/** A fee rate smaller than this is considered zero fee (for relaying, mining and transaction creation) */
extern CFeeRate minRelayTxFee;
/** If the tip is older than this (in seconds), the node is considered to be in initial block download. */
extern int64_t nMaxTipAge;

/** Block hash whose ancestors we will assume to have valid scripts without checking them. */
extern uint256 hashAssumeValid;

/** Minimum work we will assume exists on some valid chain. */
extern arith_uint256 nMinimumChainWork;

/** Best header we've seen so far (used for getheaders queries' starting points). */
extern CBlockIndex *pindexBestHeader;

/** Documentation for argument 'checklevel'. */
extern const std::vector<std::string> CHECKLEVEL_DOC;

/** Unload database information */
void UnloadBlockIndex(CTxMemPool* mempool, ChainstateManager& chainman);
/** Run instances of script checking worker threads */
void StartScriptCheckWorkerThreads(int threads_num);
/** Stop all of the script checking worker threads */
void StopScriptCheckWorkerThreads();

CAmount GetBlockSubsidy(int nHeight, const Consensus::Params& consensusParams);

bool AbortNode(BlockValidationState& state, const std::string& strMessage, const bilingual_str& userMessage = bilingual_str{});

/** Guess verification progress (as a fraction between 0.0=genesis and 1.0=current tip). */
double GuessVerificationProgress(const ChainTxData& data, const CBlockIndex* pindex);

/** Prune block files up to a given height */
void PruneBlockFilesManual(CChainState& active_chainstate, int nManualPruneHeight);

/**
* Validation result for a single transaction mempool acceptance.
*/
struct MempoolAcceptResult {
    /** Used to indicate the results of mempool validation. */
    enum class ResultType {
        VALID, //!> Fully validated, valid.
        INVALID, //!> Invalid.
    };
    const ResultType m_result_type;
    const TxValidationState m_state;

    // The following fields are only present when m_result_type = ResultType::VALID
    /** Mempool transactions replaced by the tx per BIP 125 rules. */
    const std::optional<std::list<CTransactionRef>> m_replaced_transactions;
    /** Raw base fees in satoshis. */
    const std::optional<CAmount> m_base_fees;
    static MempoolAcceptResult Failure(TxValidationState state) {
        return MempoolAcceptResult(state);
    }

    static MempoolAcceptResult Success(std::list<CTransactionRef>&& replaced_txns, CAmount fees) {
        return MempoolAcceptResult(std::move(replaced_txns), fees);
    }

// Private constructors. Use static methods MempoolAcceptResult::Success, etc. to construct.
private:
    /** Constructor for failure case */
    explicit MempoolAcceptResult(TxValidationState state)
        : m_result_type(ResultType::INVALID), m_state(state) {
            Assume(!state.IsValid()); // Can be invalid or error
        }

    /** Constructor for success case */
    explicit MempoolAcceptResult(std::list<CTransactionRef>&& replaced_txns, CAmount fees)
        : m_result_type(ResultType::VALID),
        m_replaced_transactions(std::move(replaced_txns)), m_base_fees(fees) {}
};

/**
* Validation result for package mempool acceptance.
*/
struct PackageMempoolAcceptResult
{
    const PackageValidationState m_state;
    /**
    * Map from wtxid to finished MempoolAcceptResults. The client is responsible
    * for keeping track of the transaction objects themselves. If a result is not
    * present, it means validation was unfinished for that transaction. If there
    * was a package-wide error (see result in m_state), m_tx_results will be empty.
    */
    std::map<const uint256, const MempoolAcceptResult> m_tx_results;

    explicit PackageMempoolAcceptResult(PackageValidationState state,
                                        std::map<const uint256, const MempoolAcceptResult>&& results)
        : m_state{state}, m_tx_results(std::move(results)) {}

    /** Constructor to create a PackageMempoolAcceptResult from a single MempoolAcceptResult */
    explicit PackageMempoolAcceptResult(const uint256& wtxid, const MempoolAcceptResult& result)
        : m_tx_results{ {wtxid, result} } {}
};

/**
 * (Try to) add a transaction to the memory pool.
 * @param[in]  bypass_limits   When true, don't enforce mempool fee limits.
 * @param[in]  test_accept     When true, run validation checks but don't submit to mempool.
 */
MempoolAcceptResult AcceptToMemoryPool(CChainState& active_chainstate, CTxMemPool& pool, const CTransactionRef& tx,
                                       bool bypass_limits, bool test_accept=false) EXCLUSIVE_LOCKS_REQUIRED(cs_main);

/**
* Atomically test acceptance of a package. If the package only contains one tx, package rules still
* apply. Package validation does not allow BIP125 replacements, so the transaction(s) cannot spend
* the same inputs as any transaction in the mempool.
* @param[in]    txns                Group of transactions which may be independent or contain
*                                   parent-child dependencies. The transactions must not conflict
*                                   with each other, i.e., must not spend the same inputs. If any
*                                   dependencies exist, parents must appear anywhere in the list
*                                   before their children.
* @returns a PackageMempoolAcceptResult which includes a MempoolAcceptResult for each transaction.
* If a transaction fails, validation will exit early and some results may be missing.
*/
PackageMempoolAcceptResult ProcessNewPackage(CChainState& active_chainstate, CTxMemPool& pool,
                                                   const Package& txns, bool test_accept)
                                                   EXCLUSIVE_LOCKS_REQUIRED(cs_main);

/** Apply the effects of this transaction on the UTXO set represented by view */
void UpdateCoins(const CTransaction& tx, CCoinsViewCache& inputs, int nHeight);

/** Transaction validation functions */

/**
 * Check if transaction will be final in the next block to be created.
 *
 * Calls IsFinalTx() with current block height and appropriate block time.
 *
 * See consensus/consensus.h for flag definitions.
 */
bool CheckFinalTx(const CBlockIndex* active_chain_tip, const CTransaction &tx, int flags = -1) EXCLUSIVE_LOCKS_REQUIRED(cs_main);

/**
 * Test whether the LockPoints height and time are still valid on the current chain
 */
bool TestLockPointValidity(CChain& active_chain, const LockPoints* lp) EXCLUSIVE_LOCKS_REQUIRED(cs_main);

/**
 * Check if transaction will be BIP68 final in the next block to be created on top of tip.
 * @param[in]   tip             Chain tip to check tx sequence locks against. For example,
 *                              the tip of the current active chain.
 * @param[in]   coins_view      Any CCoinsView that provides access to the relevant coins for
 *                              checking sequence locks. For example, it can be a CCoinsViewCache
 *                              that isn't connected to anything but contains all the relevant
 *                              coins, or a CCoinsViewMemPool that is connected to the
 *                              mempool and chainstate UTXO set. In the latter case, the caller is
 *                              responsible for holding the appropriate locks to ensure that
 *                              calls to GetCoin() return correct coins.
 * Simulates calling SequenceLocks() with data from the tip passed in.
 * Optionally stores in LockPoints the resulting height and time calculated and the hash
 * of the block needed for calculation or skips the calculation and uses the LockPoints
 * passed in for evaluation.
 * The LockPoints should not be considered valid if CheckSequenceLocks returns false.
 *
 * See consensus/consensus.h for flag definitions.
 */
bool CheckSequenceLocks(CBlockIndex* tip,
                        const CCoinsView& coins_view,
                        const CTransaction& tx,
                        int flags,
                        LockPoints* lp = nullptr,
                        bool useExistingLockPoints = false);

/**
 * Closure representing one script verification
 * Note that this stores references to the spending transaction
 */
class CScriptCheck
{
private:
    CTxOut m_tx_out;
    const CTransaction *ptxTo;
    unsigned int nIn;
    unsigned int nFlags;
    bool cacheStore;
    ScriptError error;
    PrecomputedTransactionData *txdata;

public:
    CScriptCheck(): ptxTo(nullptr), nIn(0), nFlags(0), cacheStore(false), error(SCRIPT_ERR_UNKNOWN_ERROR) {}
    CScriptCheck(const CTxOut& outIn, const CTransaction& txToIn, unsigned int nInIn, unsigned int nFlagsIn, bool cacheIn, PrecomputedTransactionData* txdataIn) :
        m_tx_out(outIn), ptxTo(&txToIn), nIn(nInIn), nFlags(nFlagsIn), cacheStore(cacheIn), error(SCRIPT_ERR_UNKNOWN_ERROR), txdata(txdataIn) { }

    bool operator()();

    void swap(CScriptCheck &check) {
        std::swap(ptxTo, check.ptxTo);
        std::swap(m_tx_out, check.m_tx_out);
        std::swap(nIn, check.nIn);
        std::swap(nFlags, check.nFlags);
        std::swap(cacheStore, check.cacheStore);
        std::swap(error, check.error);
        std::swap(txdata, check.txdata);
    }

    ScriptError GetScriptError() const { return error; }
};

/** Initializes the script-execution cache */
void InitScriptExecutionCache();

/** Functions for validating blocks and updating the block tree */

int ApplyTxInUndo(Coin&& undo, CCoinsViewCache& view, const COutPoint& out);
// TODO: Remove when this check is no longer necessary.
bool CheckDbLockLimit(const std::vector<CTransactionRef>& vtx);

/** Context-independent validity checks */
bool CheckBlock(const CBlock& block, BlockValidationState& state, const Consensus::Params& consensusParams, bool fCheckPOW = true, bool fCheckMerkleRoot = true);

/** Check a block is completely valid from start to finish (only works on top of our current best block) */
bool TestBlockValidity(BlockValidationState& state,
                       const CChainParams& chainparams,
                       CChainState& chainstate,
                       const CBlock& block,
                       CBlockIndex* pindexPrev,
                       bool fCheckPOW = true,
                       bool fCheckMerkleRoot = true) EXCLUSIVE_LOCKS_REQUIRED(cs_main);

/** Update uncommitted block structures (currently: only the witness reserved value). This is safe for submitted blocks. */
void UpdateUncommittedBlockStructures(CBlock& block, const CBlockIndex* pindexPrev, const Consensus::Params& consensusParams);

/** Produce the necessary coinbase commitment for a block (modifies the hash, don't call for mined blocks). */
std::vector<unsigned char> GenerateCoinbaseCommitment(CBlock& block, const CBlockIndex* pindexPrev, const Consensus::Params& consensusParams);

/**
 * Check proof-of-work of a block header, taking auxpow into account.
 * @param block The block header.
 * @param params Consensus parameters.
 * @return True iff the PoW is correct.
 */
bool CheckProofOfWork(const CBlockHeader& block, const Consensus::Params& params);

/** RAII wrapper for VerifyDB: Verify consistency of the block and coin databases */
class CVerifyDB {
public:
    CVerifyDB();
    ~CVerifyDB();
    bool VerifyDB(
        CChainState& chainstate,
        const CChainParams& chainparams,
        CCoinsView& coinsview,
        int nCheckLevel,
        int nCheckDepth) EXCLUSIVE_LOCKS_REQUIRED(cs_main);
};

enum DisconnectResult
{
    DISCONNECT_OK,      // All good.
    DISCONNECT_UNCLEAN, // Rolled back, but UTXO set was inconsistent with block.
    DISCONNECT_FAILED   // Something else went wrong.
};

class ConnectTrace;

/** @see CChainState::FlushStateToDisk */
enum class FlushStateMode {
    NONE,
    IF_NEEDED,
    PERIODIC,
    ALWAYS
};

struct CBlockIndexWorkComparator
{
    bool operator()(const CBlockIndex *pa, const CBlockIndex *pb) const;
};

/**
 * Maintains a tree of blocks (stored in `m_block_index`) which is consulted
 * to determine where the most-work tip is.
 *
 * This data is used mostly in `CChainState` - information about, e.g.,
 * candidate tips is not maintained here.
 */
class BlockManager
{
    friend CChainState;

private:
    /* Calculate the block/rev files to delete based on height specified by user with RPC command pruneblockchain */
    void FindFilesToPruneManual(std::set<int>& setFilesToPrune, int nManualPruneHeight, int chain_tip_height);

    /**
     * Prune block and undo files (blk???.dat and undo???.dat) so that the disk space used is less than a user-defined target.
     * The user sets the target (in MB) on the command line or in config file.  This will be run on startup and whenever new
     * space is allocated in a block or undo file, staying below the target. Changing back to unpruned requires a reindex
     * (which in this case means the blockchain must be re-downloaded.)
     *
     * Pruning functions are called from FlushStateToDisk when the global fCheckForPruning flag has been set.
     * Block and undo files are deleted in lock-step (when blk00003.dat is deleted, so is rev00003.dat.)
     * Pruning cannot take place until the longest chain is at least a certain length (100000 on mainnet, 1000 on testnet, 1000 on regtest).
     * Pruning will never delete a block within a defined distance (currently 288) from the active chain's tip.
     * The block index is updated by unsetting HAVE_DATA and HAVE_UNDO for any blocks that were stored in the deleted files.
     * A db flag records the fact that at least some block files have been pruned.
     *
     * @param[out]   setFilesToPrune   The set of file indices that can be unlinked will be returned
     */
    void FindFilesToPrune(std::set<int>& setFilesToPrune, uint64_t nPruneAfterHeight, int chain_tip_height, int prune_height, bool is_ibd);

public:
    BlockMap m_block_index GUARDED_BY(cs_main);

    /** In order to efficiently track invalidity of headers, we keep the set of
      * blocks which we tried to connect and found to be invalid here (ie which
      * were set to BLOCK_FAILED_VALID since the last restart). We can then
      * walk this set and check if a new header is a descendant of something in
      * this set, preventing us from having to walk m_block_index when we try
      * to connect a bad block and fail.
      *
      * While this is more complicated than marking everything which descends
      * from an invalid block as invalid at the time we discover it to be
      * invalid, doing so would require walking all of m_block_index to find all
      * descendants. Since this case should be very rare, keeping track of all
      * BLOCK_FAILED_VALID blocks in a set should be just fine and work just as
      * well.
      *
      * Because we already walk m_block_index in height-order at startup, we go
      * ahead and mark descendants of invalid blocks as FAILED_CHILD at that time,
      * instead of putting things in this set.
      */
    std::set<CBlockIndex*> m_failed_blocks;

    /**
     * All pairs A->B, where A (or one of its ancestors) misses transactions, but B has transactions.
     * Pruned nodes may have entries where B is missing data.
     */
    std::multimap<CBlockIndex*, CBlockIndex*> m_blocks_unlinked;

    std::unique_ptr<CBlockTreeDB> m_block_tree_db GUARDED_BY(::cs_main);

    bool LoadBlockIndexDB(std::set<CBlockIndex*, CBlockIndexWorkComparator>& setBlockIndexCandidates) EXCLUSIVE_LOCKS_REQUIRED(::cs_main);

    /**
     * Load the blocktree off disk and into memory. Populate certain metadata
     * per index entry (nStatus, nChainWork, nTimeMax, etc.) as well as peripheral
     * collections like setDirtyBlockIndex.
     *
     * @param[out] block_index_candidates  Fill this set with any valid blocks for
     *                                     which we've downloaded all transactions.
     */
    bool LoadBlockIndex(
        const Consensus::Params& consensus_params,
        std::set<CBlockIndex*, CBlockIndexWorkComparator>& block_index_candidates)
        EXCLUSIVE_LOCKS_REQUIRED(cs_main);

    /** Clear all data members. */
    void Unload() EXCLUSIVE_LOCKS_REQUIRED(cs_main);

    CBlockIndex* AddToBlockIndex(const CBlockHeader& block) EXCLUSIVE_LOCKS_REQUIRED(cs_main);
    /** Create a new block index entry for a given block hash */
    CBlockIndex* InsertBlockIndex(const uint256& hash) EXCLUSIVE_LOCKS_REQUIRED(cs_main);

    //! Mark one block file as pruned (modify associated database entries)
    void PruneOneBlockFile(const int fileNumber) EXCLUSIVE_LOCKS_REQUIRED(cs_main);

    /**
     * If a block header hasn't already been seen, call CheckBlockHeader on it, ensure
     * that it doesn't descend from an invalid block, and then add it to m_block_index.
     */
    bool AcceptBlockHeader(
        const CBlockHeader& block,
        BlockValidationState& state,
        const CChainParams& chainparams,
        CBlockIndex** ppindex) EXCLUSIVE_LOCKS_REQUIRED(cs_main);

    CBlockIndex* LookupBlockIndex(const uint256& hash) const EXCLUSIVE_LOCKS_REQUIRED(cs_main);

    /** Find the last common block between the parameter chain and a locator. */
    CBlockIndex* FindForkInGlobalIndex(const CChain& chain, const CBlockLocator& locator) EXCLUSIVE_LOCKS_REQUIRED(cs_main);

    //! Returns last CBlockIndex* that is a checkpoint
    CBlockIndex* GetLastCheckpoint(const CCheckpointData& data) EXCLUSIVE_LOCKS_REQUIRED(cs_main);

    /**
     * Return the spend height, which is one more than the inputs.GetBestBlock().
     * While checking, GetBestBlock() refers to the parent block. (protected by cs_main)
     * This is also true for mempool checks.
     */
    int GetSpendHeight(const CCoinsViewCache& inputs) EXCLUSIVE_LOCKS_REQUIRED(cs_main);

    ~BlockManager() {
        Unload();
    }
};

/**
 * A convenience class for constructing the CCoinsView* hierarchy used
 * to facilitate access to the UTXO set.
 *
 * This class consists of an arrangement of layered CCoinsView objects,
 * preferring to store and retrieve coins in memory via `m_cacheview` but
 * ultimately falling back on cache misses to the canonical store of UTXOs on
 * disk, `m_dbview`.
 */
class CoinsViews {

public:
    //! The lowest level of the CoinsViews cache hierarchy sits in a leveldb database on disk.
    //! All unspent coins reside in this store.
    CCoinsViewDB m_dbview GUARDED_BY(cs_main);

    //! This view wraps access to the leveldb instance and handles read errors gracefully.
    CCoinsViewErrorCatcher m_catcherview GUARDED_BY(cs_main);

    //! This is the top layer of the cache hierarchy - it keeps as many coins in memory as
    //! can fit per the dbcache setting.
    std::unique_ptr<CCoinsViewCache> m_cacheview GUARDED_BY(cs_main);

    //! This constructor initializes CCoinsViewDB and CCoinsViewErrorCatcher instances, but it
    //! *does not* create a CCoinsViewCache instance by default. This is done separately because the
    //! presence of the cache has implications on whether or not we're allowed to flush the cache's
    //! state to disk, which should not be done until the health of the database is verified.
    //!
    //! All arguments forwarded onto CCoinsViewDB.
    CoinsViews(std::string ldb_name, size_t cache_size_bytes, bool in_memory, bool should_wipe);

    //! Initialize the CCoinsViewCache member.
    void InitCache() EXCLUSIVE_LOCKS_REQUIRED(::cs_main);
};

enum class CoinsCacheSizeState
{
    //! The coins cache is in immediate need of a flush.
    CRITICAL = 2,
    //! The cache is at >= 90% capacity.
    LARGE = 1,
    OK = 0
};

/**
 * CChainState stores and provides an API to update our local knowledge of the
 * current best chain.
 *
 * Eventually, the API here is targeted at being exposed externally as a
 * consumable libconsensus library, so any functions added must only call
 * other class member functions, pure functions in other parts of the consensus
 * library, callbacks via the validation interface, or read/write-to-disk
 * functions (eventually this will also be via callbacks).
 *
 * Anything that is contingent on the current tip of the chain is stored here,
 * whereas block information and metadata independent of the current tip is
 * kept in `BlockManager`.
 */
class CChainState
{
protected:
    /**
     * Every received block is assigned a unique and increasing identifier, so we
     * know which one to give priority in case of a fork.
     */
    /** Blocks loaded from disk are assigned id 0, so start the counter at 1. */
    int32_t nBlockSequenceId GUARDED_BY(::cs_main) = 1;
    /** Decreasing counter (used by subsequent preciousblock calls). */
    int32_t nBlockReverseSequenceId = -1;
    /** chainwork for the last block that preciousblock has been applied to. */
    arith_uint256 nLastPreciousChainwork = 0;

    /**
     * the ChainState CriticalSection
     * A lock that must be held when modifying this ChainState - held in ActivateBestChain()
     */
    RecursiveMutex m_cs_chainstate;

    /**
     * Whether this chainstate is undergoing initial block download.
     *
     * Mutable because we need to be able to mark IsInitialBlockDownload()
     * const, which latches this for caching purposes.
     */
    mutable std::atomic<bool> m_cached_finished_ibd{false};

    //! Optional mempool that is kept in sync with the chain.
    //! Only the active chainstate has a mempool.
    CTxMemPool* m_mempool;

    const CChainParams& m_params;

    //! Manages the UTXO set, which is a reflection of the contents of `m_chain`.
    std::unique_ptr<CoinsViews> m_coins_views;

public:
    //! Reference to a BlockManager instance which itself is shared across all
    //! CChainState instances.
    BlockManager& m_blockman;

    //! The chainstate manager that owns this chainstate. The reference is
    //! necessary so that this instance can check whether it is the active
    //! chainstate within deeply nested method calls.
    ChainstateManager& m_chainman;

    explicit CChainState(
        CTxMemPool* mempool,
        BlockManager& blockman,
        ChainstateManager& chainman,
        std::optional<uint256> from_snapshot_blockhash = std::nullopt);

    /**
     * Initialize the CoinsViews UTXO set database management data structures. The in-memory
     * cache is initialized separately.
     *
     * All parameters forwarded to CoinsViews.
     */
    void InitCoinsDB(
        size_t cache_size_bytes,
        bool in_memory,
        bool should_wipe,
        std::string leveldb_name = "chainstate");

    //! Initialize the in-memory coins cache (to be done after the health of the on-disk database
    //! is verified).
    void InitCoinsCache(size_t cache_size_bytes) EXCLUSIVE_LOCKS_REQUIRED(::cs_main);

    //! @returns whether or not the CoinsViews object has been fully initialized and we can
    //!          safely flush this object to disk.
    bool CanFlushToDisk() const EXCLUSIVE_LOCKS_REQUIRED(cs_main) {
        return m_coins_views && m_coins_views->m_cacheview;
    }

    //! The current chain of blockheaders we consult and build on.
    //! @see CChain, CBlockIndex.
    CChain m_chain;

    /**
     * The blockhash which is the base of the snapshot this chainstate was created from.
     *
     * std::nullopt if this chainstate was not created from a snapshot.
     */
    const std::optional<uint256> m_from_snapshot_blockhash;

    /**
     * The set of all CBlockIndex entries with either BLOCK_VALID_TRANSACTIONS (for
     * itself and all ancestors) *or* BLOCK_ASSUMED_VALID (if using background
     * chainstates) and as good as our current tip or better. Entries may be failed,
     * though, and pruning nodes may be missing the data for the block.
     */
    std::set<CBlockIndex*, CBlockIndexWorkComparator> setBlockIndexCandidates;

    //! @returns A reference to the in-memory cache of the UTXO set.
    CCoinsViewCache& CoinsTip() EXCLUSIVE_LOCKS_REQUIRED(cs_main)
    {
        assert(m_coins_views->m_cacheview);
        return *m_coins_views->m_cacheview.get();
    }

    //! @returns A reference to the on-disk UTXO set database.
    CCoinsViewDB& CoinsDB() EXCLUSIVE_LOCKS_REQUIRED(cs_main)
    {
        return m_coins_views->m_dbview;
    }

    //! @returns A reference to a wrapped view of the in-memory UTXO set that
    //!     handles disk read errors gracefully.
    CCoinsViewErrorCatcher& CoinsErrorCatcher() EXCLUSIVE_LOCKS_REQUIRED(cs_main)
    {
        return m_coins_views->m_catcherview;
    }

    //! Destructs all objects related to accessing the UTXO set.
    void ResetCoinsViews() { m_coins_views.reset(); }

    //! The cache size of the on-disk coins view.
    size_t m_coinsdb_cache_size_bytes{0};

    //! The cache size of the in-memory coins view.
    size_t m_coinstip_cache_size_bytes{0};

    //! Resize the CoinsViews caches dynamically and flush state to disk.
    //! @returns true unless an error occurred during the flush.
    bool ResizeCoinsCaches(size_t coinstip_size, size_t coinsdb_size)
        EXCLUSIVE_LOCKS_REQUIRED(::cs_main);

    /** Import blocks from an external file */
    void LoadExternalBlockFile(FILE* fileIn, FlatFilePos* dbp = nullptr);

    /**
     * Update the on-disk chain state.
     * The caches and indexes are flushed depending on the mode we're called with
     * if they're too large, if it's been a while since the last write,
     * or always and in all cases if we're in prune mode and are deleting files.
     *
     * If FlushStateMode::NONE is used, then FlushStateToDisk(...) won't do anything
     * besides checking if we need to prune.
     *
     * @returns true unless a system error occurred
     */
    bool FlushStateToDisk(
        BlockValidationState& state,
        FlushStateMode mode,
        int nManualPruneHeight = 0);

    //! Unconditionally flush all changes to disk.
    void ForceFlushStateToDisk();

    //! Prune blockfiles from the disk if necessary and then flush chainstate changes
    //! if we pruned.
    void PruneAndFlush();

    /**
     * Find the best known block, and make it the tip of the block chain. The
     * result is either failure or an activated best chain. pblock is either
     * nullptr or a pointer to a block that is already loaded (to avoid loading
     * it again from disk).
     *
     * ActivateBestChain is split into steps (see ActivateBestChainStep) so that
     * we avoid holding cs_main for an extended period of time; the length of this
     * call may be quite long during reindexing or a substantial reorg.
     *
     * May not be called with cs_main held. May not be called in a
     * validationinterface callback.
     *
     * @returns true unless a system error occurred
     */
    bool ActivateBestChain(
        BlockValidationState& state,
        std::shared_ptr<const CBlock> pblock = nullptr) LOCKS_EXCLUDED(cs_main);

    bool AcceptBlock(const std::shared_ptr<const CBlock>& pblock, BlockValidationState& state, CBlockIndex** ppindex, bool fRequested, const FlatFilePos* dbp, bool* fNewBlock) EXCLUSIVE_LOCKS_REQUIRED(cs_main);

    // Block (dis)connection on a given view:
    DisconnectResult DisconnectBlock(const CBlock& block, const CBlockIndex* pindex, CCoinsViewCache& view, std::set<valtype>& unexpiredNames);
    bool ConnectBlock(const CBlock& block, BlockValidationState& state, CBlockIndex* pindex,
                      CCoinsViewCache& view,
                      std::set<valtype>& expiredNames,
                      bool fJustCheck = false) EXCLUSIVE_LOCKS_REQUIRED(cs_main);

    // Apply the effects of a block disconnection on the UTXO set.
    bool DisconnectTip(BlockValidationState& state, DisconnectedBlockTransactions* disconnectpool) EXCLUSIVE_LOCKS_REQUIRED(cs_main, m_mempool->cs);

    // Manual block validity manipulation:
    /** Mark a block as precious and reorganize.
     *
     * May not be called in a validationinterface callback.
     */
    bool PreciousBlock(BlockValidationState& state, CBlockIndex* pindex) LOCKS_EXCLUDED(cs_main);
    /** Mark a block as invalid. */
    bool InvalidateBlock(BlockValidationState& state, CBlockIndex* pindex) LOCKS_EXCLUDED(cs_main);
    /** Remove invalidity status from a block and its descendants. */
    void ResetBlockFailureFlags(CBlockIndex* pindex) EXCLUSIVE_LOCKS_REQUIRED(cs_main);

    /** Replay blocks that aren't fully applied to the database. */
    bool ReplayBlocks();

    /** Whether the chain state needs to be redownloaded due to lack of witness data */
    [[nodiscard]] bool NeedsRedownload() const EXCLUSIVE_LOCKS_REQUIRED(cs_main);
    /** Ensures we have a genesis block in the block tree, possibly writing one to disk. */
    bool LoadGenesisBlock();

    void PruneBlockIndexCandidates();

    void UnloadBlockIndex() EXCLUSIVE_LOCKS_REQUIRED(::cs_main);

    /** Check whether we are doing an initial block download (synchronizing from disk or network) */
    bool IsInitialBlockDownload() const;

    /**
     * Make various assertions about the state of the block index.
     *
     * By default this only executes fully when using the Regtest chain; see: fCheckBlockIndex.
     */
    void CheckBlockIndex();

    /** Load the persisted mempool from disk */
    void LoadMempool(const ArgsManager& args);

    /** Update the chain tip based on database information, i.e. CoinsTip()'s best block. */
    bool LoadChainTip() EXCLUSIVE_LOCKS_REQUIRED(cs_main);

    //! Dictates whether we need to flush the cache to disk or not.
    //!
    //! @return the state of the size of the coins cache.
    CoinsCacheSizeState GetCoinsCacheSizeState() EXCLUSIVE_LOCKS_REQUIRED(::cs_main);

    CoinsCacheSizeState GetCoinsCacheSizeState(
        size_t max_coins_cache_size_bytes,
        size_t max_mempool_size_bytes) EXCLUSIVE_LOCKS_REQUIRED(::cs_main);

    std::string ToString() EXCLUSIVE_LOCKS_REQUIRED(::cs_main);

private:
    bool ActivateBestChainStep(BlockValidationState& state, CBlockIndex* pindexMostWork, const std::shared_ptr<const CBlock>& pblock, bool& fInvalidFound, ConnectTrace& connectTrace) EXCLUSIVE_LOCKS_REQUIRED(cs_main, m_mempool->cs);
    bool ConnectTip(BlockValidationState& state, CBlockIndex* pindexNew, const std::shared_ptr<const CBlock>& pblock, ConnectTrace& connectTrace, DisconnectedBlockTransactions& disconnectpool) EXCLUSIVE_LOCKS_REQUIRED(cs_main, m_mempool->cs);

    void InvalidBlockFound(CBlockIndex* pindex, const BlockValidationState& state) EXCLUSIVE_LOCKS_REQUIRED(cs_main);
    CBlockIndex* FindMostWorkChain() EXCLUSIVE_LOCKS_REQUIRED(cs_main);
    void ReceivedBlockTransactions(const CBlock& block, CBlockIndex* pindexNew, const FlatFilePos& pos) EXCLUSIVE_LOCKS_REQUIRED(cs_main);

    bool RollforwardBlock(const CBlockIndex* pindex, CCoinsViewCache& inputs) EXCLUSIVE_LOCKS_REQUIRED(cs_main);

    void CheckForkWarningConditions() EXCLUSIVE_LOCKS_REQUIRED(cs_main);
    void InvalidChainFound(CBlockIndex* pindexNew) EXCLUSIVE_LOCKS_REQUIRED(cs_main);

    //! Indirection necessary to make lock annotations work with an optional mempool.
    RecursiveMutex* MempoolMutex() const LOCK_RETURNED(m_mempool->cs)
    {
        return m_mempool ? &m_mempool->cs : nullptr;
    }

    /**
     * Make mempool consistent after a reorg, by re-adding or recursively erasing
     * disconnected block transactions from the mempool, and also removing any
     * other transactions from the mempool that are no longer valid given the new
     * tip/height.
     *
     * Note: we assume that disconnectpool only contains transactions that are NOT
     * confirmed in the current chain nor already in the mempool (otherwise,
     * in-mempool descendants of such transactions would be removed).
     *
     * Passing fAddToMempool=false will skip trying to add the transactions back,
     * and instead just erase from the mempool as needed.
     */
    void MaybeUpdateMempoolForReorg(
        DisconnectedBlockTransactions& disconnectpool,
        bool fAddToMempool) EXCLUSIVE_LOCKS_REQUIRED(cs_main, m_mempool->cs);

    /** Check warning conditions and do some notifications on new chain tip set. */
    void UpdateTip(const CBlockIndex* pindexNew)
        EXCLUSIVE_LOCKS_REQUIRED(::cs_main);

    friend ChainstateManager;
};

/**
 * Provides an interface for creating and interacting with one or two
 * chainstates: an IBD chainstate generated by downloading blocks, and
 * an optional snapshot chainstate loaded from a UTXO snapshot. Managed
 * chainstates can be maintained at different heights simultaneously.
 *
 * This class provides abstractions that allow the retrieval of the current
 * most-work chainstate ("Active") as well as chainstates which may be in
 * background use to validate UTXO snapshots.
 *
 * Definitions:
 *
 * *IBD chainstate*: a chainstate whose current state has been "fully"
 *   validated by the initial block download process.
 *
 * *Snapshot chainstate*: a chainstate populated by loading in an
 *    assumeutxo UTXO snapshot.
 *
 * *Active chainstate*: the chainstate containing the current most-work
 *    chain. Consulted by most parts of the system (net_processing,
 *    wallet) as a reflection of the current chain and UTXO set.
 *    This may either be an IBD chainstate or a snapshot chainstate.
 *
 * *Background IBD chainstate*: an IBD chainstate for which the
 *    IBD process is happening in the background while use of the
 *    active (snapshot) chainstate allows the rest of the system to function.
 */
class ChainstateManager
{
private:
    //! The chainstate used under normal operation (i.e. "regular" IBD) or, if
    //! a snapshot is in use, for background validation.
    //!
    //! Its contents (including on-disk data) will be deleted *upon shutdown*
    //! after background validation of the snapshot has completed. We do not
    //! free the chainstate contents immediately after it finishes validation
    //! to cautiously avoid a case where some other part of the system is still
    //! using this pointer (e.g. net_processing).
    //!
    //! Once this pointer is set to a corresponding chainstate, it will not
    //! be reset until init.cpp:Shutdown().
    //!
    //! This is especially important when, e.g., calling ActivateBestChain()
    //! on all chainstates because we are not able to hold ::cs_main going into
    //! that call.
    std::unique_ptr<CChainState> m_ibd_chainstate GUARDED_BY(::cs_main);

    //! A chainstate initialized on the basis of a UTXO snapshot. If this is
    //! non-null, it is always our active chainstate.
    //!
    //! Once this pointer is set to a corresponding chainstate, it will not
    //! be reset until init.cpp:Shutdown().
    //!
    //! This is especially important when, e.g., calling ActivateBestChain()
    //! on all chainstates because we are not able to hold ::cs_main going into
    //! that call.
    std::unique_ptr<CChainState> m_snapshot_chainstate GUARDED_BY(::cs_main);

    //! Points to either the ibd or snapshot chainstate; indicates our
    //! most-work chain.
    //!
    //! Once this pointer is set to a corresponding chainstate, it will not
    //! be reset until init.cpp:Shutdown().
    //!
    //! This is especially important when, e.g., calling ActivateBestChain()
    //! on all chainstates because we are not able to hold ::cs_main going into
    //! that call.
    CChainState* m_active_chainstate GUARDED_BY(::cs_main) {nullptr};

    //! If true, the assumed-valid chainstate has been fully validated
    //! by the background validation chainstate.
    bool m_snapshot_validated{false};

    //! Internal helper for ActivateSnapshot().
    [[nodiscard]] bool PopulateAndValidateSnapshot(
        CChainState& snapshot_chainstate,
        CAutoFile& coins_file,
        const SnapshotMetadata& metadata);

public:
    std::thread m_load_block;
    //! A single BlockManager instance is shared across each constructed
    //! chainstate to avoid duplicating block metadata.
    BlockManager m_blockman GUARDED_BY(::cs_main);

    //! The total number of bytes available for us to use across all in-memory
    //! coins caches. This will be split somehow across chainstates.
    int64_t m_total_coinstip_cache{0};
    //
    //! The total number of bytes available for us to use across all leveldb
    //! coins databases. This will be split somehow across chainstates.
    int64_t m_total_coinsdb_cache{0};

    //! Instantiate a new chainstate and assign it based upon whether it is
    //! from a snapshot.
    //!
    //! @param[in] mempool              The mempool to pass to the chainstate
    //                                  constructor
    //! @param[in] snapshot_blockhash   If given, signify that this chainstate
    //!                                 is based on a snapshot.
    CChainState& InitializeChainstate(
        CTxMemPool* mempool,
        const std::optional<uint256>& snapshot_blockhash = std::nullopt)
        LIFETIMEBOUND EXCLUSIVE_LOCKS_REQUIRED(::cs_main);

    //! Get all chainstates currently being used.
    std::vector<CChainState*> GetAll();

    //! Construct and activate a Chainstate on the basis of UTXO snapshot data.
    //!
    //! Steps:
    //!
    //! - Initialize an unused CChainState.
    //! - Load its `CoinsViews` contents from `coins_file`.
    //! - Verify that the hash of the resulting coinsdb matches the expected hash
    //!   per assumeutxo chain parameters.
    //! - Wait for our headers chain to include the base block of the snapshot.
    //! - "Fast forward" the tip of the new chainstate to the base of the snapshot,
    //!   faking nTx* block index data along the way.
    //! - Move the new chainstate to `m_snapshot_chainstate` and make it our
    //!   ChainstateActive().
    [[nodiscard]] bool ActivateSnapshot(
        CAutoFile& coins_file, const SnapshotMetadata& metadata, bool in_memory);

    //! The most-work chain.
    CChainState& ActiveChainstate() const;
    CChain& ActiveChain() const { return ActiveChainstate().m_chain; }
    int ActiveHeight() const { return ActiveChain().Height(); }
    CBlockIndex* ActiveTip() const { return ActiveChain().Tip(); }

    BlockMap& BlockIndex() EXCLUSIVE_LOCKS_REQUIRED(::cs_main)
    {
        return m_blockman.m_block_index;
    }

    //! @returns true if a snapshot-based chainstate is in use. Also implies
    //!          that a background validation chainstate is also in use.
    bool IsSnapshotActive() const;

    std::optional<uint256> SnapshotBlockhash() const;

    //! Is there a snapshot in use and has it been fully validated?
    bool IsSnapshotValidated() const { return m_snapshot_validated; }

    /**
     * Process an incoming block. This only returns after the best known valid
     * block is made active. Note that it does not, however, guarantee that the
     * specific block passed to it has been checked for validity!
     *
     * If you want to *possibly* get feedback on whether block is valid, you must
     * install a CValidationInterface (see validationinterface.h) - this will have
     * its BlockChecked method called whenever *any* block completes validation.
     *
     * Note that we guarantee that either the proof-of-work is valid on block, or
     * (and possibly also) BlockChecked will have been called.
     *
     * May not be called in a validationinterface callback.
     *
     * @param[in]   block The block we want to process.
     * @param[in]   force_processing Process this block even if unrequested; used for non-network block sources.
     * @param[out]  new_block A boolean which is set to indicate if the block was first received via this call
     * @returns     If the block was processed, independently of block validity
     */
    bool ProcessNewBlock(const CChainParams& chainparams, const std::shared_ptr<const CBlock>& block, bool force_processing, bool* new_block) LOCKS_EXCLUDED(cs_main);

    /**
     * Process incoming block headers.
     *
     * May not be called in a
     * validationinterface callback.
     *
     * @param[in]  block The block headers themselves
     * @param[out] state This may be set to an Error state if any error occurred processing them
     * @param[in]  chainparams The params for the chain we want to connect to
     * @param[out] ppindex If set, the pointer will be set to point to the last new block index object for the given headers
     */
    bool ProcessNewBlockHeaders(const std::vector<CBlockHeader>& block, BlockValidationState& state, const CChainParams& chainparams, const CBlockIndex** ppindex = nullptr) LOCKS_EXCLUDED(cs_main);

    //! Load the block tree and coins database from disk, initializing state if we're running with -reindex
    bool LoadBlockIndex() EXCLUSIVE_LOCKS_REQUIRED(cs_main);

    //! Unload block index and chain data before shutdown.
    void Unload() EXCLUSIVE_LOCKS_REQUIRED(::cs_main);

    //! Clear (deconstruct) chainstate data.
    void Reset();

    //! Check to see if caches are out of balance and if so, call
    //! ResizeCoinsCaches() as needed.
    void MaybeRebalanceCaches() EXCLUSIVE_LOCKS_REQUIRED(::cs_main);

    ~ChainstateManager() {
        LOCK(::cs_main);
        UnloadBlockIndex(/* mempool */ nullptr, *this);
        Reset();
    }
};

using FopenFn = std::function<FILE*(const fs::path&, const char*)>;

/** Dump the mempool to disk. */
bool DumpMempool(const CTxMemPool& pool, FopenFn mockable_fopen_function = fsbridge::fopen, bool skip_file_commit = false);

/** Load the mempool from disk. */
bool LoadMempool(CTxMemPool& pool, CChainState& active_chainstate, FopenFn mockable_fopen_function = fsbridge::fopen);

/**
 * Return the expected assumeutxo value for a given height, if one exists.
 *
 * @param[in] height Get the assumeutxo value for this height.
 *
 * @returns empty if no assumeutxo configuration exists for the given height.
 */
const AssumeutxoData* ExpectedAssumeutxo(const int height, const CChainParams& params);

#endif // BITCOIN_VALIDATION_H<|MERGE_RESOLUTION|>--- conflicted
+++ resolved
@@ -41,13 +41,6 @@
 class CBlockTreeDB;
 class CChainParams;
 struct CCheckpointData;
-<<<<<<< HEAD
-class CInv;
-class CConnman;
-class CScriptCheck;
-class CTxInUndo;
-=======
->>>>>>> b376182a
 class CTxMemPool;
 class ChainstateManager;
 class SnapshotMetadata;
