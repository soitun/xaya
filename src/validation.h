// Copyright (c) 2009-2010 Satoshi Nakamoto
// Copyright (c) 2009-2021 The Bitcoin Core developers
// Distributed under the MIT software license, see the accompanying
// file COPYING or http://www.opensource.org/licenses/mit-license.php.

#ifndef BITCOIN_VALIDATION_H
#define BITCOIN_VALIDATION_H

#if defined(HAVE_CONFIG_H)
#include <config/bitcoin-config.h>
#endif

#include <arith_uint256.h>
#include <attributes.h>
#include <chain.h>
#include <chainparams.h>
#include <kernel/chainstatemanager_opts.h>
#include <consensus/amount.h>
#include <deploymentstatus.h>
#include <fs.h>
#include <node/blockstorage.h>
#include <policy/feerate.h>
#include <policy/packages.h>
#include <script/script_error.h>
#include <sync.h>
#include <txdb.h>
#include <txmempool.h> // For CTxMemPool::cs
#include <uint256.h>
#include <util/check.h>
#include <util/hasher.h>
#include <util/translation.h>
#include <versionbits.h>

#include <atomic>
#include <map>
#include <memory>
#include <optional>
#include <set>
#include <stdint.h>
#include <string>
#include <thread>
#include <utility>
#include <vector>

class CChainState;
class CBlockTreeDB;
class CTxMemPool;
class ChainstateManager;
struct ChainTxData;
struct DisconnectedBlockTransactions;
struct PrecomputedTransactionData;
struct LockPoints;
struct AssumeutxoData;
namespace node {
class SnapshotMetadata;
} // namespace node
namespace Consensus {
struct Params;
} // namespace Consensus

/** Default for -minrelaytxfee, minimum relay fee for transactions */
static const unsigned int DEFAULT_MIN_RELAY_TX_FEE = COIN / 1000;
/** Default for -limitancestorcount, max number of in-mempool ancestors */
static const unsigned int DEFAULT_ANCESTOR_LIMIT = 25;
/** Default for -limitancestorsize, maximum kilobytes of tx + all in-mempool ancestors */
static const unsigned int DEFAULT_ANCESTOR_SIZE_LIMIT = 101;
/** Default for -limitdescendantcount, max number of in-mempool descendants */
static const unsigned int DEFAULT_DESCENDANT_LIMIT = 25;
/** Default for -limitdescendantsize, maximum kilobytes of in-mempool descendants */
static const unsigned int DEFAULT_DESCENDANT_SIZE_LIMIT = 101;

// If a package is submitted, it must be within the mempool's ancestor/descendant limits. Since a
// submitted package must be child-with-unconfirmed-parents (all of the transactions are an ancestor
// of the child), package limits are ultimately bounded by mempool package limits. Ensure that the
// defaults reflect this constraint.
static_assert(DEFAULT_DESCENDANT_LIMIT >= MAX_PACKAGE_COUNT);
static_assert(DEFAULT_ANCESTOR_LIMIT >= MAX_PACKAGE_COUNT);
static_assert(DEFAULT_ANCESTOR_SIZE_LIMIT >= MAX_PACKAGE_SIZE);
static_assert(DEFAULT_DESCENDANT_SIZE_LIMIT >= MAX_PACKAGE_SIZE);

/** Default for -mempoolexpiry, expiration time for mempool transactions in hours */
static const unsigned int DEFAULT_MEMPOOL_EXPIRY = 336;
/** Maximum number of dedicated script-checking threads allowed */
static const int MAX_SCRIPTCHECK_THREADS = 15;
/** -par default (number of script-checking threads, 0 = auto) */
static const int DEFAULT_SCRIPTCHECK_THREADS = 0;
static const int64_t DEFAULT_MAX_TIP_AGE = 24 * 60 * 60;
static const bool DEFAULT_CHECKPOINTS_ENABLED = true;
static const bool DEFAULT_TXINDEX = false;
static constexpr bool DEFAULT_COINSTATSINDEX{false};
static const char* const DEFAULT_BLOCKFILTERINDEX = "0";
/** Default for -persistmempool */
static const bool DEFAULT_PERSIST_MEMPOOL = true;
/** Default for -stopatheight */
static const int DEFAULT_STOPATHEIGHT = 0;
/** Block files containing a block-height within MIN_BLOCKS_TO_KEEP of ActiveChain().Tip() will not be pruned. */
static const unsigned int MIN_BLOCKS_TO_KEEP = 288;
static const signed int DEFAULT_CHECKBLOCKS = 6;
static constexpr int DEFAULT_CHECKLEVEL{3};
// Require that user allocate at least 550 MiB for block & undo files (blk???.dat and rev???.dat)
// At 1MB per block, 288 blocks = 288MB.
// Add 15% for Undo data = 331MB
// Add 20% for Orphan block rate = 397MB
// We want the low water mark after pruning to be at least 397 MB and since we prune in
// full block file chunks, we need the high water mark which triggers the prune to be
// one 128MB block file + added 15% undo data = 147MB greater for a total of 545MB
// Setting the target to >= 550 MiB will make it likely we can respect the target.
static const uint64_t MIN_DISK_SPACE_FOR_BLOCK_FILES = 550 * 1024 * 1024;

/** Current sync state passed to tip changed callbacks. */
enum class SynchronizationState {
    INIT_REINDEX,
    INIT_DOWNLOAD,
    POST_INIT
};

extern RecursiveMutex cs_main;
extern Mutex g_best_block_mutex;
extern std::condition_variable g_best_block_cv;
/** Used to notify getblocktemplate RPC of new tips. */
extern uint256 g_best_block;
/** Whether there are dedicated script-checking threads running.
 * False indicates all script checking is done on the main threadMessageHandler thread.
 */
extern bool g_parallel_script_checks;
extern bool fRequireStandard;
extern bool fCheckBlockIndex;
extern bool fCheckpointsEnabled;
/** A fee rate smaller than this is considered zero fee (for relaying, mining and transaction creation) */
extern CFeeRate minRelayTxFee;
/** If the tip is older than this (in seconds), the node is considered to be in initial block download. */
extern int64_t nMaxTipAge;

/** Block hash whose ancestors we will assume to have valid scripts without checking them. */
extern uint256 hashAssumeValid;

/** Minimum work we will assume exists on some valid chain. */
extern arith_uint256 nMinimumChainWork;

/** Documentation for argument 'checklevel'. */
extern const std::vector<std::string> CHECKLEVEL_DOC;

/** Run instances of script checking worker threads */
void StartScriptCheckWorkerThreads(int threads_num);
/** Stop all of the script checking worker threads */
void StopScriptCheckWorkerThreads();

CAmount GetBlockSubsidy(int nHeight, const Consensus::Params& consensusParams);

bool AbortNode(BlockValidationState& state, const std::string& strMessage, const bilingual_str& userMessage = bilingual_str{});

/** Guess verification progress (as a fraction between 0.0=genesis and 1.0=current tip). */
double GuessVerificationProgress(const ChainTxData& data, const CBlockIndex* pindex);

/** Prune block files up to a given height */
void PruneBlockFilesManual(CChainState& active_chainstate, int nManualPruneHeight);

/**
* Validation result for a single transaction mempool acceptance.
*/
struct MempoolAcceptResult {
    /** Used to indicate the results of mempool validation. */
    enum class ResultType {
        VALID, //!> Fully validated, valid.
        INVALID, //!> Invalid.
        MEMPOOL_ENTRY, //!> Valid, transaction was already in the mempool.
        DIFFERENT_WITNESS, //!> Not validated. A same-txid-different-witness tx (see m_other_wtxid) already exists in the mempool and was not replaced.
    };
    /** Result type. Present in all MempoolAcceptResults. */
    const ResultType m_result_type;

    /** Contains information about why the transaction failed. */
    const TxValidationState m_state;

    // The following fields are only present when m_result_type = ResultType::VALID or MEMPOOL_ENTRY
    /** Mempool transactions replaced by the tx per BIP 125 rules. */
    const std::optional<std::list<CTransactionRef>> m_replaced_transactions;
    /** Virtual size as used by the mempool, calculated using serialized size and sigops. */
    const std::optional<int64_t> m_vsize;
    /** Raw base fees in satoshis. */
    const std::optional<CAmount> m_base_fees;

    // The following field is only present when m_result_type = ResultType::DIFFERENT_WITNESS
    /** The wtxid of the transaction in the mempool which has the same txid but different witness. */
    const std::optional<uint256> m_other_wtxid;

    static MempoolAcceptResult Failure(TxValidationState state) {
        return MempoolAcceptResult(state);
    }

    static MempoolAcceptResult Success(std::list<CTransactionRef>&& replaced_txns, int64_t vsize, CAmount fees) {
        return MempoolAcceptResult(std::move(replaced_txns), vsize, fees);
    }

    static MempoolAcceptResult MempoolTx(int64_t vsize, CAmount fees) {
        return MempoolAcceptResult(vsize, fees);
    }

    static MempoolAcceptResult MempoolTxDifferentWitness(const uint256& other_wtxid) {
        return MempoolAcceptResult(other_wtxid);
    }

// Private constructors. Use static methods MempoolAcceptResult::Success, etc. to construct.
private:
    /** Constructor for failure case */
    explicit MempoolAcceptResult(TxValidationState state)
        : m_result_type(ResultType::INVALID), m_state(state) {
            Assume(!state.IsValid()); // Can be invalid or error
        }

    /** Constructor for success case */
    explicit MempoolAcceptResult(std::list<CTransactionRef>&& replaced_txns, int64_t vsize, CAmount fees)
        : m_result_type(ResultType::VALID),
        m_replaced_transactions(std::move(replaced_txns)), m_vsize{vsize}, m_base_fees(fees) {}

    /** Constructor for already-in-mempool case. It wouldn't replace any transactions. */
    explicit MempoolAcceptResult(int64_t vsize, CAmount fees)
        : m_result_type(ResultType::MEMPOOL_ENTRY), m_vsize{vsize}, m_base_fees(fees) {}

    /** Constructor for witness-swapped case. */
    explicit MempoolAcceptResult(const uint256& other_wtxid)
        : m_result_type(ResultType::DIFFERENT_WITNESS), m_other_wtxid(other_wtxid) {}
};

/**
* Validation result for package mempool acceptance.
*/
struct PackageMempoolAcceptResult
{
    const PackageValidationState m_state;
    /**
    * Map from wtxid to finished MempoolAcceptResults. The client is responsible
    * for keeping track of the transaction objects themselves. If a result is not
    * present, it means validation was unfinished for that transaction. If there
    * was a package-wide error (see result in m_state), m_tx_results will be empty.
    */
    std::map<const uint256, const MempoolAcceptResult> m_tx_results;
    /** Package feerate, defined as the aggregated modified fees divided by the total virtual size
     * of all transactions in the package.  May be unavailable if some inputs were not available or
     * a transaction failure caused validation to terminate early. */
    std::optional<CFeeRate> m_package_feerate;

    explicit PackageMempoolAcceptResult(PackageValidationState state,
                                        std::map<const uint256, const MempoolAcceptResult>&& results)
        : m_state{state}, m_tx_results(std::move(results)) {}

    explicit PackageMempoolAcceptResult(PackageValidationState state, CFeeRate feerate,
                                        std::map<const uint256, const MempoolAcceptResult>&& results)
        : m_state{state}, m_tx_results(std::move(results)), m_package_feerate{feerate} {}

    /** Constructor to create a PackageMempoolAcceptResult from a single MempoolAcceptResult */
    explicit PackageMempoolAcceptResult(const uint256& wtxid, const MempoolAcceptResult& result)
        : m_tx_results{ {wtxid, result} } {}
};

/**
 * Try to add a transaction to the mempool. This is an internal function and is exposed only for testing.
 * Client code should use ChainstateManager::ProcessTransaction()
 *
 * @param[in]  active_chainstate  Reference to the active chainstate.
 * @param[in]  tx                 The transaction to submit for mempool acceptance.
 * @param[in]  accept_time        The timestamp for adding the transaction to the mempool.
 *                                It is also used to determine when the entry expires.
 * @param[in]  bypass_limits      When true, don't enforce mempool fee and capacity limits.
 * @param[in]  test_accept        When true, run validation checks but don't submit to mempool.
 *
 * @returns a MempoolAcceptResult indicating whether the transaction was accepted/rejected with reason.
 */
MempoolAcceptResult AcceptToMemoryPool(CChainState& active_chainstate, const CTransactionRef& tx,
                                       int64_t accept_time, bool bypass_limits, bool test_accept)
    EXCLUSIVE_LOCKS_REQUIRED(cs_main);

/**
* Validate (and maybe submit) a package to the mempool. See doc/policy/packages.md for full details
* on package validation rules.
* @param[in]    test_accept     When true, run validation checks but don't submit to mempool.
* @returns a PackageMempoolAcceptResult which includes a MempoolAcceptResult for each transaction.
* If a transaction fails, validation will exit early and some results may be missing. It is also
* possible for the package to be partially submitted.
*/
PackageMempoolAcceptResult ProcessNewPackage(CChainState& active_chainstate, CTxMemPool& pool,
                                                   const Package& txns, bool test_accept)
                                                   EXCLUSIVE_LOCKS_REQUIRED(cs_main);

/* Transaction policy functions */

/**
 * Check if transaction will be final in the next block to be created.
 */
bool CheckFinalTxAtTip(const CBlockIndex* active_chain_tip, const CTransaction& tx) EXCLUSIVE_LOCKS_REQUIRED(::cs_main);

/**
 * Check if transaction will be BIP68 final in the next block to be created on top of tip.
 * @param[in]   tip             Chain tip to check tx sequence locks against. For example,
 *                              the tip of the current active chain.
 * @param[in]   coins_view      Any CCoinsView that provides access to the relevant coins for
 *                              checking sequence locks. For example, it can be a CCoinsViewCache
 *                              that isn't connected to anything but contains all the relevant
 *                              coins, or a CCoinsViewMemPool that is connected to the
 *                              mempool and chainstate UTXO set. In the latter case, the caller is
 *                              responsible for holding the appropriate locks to ensure that
 *                              calls to GetCoin() return correct coins.
 * Simulates calling SequenceLocks() with data from the tip passed in.
 * Optionally stores in LockPoints the resulting height and time calculated and the hash
 * of the block needed for calculation or skips the calculation and uses the LockPoints
 * passed in for evaluation.
 * The LockPoints should not be considered valid if CheckSequenceLocksAtTip returns false.
 */
bool CheckSequenceLocksAtTip(CBlockIndex* tip,
                        const CCoinsView& coins_view,
                        const CTransaction& tx,
                        LockPoints* lp = nullptr,
                        bool useExistingLockPoints = false);

/**
 * Closure representing one script verification
 * Note that this stores references to the spending transaction
 */
class CScriptCheck
{
private:
    CTxOut m_tx_out;
    const CTransaction *ptxTo;
    unsigned int nIn;
    unsigned int nFlags;
    bool cacheStore;
    ScriptError error;
    PrecomputedTransactionData *txdata;

public:
    CScriptCheck(): ptxTo(nullptr), nIn(0), nFlags(0), cacheStore(false), error(SCRIPT_ERR_UNKNOWN_ERROR) {}
    CScriptCheck(const CTxOut& outIn, const CTransaction& txToIn, unsigned int nInIn, unsigned int nFlagsIn, bool cacheIn, PrecomputedTransactionData* txdataIn) :
        m_tx_out(outIn), ptxTo(&txToIn), nIn(nInIn), nFlags(nFlagsIn), cacheStore(cacheIn), error(SCRIPT_ERR_UNKNOWN_ERROR), txdata(txdataIn) { }

    bool operator()();

    void swap(CScriptCheck& check) noexcept
    {
        std::swap(ptxTo, check.ptxTo);
        std::swap(m_tx_out, check.m_tx_out);
        std::swap(nIn, check.nIn);
        std::swap(nFlags, check.nFlags);
        std::swap(cacheStore, check.cacheStore);
        std::swap(error, check.error);
        std::swap(txdata, check.txdata);
    }

    ScriptError GetScriptError() const { return error; }
};

/** Initializes the script-execution cache */
void InitScriptExecutionCache();

/** Functions for validating blocks and updating the block tree */

int ApplyTxInUndo(Coin&& undo, CCoinsViewCache& view, const COutPoint& out);

/** Context-independent validity checks */
bool CheckBlock(const CBlock& block, BlockValidationState& state, const Consensus::Params& consensusParams, bool fCheckPOW = true, bool fCheckMerkleRoot = true);

/** Check a block is completely valid from start to finish (only works on top of our current best block) */
bool TestBlockValidity(BlockValidationState& state,
                       const CChainParams& chainparams,
                       CChainState& chainstate,
                       const CBlock& block,
                       CBlockIndex* pindexPrev,
<<<<<<< HEAD
                       bool fCheckPOW,
                       bool fCheckBits,
                       bool fCheckMerkleRoot) EXCLUSIVE_LOCKS_REQUIRED(cs_main);
=======
                       const std::function<int64_t()>& adjusted_time_callback,
                       bool fCheckPOW = true,
                       bool fCheckMerkleRoot = true) EXCLUSIVE_LOCKS_REQUIRED(cs_main);
>>>>>>> 693a194e

/**
 * Check proof-of-work of a block header, taking auxpow into account.
 * @param block The block header.
 * @param params Consensus parameters.
 * @return True iff the PoW is correct.
 */
bool CheckProofOfWork(const CBlockHeader& block, const Consensus::Params& params);

/** RAII wrapper for VerifyDB: Verify consistency of the block and coin databases */
class CVerifyDB {
public:
    CVerifyDB();
    ~CVerifyDB();
    bool VerifyDB(
        CChainState& chainstate,
        const Consensus::Params& consensus_params,
        CCoinsView& coinsview,
        int nCheckLevel,
        int nCheckDepth) EXCLUSIVE_LOCKS_REQUIRED(cs_main);
};

enum DisconnectResult
{
    DISCONNECT_OK,      // All good.
    DISCONNECT_UNCLEAN, // Rolled back, but UTXO set was inconsistent with block.
    DISCONNECT_FAILED   // Something else went wrong.
};

class ConnectTrace;

/** @see CChainState::FlushStateToDisk */
enum class FlushStateMode {
    NONE,
    IF_NEEDED,
    PERIODIC,
    ALWAYS
};

/**
 * A convenience class for constructing the CCoinsView* hierarchy used
 * to facilitate access to the UTXO set.
 *
 * This class consists of an arrangement of layered CCoinsView objects,
 * preferring to store and retrieve coins in memory via `m_cacheview` but
 * ultimately falling back on cache misses to the canonical store of UTXOs on
 * disk, `m_dbview`.
 */
class CoinsViews {

public:
    //! The lowest level of the CoinsViews cache hierarchy sits in a leveldb database on disk.
    //! All unspent coins reside in this store.
    CCoinsViewDB m_dbview GUARDED_BY(cs_main);

    //! This view wraps access to the leveldb instance and handles read errors gracefully.
    CCoinsViewErrorCatcher m_catcherview GUARDED_BY(cs_main);

    //! This is the top layer of the cache hierarchy - it keeps as many coins in memory as
    //! can fit per the dbcache setting.
    std::unique_ptr<CCoinsViewCache> m_cacheview GUARDED_BY(cs_main);

    //! This constructor initializes CCoinsViewDB and CCoinsViewErrorCatcher instances, but it
    //! *does not* create a CCoinsViewCache instance by default. This is done separately because the
    //! presence of the cache has implications on whether or not we're allowed to flush the cache's
    //! state to disk, which should not be done until the health of the database is verified.
    //!
    //! All arguments forwarded onto CCoinsViewDB.
    CoinsViews(fs::path ldb_name, size_t cache_size_bytes, bool in_memory, bool should_wipe);

    //! Initialize the CCoinsViewCache member.
    void InitCache() EXCLUSIVE_LOCKS_REQUIRED(::cs_main);
};

enum class CoinsCacheSizeState
{
    //! The coins cache is in immediate need of a flush.
    CRITICAL = 2,
    //! The cache is at >= 90% capacity.
    LARGE = 1,
    OK = 0
};

/**
 * CChainState stores and provides an API to update our local knowledge of the
 * current best chain.
 *
 * Eventually, the API here is targeted at being exposed externally as a
 * consumable libconsensus library, so any functions added must only call
 * other class member functions, pure functions in other parts of the consensus
 * library, callbacks via the validation interface, or read/write-to-disk
 * functions (eventually this will also be via callbacks).
 *
 * Anything that is contingent on the current tip of the chain is stored here,
 * whereas block information and metadata independent of the current tip is
 * kept in `BlockManager`.
 */
class CChainState
{
protected:
    /**
     * Every received block is assigned a unique and increasing identifier, so we
     * know which one to give priority in case of a fork.
     */
    /** Blocks loaded from disk are assigned id 0, so start the counter at 1. */
    int32_t nBlockSequenceId GUARDED_BY(::cs_main) = 1;
    /** Decreasing counter (used by subsequent preciousblock calls). */
    int32_t nBlockReverseSequenceId = -1;
    /** chainwork for the last block that preciousblock has been applied to. */
    arith_uint256 nLastPreciousChainwork = 0;

    /**
     * The ChainState Mutex
     * A lock that must be held when modifying this ChainState - held in ActivateBestChain() and
     * InvalidateBlock()
     */
    Mutex m_chainstate_mutex;

    /**
     * Whether this chainstate is undergoing initial block download.
     *
     * Mutable because we need to be able to mark IsInitialBlockDownload()
     * const, which latches this for caching purposes.
     */
    mutable std::atomic<bool> m_cached_finished_ibd{false};

    //! Optional mempool that is kept in sync with the chain.
    //! Only the active chainstate has a mempool.
    CTxMemPool* m_mempool;

    //! Manages the UTXO set, which is a reflection of the contents of `m_chain`.
    std::unique_ptr<CoinsViews> m_coins_views;

public:
    //! Reference to a BlockManager instance which itself is shared across all
    //! CChainState instances.
    node::BlockManager& m_blockman;

    /** Chain parameters for this chainstate */
    /* TODO: replace with m_chainman.GetParams() */
    const CChainParams& m_params;

    //! The chainstate manager that owns this chainstate. The reference is
    //! necessary so that this instance can check whether it is the active
    //! chainstate within deeply nested method calls.
    ChainstateManager& m_chainman;

    explicit CChainState(
        CTxMemPool* mempool,
        node::BlockManager& blockman,
        ChainstateManager& chainman,
        std::optional<uint256> from_snapshot_blockhash = std::nullopt);

    /**
     * Initialize the CoinsViews UTXO set database management data structures. The in-memory
     * cache is initialized separately.
     *
     * All parameters forwarded to CoinsViews.
     */
    void InitCoinsDB(
        size_t cache_size_bytes,
        bool in_memory,
        bool should_wipe,
        fs::path leveldb_name = "chainstate");

    //! Initialize the in-memory coins cache (to be done after the health of the on-disk database
    //! is verified).
    void InitCoinsCache(size_t cache_size_bytes) EXCLUSIVE_LOCKS_REQUIRED(::cs_main);

    //! @returns whether or not the CoinsViews object has been fully initialized and we can
    //!          safely flush this object to disk.
    bool CanFlushToDisk() const EXCLUSIVE_LOCKS_REQUIRED(::cs_main)
    {
        AssertLockHeld(::cs_main);
        return m_coins_views && m_coins_views->m_cacheview;
    }

    //! The current chain of blockheaders we consult and build on.
    //! @see CChain, CBlockIndex.
    CChain m_chain;

    /**
     * The blockhash which is the base of the snapshot this chainstate was created from.
     *
     * std::nullopt if this chainstate was not created from a snapshot.
     */
    const std::optional<uint256> m_from_snapshot_blockhash;

    //! Return true if this chainstate relies on blocks that are assumed-valid. In
    //! practice this means it was created based on a UTXO snapshot.
    bool reliesOnAssumedValid() { return m_from_snapshot_blockhash.has_value(); }

    /**
     * The set of all CBlockIndex entries with either BLOCK_VALID_TRANSACTIONS (for
     * itself and all ancestors) *or* BLOCK_ASSUMED_VALID (if using background
     * chainstates) and as good as our current tip or better. Entries may be failed,
     * though, and pruning nodes may be missing the data for the block.
     */
    std::set<CBlockIndex*, node::CBlockIndexWorkComparator> setBlockIndexCandidates;

    //! @returns A reference to the in-memory cache of the UTXO set.
    CCoinsViewCache& CoinsTip() EXCLUSIVE_LOCKS_REQUIRED(::cs_main)
    {
        AssertLockHeld(::cs_main);
        assert(m_coins_views->m_cacheview);
        return *m_coins_views->m_cacheview.get();
    }

    //! @returns A reference to the on-disk UTXO set database.
    CCoinsViewDB& CoinsDB() EXCLUSIVE_LOCKS_REQUIRED(::cs_main)
    {
        AssertLockHeld(::cs_main);
        return m_coins_views->m_dbview;
    }

    //! @returns A pointer to the mempool.
    CTxMemPool* GetMempool()
    {
        return m_mempool;
    }

    //! @returns A reference to a wrapped view of the in-memory UTXO set that
    //!     handles disk read errors gracefully.
    CCoinsViewErrorCatcher& CoinsErrorCatcher() EXCLUSIVE_LOCKS_REQUIRED(::cs_main)
    {
        AssertLockHeld(::cs_main);
        return m_coins_views->m_catcherview;
    }

    //! Destructs all objects related to accessing the UTXO set.
    void ResetCoinsViews() { m_coins_views.reset(); }

    //! The cache size of the on-disk coins view.
    size_t m_coinsdb_cache_size_bytes{0};

    //! The cache size of the in-memory coins view.
    size_t m_coinstip_cache_size_bytes{0};

    //! Resize the CoinsViews caches dynamically and flush state to disk.
    //! @returns true unless an error occurred during the flush.
    bool ResizeCoinsCaches(size_t coinstip_size, size_t coinsdb_size)
        EXCLUSIVE_LOCKS_REQUIRED(::cs_main);

    /** Import blocks from an external file */
    void LoadExternalBlockFile(FILE* fileIn, FlatFilePos* dbp = nullptr)
        EXCLUSIVE_LOCKS_REQUIRED(!m_chainstate_mutex);

    /**
     * Update the on-disk chain state.
     * The caches and indexes are flushed depending on the mode we're called with
     * if they're too large, if it's been a while since the last write,
     * or always and in all cases if we're in prune mode and are deleting files.
     *
     * If FlushStateMode::NONE is used, then FlushStateToDisk(...) won't do anything
     * besides checking if we need to prune.
     *
     * @returns true unless a system error occurred
     */
    bool FlushStateToDisk(
        BlockValidationState& state,
        FlushStateMode mode,
        int nManualPruneHeight = 0);

    //! Unconditionally flush all changes to disk.
    void ForceFlushStateToDisk();

    //! Prune blockfiles from the disk if necessary and then flush chainstate changes
    //! if we pruned.
    void PruneAndFlush();

    /**
     * Find the best known block, and make it the tip of the block chain. The
     * result is either failure or an activated best chain. pblock is either
     * nullptr or a pointer to a block that is already loaded (to avoid loading
     * it again from disk).
     *
     * ActivateBestChain is split into steps (see ActivateBestChainStep) so that
     * we avoid holding cs_main for an extended period of time; the length of this
     * call may be quite long during reindexing or a substantial reorg.
     *
     * May not be called with cs_main held. May not be called in a
     * validationinterface callback.
     *
     * @returns true unless a system error occurred
     */
    bool ActivateBestChain(
        BlockValidationState& state,
        std::shared_ptr<const CBlock> pblock = nullptr)
        EXCLUSIVE_LOCKS_REQUIRED(!m_chainstate_mutex)
        LOCKS_EXCLUDED(::cs_main);

    bool AcceptBlock(const std::shared_ptr<const CBlock>& pblock, BlockValidationState& state, CBlockIndex** ppindex, bool fRequested, const FlatFilePos* dbp, bool* fNewBlock) EXCLUSIVE_LOCKS_REQUIRED(cs_main);

    // Block (dis)connection on a given view:
    DisconnectResult DisconnectBlock(const CBlock& block, const CBlockIndex* pindex, CCoinsViewCache& view)
        EXCLUSIVE_LOCKS_REQUIRED(::cs_main);
    bool ConnectBlock(const CBlock& block, BlockValidationState& state, CBlockIndex* pindex,
                      CCoinsViewCache& view,
                      bool fJustCheck = false) EXCLUSIVE_LOCKS_REQUIRED(cs_main);

    // Apply the effects of a block disconnection on the UTXO set.
    bool DisconnectTip(BlockValidationState& state, DisconnectedBlockTransactions* disconnectpool) EXCLUSIVE_LOCKS_REQUIRED(cs_main, m_mempool->cs);

    // Manual block validity manipulation:
    /** Mark a block as precious and reorganize.
     *
     * May not be called in a validationinterface callback.
     */
    bool PreciousBlock(BlockValidationState& state, CBlockIndex* pindex)
        EXCLUSIVE_LOCKS_REQUIRED(!m_chainstate_mutex)
        LOCKS_EXCLUDED(::cs_main);

    /** Mark a block as invalid. */
    bool InvalidateBlock(BlockValidationState& state, CBlockIndex* pindex)
        EXCLUSIVE_LOCKS_REQUIRED(!m_chainstate_mutex)
        LOCKS_EXCLUDED(::cs_main);

    /** Remove invalidity status from a block and its descendants. */
    void ResetBlockFailureFlags(CBlockIndex* pindex) EXCLUSIVE_LOCKS_REQUIRED(cs_main);

    /** Replay blocks that aren't fully applied to the database. */
    bool ReplayBlocks();

    /** Whether the chain state needs to be redownloaded due to lack of witness data */
    [[nodiscard]] bool NeedsRedownload() const EXCLUSIVE_LOCKS_REQUIRED(cs_main);
    /** Ensures we have a genesis block in the block tree, possibly writing one to disk. */
    bool LoadGenesisBlock();

    void PruneBlockIndexCandidates();

    void UnloadBlockIndex() EXCLUSIVE_LOCKS_REQUIRED(::cs_main);

    /** Check whether we are doing an initial block download (synchronizing from disk or network) */
    bool IsInitialBlockDownload() const;

    /** Find the last common block of this chain and a locator. */
    const CBlockIndex* FindForkInGlobalIndex(const CBlockLocator& locator) const EXCLUSIVE_LOCKS_REQUIRED(cs_main);

    /**
     * Make various assertions about the state of the block index.
     *
     * By default this only executes fully when using the Regtest chain; see: fCheckBlockIndex.
     */
    void CheckBlockIndex();

    /** Load the persisted mempool from disk */
    void LoadMempool(const ArgsManager& args);

    /** Update the chain tip based on database information, i.e. CoinsTip()'s best block. */
    bool LoadChainTip() EXCLUSIVE_LOCKS_REQUIRED(cs_main);

    //! Dictates whether we need to flush the cache to disk or not.
    //!
    //! @return the state of the size of the coins cache.
    CoinsCacheSizeState GetCoinsCacheSizeState() EXCLUSIVE_LOCKS_REQUIRED(::cs_main);

    CoinsCacheSizeState GetCoinsCacheSizeState(
        size_t max_coins_cache_size_bytes,
        size_t max_mempool_size_bytes) EXCLUSIVE_LOCKS_REQUIRED(::cs_main);

    std::string ToString() EXCLUSIVE_LOCKS_REQUIRED(::cs_main);

private:
    bool ActivateBestChainStep(BlockValidationState& state, CBlockIndex* pindexMostWork, const std::shared_ptr<const CBlock>& pblock, bool& fInvalidFound, ConnectTrace& connectTrace) EXCLUSIVE_LOCKS_REQUIRED(cs_main, m_mempool->cs);
    bool ConnectTip(BlockValidationState& state, CBlockIndex* pindexNew, const std::shared_ptr<const CBlock>& pblock, ConnectTrace& connectTrace, DisconnectedBlockTransactions& disconnectpool) EXCLUSIVE_LOCKS_REQUIRED(cs_main, m_mempool->cs);

    void InvalidBlockFound(CBlockIndex* pindex, const BlockValidationState& state) EXCLUSIVE_LOCKS_REQUIRED(cs_main);
    CBlockIndex* FindMostWorkChain() EXCLUSIVE_LOCKS_REQUIRED(cs_main);
    void ReceivedBlockTransactions(const CBlock& block, CBlockIndex* pindexNew, const FlatFilePos& pos) EXCLUSIVE_LOCKS_REQUIRED(cs_main);

    bool RollforwardBlock(const CBlockIndex* pindex, CCoinsViewCache& inputs) EXCLUSIVE_LOCKS_REQUIRED(cs_main);

    void CheckForkWarningConditions() EXCLUSIVE_LOCKS_REQUIRED(cs_main);
    void InvalidChainFound(CBlockIndex* pindexNew) EXCLUSIVE_LOCKS_REQUIRED(cs_main);

    //! Indirection necessary to make lock annotations work with an optional mempool.
    RecursiveMutex* MempoolMutex() const LOCK_RETURNED(m_mempool->cs)
    {
        return m_mempool ? &m_mempool->cs : nullptr;
    }

    /**
     * Make mempool consistent after a reorg, by re-adding or recursively erasing
     * disconnected block transactions from the mempool, and also removing any
     * other transactions from the mempool that are no longer valid given the new
     * tip/height.
     *
     * Note: we assume that disconnectpool only contains transactions that are NOT
     * confirmed in the current chain nor already in the mempool (otherwise,
     * in-mempool descendants of such transactions would be removed).
     *
     * Passing fAddToMempool=false will skip trying to add the transactions back,
     * and instead just erase from the mempool as needed.
     */
    void MaybeUpdateMempoolForReorg(
        DisconnectedBlockTransactions& disconnectpool,
        bool fAddToMempool) EXCLUSIVE_LOCKS_REQUIRED(cs_main, m_mempool->cs);

    /** Check warning conditions and do some notifications on new chain tip set. */
    void UpdateTip(const CBlockIndex* pindexNew)
        EXCLUSIVE_LOCKS_REQUIRED(::cs_main);

    friend ChainstateManager;
};

/**
 * Provides an interface for creating and interacting with one or two
 * chainstates: an IBD chainstate generated by downloading blocks, and
 * an optional snapshot chainstate loaded from a UTXO snapshot. Managed
 * chainstates can be maintained at different heights simultaneously.
 *
 * This class provides abstractions that allow the retrieval of the current
 * most-work chainstate ("Active") as well as chainstates which may be in
 * background use to validate UTXO snapshots.
 *
 * Definitions:
 *
 * *IBD chainstate*: a chainstate whose current state has been "fully"
 *   validated by the initial block download process.
 *
 * *Snapshot chainstate*: a chainstate populated by loading in an
 *    assumeutxo UTXO snapshot.
 *
 * *Active chainstate*: the chainstate containing the current most-work
 *    chain. Consulted by most parts of the system (net_processing,
 *    wallet) as a reflection of the current chain and UTXO set.
 *    This may either be an IBD chainstate or a snapshot chainstate.
 *
 * *Background IBD chainstate*: an IBD chainstate for which the
 *    IBD process is happening in the background while use of the
 *    active (snapshot) chainstate allows the rest of the system to function.
 */
class ChainstateManager
{
private:
    //! The chainstate used under normal operation (i.e. "regular" IBD) or, if
    //! a snapshot is in use, for background validation.
    //!
    //! Its contents (including on-disk data) will be deleted *upon shutdown*
    //! after background validation of the snapshot has completed. We do not
    //! free the chainstate contents immediately after it finishes validation
    //! to cautiously avoid a case where some other part of the system is still
    //! using this pointer (e.g. net_processing).
    //!
    //! Once this pointer is set to a corresponding chainstate, it will not
    //! be reset until init.cpp:Shutdown().
    //!
    //! This is especially important when, e.g., calling ActivateBestChain()
    //! on all chainstates because we are not able to hold ::cs_main going into
    //! that call.
    std::unique_ptr<CChainState> m_ibd_chainstate GUARDED_BY(::cs_main);

    //! A chainstate initialized on the basis of a UTXO snapshot. If this is
    //! non-null, it is always our active chainstate.
    //!
    //! Once this pointer is set to a corresponding chainstate, it will not
    //! be reset until init.cpp:Shutdown().
    //!
    //! This is especially important when, e.g., calling ActivateBestChain()
    //! on all chainstates because we are not able to hold ::cs_main going into
    //! that call.
    std::unique_ptr<CChainState> m_snapshot_chainstate GUARDED_BY(::cs_main);

    //! Points to either the ibd or snapshot chainstate; indicates our
    //! most-work chain.
    //!
    //! Once this pointer is set to a corresponding chainstate, it will not
    //! be reset until init.cpp:Shutdown().
    //!
    //! This is especially important when, e.g., calling ActivateBestChain()
    //! on all chainstates because we are not able to hold ::cs_main going into
    //! that call.
    CChainState* m_active_chainstate GUARDED_BY(::cs_main) {nullptr};

    //! If true, the assumed-valid chainstate has been fully validated
    //! by the background validation chainstate.
    bool m_snapshot_validated GUARDED_BY(::cs_main){false};

    CBlockIndex* m_best_invalid GUARDED_BY(::cs_main){nullptr};

    const CChainParams& m_chainparams;

    const std::function<int64_t()> m_adjusted_time_callback;

    //! Internal helper for ActivateSnapshot().
    [[nodiscard]] bool PopulateAndValidateSnapshot(
        CChainState& snapshot_chainstate,
        CAutoFile& coins_file,
        const node::SnapshotMetadata& metadata);

    /**
     * If a block header hasn't already been seen, call CheckBlockHeader on it, ensure
     * that it doesn't descend from an invalid block, and then add it to m_block_index.
     */
    bool AcceptBlockHeader(
        const CBlockHeader& block,
        BlockValidationState& state,
        CBlockIndex** ppindex) EXCLUSIVE_LOCKS_REQUIRED(cs_main);
    friend CChainState;

public:
    using Options = ChainstateManagerOpts;

    explicit ChainstateManager(const Options& opts)
        : m_chainparams{opts.chainparams},
          m_adjusted_time_callback{Assert(opts.adjusted_time_callback)} {};

    const CChainParams& GetParams() const { return m_chainparams; }
    const Consensus::Params& GetConsensus() const { return m_chainparams.GetConsensus(); }

    std::thread m_load_block;
    //! A single BlockManager instance is shared across each constructed
    //! chainstate to avoid duplicating block metadata.
    node::BlockManager m_blockman;

    /**
     * In order to efficiently track invalidity of headers, we keep the set of
     * blocks which we tried to connect and found to be invalid here (ie which
     * were set to BLOCK_FAILED_VALID since the last restart). We can then
     * walk this set and check if a new header is a descendant of something in
     * this set, preventing us from having to walk m_block_index when we try
     * to connect a bad block and fail.
     *
     * While this is more complicated than marking everything which descends
     * from an invalid block as invalid at the time we discover it to be
     * invalid, doing so would require walking all of m_block_index to find all
     * descendants. Since this case should be very rare, keeping track of all
     * BLOCK_FAILED_VALID blocks in a set should be just fine and work just as
     * well.
     *
     * Because we already walk m_block_index in height-order at startup, we go
     * ahead and mark descendants of invalid blocks as FAILED_CHILD at that time,
     * instead of putting things in this set.
     */
    std::set<CBlockIndex*> m_failed_blocks;

    /** Best header we've seen so far (used for getheaders queries' starting points). */
    CBlockIndex* m_best_header = nullptr;

    //! The total number of bytes available for us to use across all in-memory
    //! coins caches. This will be split somehow across chainstates.
    int64_t m_total_coinstip_cache{0};
    //
    //! The total number of bytes available for us to use across all leveldb
    //! coins databases. This will be split somehow across chainstates.
    int64_t m_total_coinsdb_cache{0};

    //! Instantiate a new chainstate and assign it based upon whether it is
    //! from a snapshot.
    //!
    //! @param[in] mempool              The mempool to pass to the chainstate
    //                                  constructor
    //! @param[in] snapshot_blockhash   If given, signify that this chainstate
    //!                                 is based on a snapshot.
    CChainState& InitializeChainstate(
        CTxMemPool* mempool,
        const std::optional<uint256>& snapshot_blockhash = std::nullopt)
        LIFETIMEBOUND EXCLUSIVE_LOCKS_REQUIRED(::cs_main);

    //! Get all chainstates currently being used.
    std::vector<CChainState*> GetAll();

    //! Construct and activate a Chainstate on the basis of UTXO snapshot data.
    //!
    //! Steps:
    //!
    //! - Initialize an unused CChainState.
    //! - Load its `CoinsViews` contents from `coins_file`.
    //! - Verify that the hash of the resulting coinsdb matches the expected hash
    //!   per assumeutxo chain parameters.
    //! - Wait for our headers chain to include the base block of the snapshot.
    //! - "Fast forward" the tip of the new chainstate to the base of the snapshot,
    //!   faking nTx* block index data along the way.
    //! - Move the new chainstate to `m_snapshot_chainstate` and make it our
    //!   ChainstateActive().
    [[nodiscard]] bool ActivateSnapshot(
        CAutoFile& coins_file, const node::SnapshotMetadata& metadata, bool in_memory);

    //! The most-work chain.
    CChainState& ActiveChainstate() const;
    CChain& ActiveChain() const { return ActiveChainstate().m_chain; }
    int ActiveHeight() const { return ActiveChain().Height(); }
    CBlockIndex* ActiveTip() const { return ActiveChain().Tip(); }

    node::BlockMap& BlockIndex() EXCLUSIVE_LOCKS_REQUIRED(::cs_main)
    {
        AssertLockHeld(::cs_main);
        return m_blockman.m_block_index;
    }

    /**
     * Track versionbit status
     */
    mutable VersionBitsCache m_versionbitscache;

    //! @returns true if a snapshot-based chainstate is in use. Also implies
    //!          that a background validation chainstate is also in use.
    bool IsSnapshotActive() const;

    std::optional<uint256> SnapshotBlockhash() const;

    //! Is there a snapshot in use and has it been fully validated?
    bool IsSnapshotValidated() const EXCLUSIVE_LOCKS_REQUIRED(::cs_main) { return m_snapshot_validated; }

    /**
     * Process an incoming block. This only returns after the best known valid
     * block is made active. Note that it does not, however, guarantee that the
     * specific block passed to it has been checked for validity!
     *
     * If you want to *possibly* get feedback on whether block is valid, you must
     * install a CValidationInterface (see validationinterface.h) - this will have
     * its BlockChecked method called whenever *any* block completes validation.
     *
     * Note that we guarantee that either the proof-of-work is valid on block, or
     * (and possibly also) BlockChecked will have been called.
     *
     * May not be called in a validationinterface callback.
     *
     * @param[in]   block The block we want to process.
     * @param[in]   force_processing Process this block even if unrequested; used for non-network block sources.
     * @param[out]  new_block A boolean which is set to indicate if the block was first received via this call
     * @returns     If the block was processed, independently of block validity
     */
    bool ProcessNewBlock(const std::shared_ptr<const CBlock>& block, bool force_processing, bool* new_block) LOCKS_EXCLUDED(cs_main);

    /**
     * Process incoming block headers.
     *
     * May not be called in a
     * validationinterface callback.
     *
     * @param[in]  block The block headers themselves
     * @param[out] state This may be set to an Error state if any error occurred processing them
     * @param[out] ppindex If set, the pointer will be set to point to the last new block index object for the given headers
     */
    bool ProcessNewBlockHeaders(const std::vector<CBlockHeader>& block, BlockValidationState& state, const CBlockIndex** ppindex = nullptr) LOCKS_EXCLUDED(cs_main);

    /**
     * Try to add a transaction to the memory pool.
     *
     * @param[in]  tx              The transaction to submit for mempool acceptance.
     * @param[in]  test_accept     When true, run validation checks but don't submit to mempool.
     */
    [[nodiscard]] MempoolAcceptResult ProcessTransaction(const CTransactionRef& tx, bool test_accept=false)
        EXCLUSIVE_LOCKS_REQUIRED(cs_main);

    //! Load the block tree and coins database from disk, initializing state if we're running with -reindex
    bool LoadBlockIndex() EXCLUSIVE_LOCKS_REQUIRED(cs_main);

    //! Check to see if caches are out of balance and if so, call
    //! ResizeCoinsCaches() as needed.
    void MaybeRebalanceCaches() EXCLUSIVE_LOCKS_REQUIRED(::cs_main);

    /** Update uncommitted block structures (currently: only the witness reserved value). This is safe for submitted blocks. */
    void UpdateUncommittedBlockStructures(CBlock& block, const CBlockIndex* pindexPrev) const;

    /** Produce the necessary coinbase commitment for a block (modifies the hash, don't call for mined blocks). */
    std::vector<unsigned char> GenerateCoinbaseCommitment(CBlock& block, const CBlockIndex* pindexPrev) const;

    ~ChainstateManager();
};

/** Deployment* info via ChainstateManager */
template<typename DEP>
bool DeploymentActiveAfter(const CBlockIndex* pindexPrev, const ChainstateManager& chainman, DEP dep)
{
    return DeploymentActiveAfter(pindexPrev, chainman.GetConsensus(), dep, chainman.m_versionbitscache);
}

template<typename DEP>
bool DeploymentActiveAt(const CBlockIndex& index, const ChainstateManager& chainman, DEP dep)
{
    return DeploymentActiveAt(index, chainman.GetConsensus(), dep, chainman.m_versionbitscache);
}

template<typename DEP>
bool DeploymentEnabled(const ChainstateManager& chainman, DEP dep)
{
    return DeploymentEnabled(chainman.GetConsensus(), dep);
}

using FopenFn = std::function<FILE*(const fs::path&, const char*)>;

/** Dump the mempool to disk. */
bool DumpMempool(const CTxMemPool& pool, FopenFn mockable_fopen_function = fsbridge::fopen, bool skip_file_commit = false);

/** Load the mempool from disk. */
bool LoadMempool(CTxMemPool& pool, CChainState& active_chainstate, FopenFn mockable_fopen_function = fsbridge::fopen);

/**
 * Return the expected assumeutxo value for a given height, if one exists.
 *
 * @param[in] height Get the assumeutxo value for this height.
 *
 * @returns empty if no assumeutxo configuration exists for the given height.
 */
const AssumeutxoData* ExpectedAssumeutxo(const int height, const CChainParams& params);

#endif // BITCOIN_VALIDATION_H<|MERGE_RESOLUTION|>--- conflicted
+++ resolved
@@ -364,15 +364,10 @@
                        CChainState& chainstate,
                        const CBlock& block,
                        CBlockIndex* pindexPrev,
-<<<<<<< HEAD
-                       bool fCheckPOW,
-                       bool fCheckBits,
-                       bool fCheckMerkleRoot) EXCLUSIVE_LOCKS_REQUIRED(cs_main);
-=======
                        const std::function<int64_t()>& adjusted_time_callback,
                        bool fCheckPOW = true,
+                       bool fCheckBits = true,
                        bool fCheckMerkleRoot = true) EXCLUSIVE_LOCKS_REQUIRED(cs_main);
->>>>>>> 693a194e
 
 /**
  * Check proof-of-work of a block header, taking auxpow into account.
