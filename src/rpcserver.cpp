--- conflicted
+++ resolved
@@ -614,26 +614,6 @@
 
     if (mapArgs["-rpcpassword"] == "")
     {
-<<<<<<< HEAD
-        unsigned char rand_pwd[32];
-        GetRandBytes(rand_pwd, 32);
-        uiInterface.ThreadSafeMessageBox(strprintf(
-            _("To use namecoind, or the -server option to namecoin-qt, you must set an rpcpassword in the configuration file:\n"
-              "%s\n"
-              "It is recommended you use the following random password:\n"
-              "rpcuser=namecoinrpc\n"
-              "rpcpassword=%s\n"
-              "(you do not need to remember this password)\n"
-              "The username and password MUST NOT be the same.\n"
-              "If the file does not exist, create it with owner-readable-only file permissions.\n"
-              "It is also recommended to set alertnotify so you are notified of problems;\n"
-              "for example: alertnotify=echo %%s | mail -s \"Bitcoin Alert\" admin@foo.com\n"),
-                GetConfigFile().string(),
-                EncodeBase58(&rand_pwd[0],&rand_pwd[0]+32)),
-                "", CClientUIInterface::MSG_ERROR | CClientUIInterface::SECURE);
-        StartShutdown();
-        return;
-=======
         LogPrintf("No rpcpassword set - using random cookie authentication\n");
         if (!GenerateAuthCookie(&strRPCUserColonPass)) {
             uiInterface.ThreadSafeMessageBox(
@@ -644,7 +624,6 @@
         }
     } else {
         strRPCUserColonPass = mapArgs["-rpcuser"] + ":" + mapArgs["-rpcpassword"];
->>>>>>> 69c03493
     }
 
     assert(rpc_io_service == NULL);
