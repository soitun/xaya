--- conflicted
+++ resolved
@@ -165,15 +165,11 @@
     if (nameOp.isNameOp ())
         out.pushKV ("nameOp", NameOpToUniv (nameOp));
 
-<<<<<<< HEAD
     valtype burnData;
-    if (IsBurn(scriptPubKey, burnData))
+    if (IsBurn(script, burnData))
         out.pushKV("burn", HexStr(burnData));
 
-    out.pushKV("asm", ScriptToAsmStr(scriptPubKey));
-=======
     out.pushKV("asm", ScriptToAsmStr(script));
->>>>>>> f87ded8b
     if (include_address) {
         out.pushKV("desc", InferDescriptor(script, DUMMY_SIGNING_PROVIDER)->ToString());
     }
