--- conflicted
+++ resolved
@@ -22,11 +22,7 @@
     // Only change once per difficulty adjustment interval
     if ((pindexLast->nHeight+1) % params.DifficultyAdjustmentInterval() != 0)
     {
-<<<<<<< HEAD
-        if (Params().AllowMinDifficultyBlocks(*pblock))
-=======
-        if (params.fPowAllowMinDifficultyBlocks)
->>>>>>> 2ea1b5cd
+        if (params.AllowMinDifficultyBlocks(pblock->GetBlockTime()))
         {
             /* khal's port of this code from Bitcoin to the old namecoind
                has a bug:  Comparison of block times is done by an unsigned
@@ -55,18 +51,14 @@
 
     /* Adapt the retargeting interval after merge-mining start
        according to the changed Namecoin rules.  */
-    int nBlocksBack = Params().DifficultyAdjustmentInterval() - 1;
-    if (pindexLast->nHeight >= Params().AuxpowStartHeight()
-        && (pindexLast->nHeight + 1 > Params().DifficultyAdjustmentInterval()))
-        nBlocksBack = Params().DifficultyAdjustmentInterval();
+    int nBlocksBack = params.DifficultyAdjustmentInterval() - 1;
+    if (pindexLast->nHeight >= params.nAuxpowStartHeight
+        && (pindexLast->nHeight + 1 > params.DifficultyAdjustmentInterval()))
+        nBlocksBack = params.DifficultyAdjustmentInterval();
 
     // Go back by what we want to be 14 days worth of blocks
     const CBlockIndex* pindexFirst = pindexLast;
-<<<<<<< HEAD
     for (int i = 0; pindexFirst && i < nBlocksBack; i++)
-=======
-    for (int i = 0; pindexFirst && i < params.DifficultyAdjustmentInterval()-1; i++)
->>>>>>> 2ea1b5cd
         pindexFirst = pindexFirst->pprev;
     assert(pindexFirst);
 
