--- conflicted
+++ resolved
@@ -65,38 +65,16 @@
   int64_t nTargetTimespan
       = nPastBlocks * Ticks<std::chrono::seconds>(params.rules->GetTargetSpacing(algo, nextHeight));
 
-<<<<<<< HEAD
   if (nActualTimespan < nTargetTimespan / 3)
     nActualTimespan = nTargetTimespan / 3;
   if (nActualTimespan > nTargetTimespan * 3)
     nActualTimespan = nTargetTimespan * 3;
-=======
-std::optional<arith_uint256> DeriveTarget(unsigned int nBits, const uint256 pow_limit)
-{
-    bool fNegative;
-    bool fOverflow;
-    arith_uint256 bnTarget;
->>>>>>> 2b956996
 
   bnResult *= nActualTimespan;
   bnResult /= nTargetTimespan;
 
-<<<<<<< HEAD
   if (bnResult > bnPowLimit)
     bnResult = bnPowLimit;
-=======
-    // Check range
-    if (fNegative || bnTarget == 0 || fOverflow || bnTarget > UintToArith256(pow_limit))
-        return {};
-
-    return bnTarget;
-}
-
-bool CheckProofOfWorkImpl(uint256 hash, unsigned int nBits, const Consensus::Params& params)
-{
-    auto bnTarget{DeriveTarget(nBits, params.powLimit)};
-    if (!bnTarget) return false;
->>>>>>> 2b956996
 
   return bnResult.GetCompact ();
 }
@@ -107,4 +85,19 @@
 {
     /* TODO: Implement something proper for Xaya.  */
     return true;
+}
+
+std::optional<arith_uint256> DeriveTarget(unsigned int nBits, const uint256 pow_limit)
+{
+    bool fNegative;
+    bool fOverflow;
+    arith_uint256 bnTarget;
+
+    bnTarget.SetCompact(nBits, &fNegative, &fOverflow);
+
+    // Check range
+    if (fNegative || bnTarget == 0 || fOverflow || bnTarget > UintToArith256(pow_limit))
+        return {};
+
+    return bnTarget;
 }