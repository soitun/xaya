// Copyright (c) 2009-2010 Satoshi Nakamoto
// Copyright (c) 2009-2020 The Bitcoin Core developers
// Distributed under the MIT software license, see the accompanying
// file COPYING or http://www.opensource.org/licenses/mit-license.php.

#include <logging.h>
#include <util/threadnames.h>
#include <util/string.h>
#include <util/time.h>

#include <algorithm>
#include <array>
#include <mutex>

const char * const DEFAULT_DEBUGLOGFILE = "debug.log";

BCLog::Logger& LogInstance()
{
/**
 * NOTE: the logger instances is leaked on exit. This is ugly, but will be
 * cleaned up by the OS/libc. Defining a logger as a global object doesn't work
 * since the order of destruction of static/global objects is undefined.
 * Consider if the logger gets destroyed, and then some later destructor calls
 * LogPrintf, maybe indirectly, and you get a core dump at shutdown trying to
 * access the logger. When the shutdown sequence is fully audited and tested,
 * explicit destruction of these objects can be implemented by changing this
 * from a raw pointer to a std::unique_ptr.
 * Since the ~Logger() destructor is never called, the Logger class and all
 * its subclasses must have implicitly-defined destructors.
 *
 * This method of initialization was originally introduced in
 * ee3374234c60aba2cc4c5cd5cac1c0aefc2d817c.
 */
    static BCLog::Logger* g_logger{new BCLog::Logger()};
    return *g_logger;
}

bool fLogIPs = DEFAULT_LOGIPS;

static int FileWriteStr(const std::string &str, FILE *fp)
{
    return fwrite(str.data(), 1, str.size(), fp);
}

bool BCLog::Logger::StartLogging()
{
    StdLockGuard scoped_lock(m_cs);

    assert(m_buffering);
    assert(m_fileout == nullptr);

    if (m_print_to_file) {
        assert(!m_file_path.empty());
        m_fileout = fsbridge::fopen(m_file_path, "a");
        if (!m_fileout) {
            return false;
        }

        setbuf(m_fileout, nullptr); // unbuffered

        // Add newlines to the logfile to distinguish this execution from the
        // last one.
        FileWriteStr("\n\n\n\n\n", m_fileout);
    }

    // dump buffered messages from before we opened the log
    m_buffering = false;
    while (!m_msgs_before_open.empty()) {
        const std::string& s = m_msgs_before_open.front();

        if (m_print_to_file) FileWriteStr(s, m_fileout);
        if (m_print_to_console) fwrite(s.data(), 1, s.size(), stdout);
        for (const auto& cb : m_print_callbacks) {
            cb(s);
        }

        m_msgs_before_open.pop_front();
    }
    if (m_print_to_console) fflush(stdout);

    return true;
}

void BCLog::Logger::DisconnectTestLogger()
{
    StdLockGuard scoped_lock(m_cs);
    m_buffering = true;
    if (m_fileout != nullptr) fclose(m_fileout);
    m_fileout = nullptr;
    m_print_callbacks.clear();
}

void BCLog::Logger::EnableCategory(BCLog::LogFlags flag)
{
    m_categories |= flag;
}

bool BCLog::Logger::EnableCategory(const std::string& str)
{
    BCLog::LogFlags flag;
    if (!GetLogCategory(flag, str)) return false;
    EnableCategory(flag);
    return true;
}

void BCLog::Logger::DisableCategory(BCLog::LogFlags flag)
{
    m_categories &= ~flag;
}

bool BCLog::Logger::DisableCategory(const std::string& str)
{
    BCLog::LogFlags flag;
    if (!GetLogCategory(flag, str)) return false;
    DisableCategory(flag);
    return true;
}

bool BCLog::Logger::WillLogCategory(BCLog::LogFlags category) const
{
    return (m_categories.load(std::memory_order_relaxed) & category) != 0;
}

bool BCLog::Logger::DefaultShrinkDebugFile() const
{
    return m_categories == BCLog::NONE;
}

struct CLogCategoryDesc {
    BCLog::LogFlags flag;
    std::string category;
};

const CLogCategoryDesc LogCategories[] =
{
    {BCLog::NONE, "0"},
    {BCLog::NONE, "none"},
    {BCLog::NET, "net"},
    {BCLog::TOR, "tor"},
    {BCLog::MEMPOOL, "mempool"},
    {BCLog::HTTP, "http"},
    {BCLog::BENCH, "bench"},
    {BCLog::ZMQ, "zmq"},
    {BCLog::WALLETDB, "walletdb"},
    {BCLog::RPC, "rpc"},
    {BCLog::ESTIMATEFEE, "estimatefee"},
    {BCLog::ADDRMAN, "addrman"},
    {BCLog::SELECTCOINS, "selectcoins"},
    {BCLog::REINDEX, "reindex"},
    {BCLog::CMPCTBLOCK, "cmpctblock"},
    {BCLog::RAND, "rand"},
    {BCLog::PRUNE, "prune"},
    {BCLog::PROXY, "proxy"},
    {BCLog::MEMPOOLREJ, "mempoolrej"},
    {BCLog::LIBEVENT, "libevent"},
    {BCLog::COINDB, "coindb"},
    {BCLog::QT, "qt"},
    {BCLog::LEVELDB, "leveldb"},
    {BCLog::VALIDATION, "validation"},
    {BCLog::I2P, "i2p"},
    {BCLog::IPC, "ipc"},
    {BCLog::LOCK, "lock"},
<<<<<<< HEAD
    {BCLog::NAMES, "names"},
=======
    {BCLog::UTIL, "util"},
>>>>>>> 705e9815
    {BCLog::ALL, "1"},
    {BCLog::ALL, "all"},
};

bool GetLogCategory(BCLog::LogFlags& flag, const std::string& str)
{
    if (str == "") {
        flag = BCLog::ALL;
        return true;
    }
    for (const CLogCategoryDesc& category_desc : LogCategories) {
        if (category_desc.category == str) {
            flag = category_desc.flag;
            return true;
        }
    }
    return false;
}

std::vector<LogCategory> BCLog::Logger::LogCategoriesList() const
{
    // Sort log categories by alphabetical order.
    std::array<CLogCategoryDesc, std::size(LogCategories)> categories;
    std::copy(std::begin(LogCategories), std::end(LogCategories), categories.begin());
    std::sort(categories.begin(), categories.end(), [](auto a, auto b) { return a.category < b.category; });

    std::vector<LogCategory> ret;
    for (const CLogCategoryDesc& category_desc : categories) {
        if (category_desc.flag == BCLog::NONE || category_desc.flag == BCLog::ALL) continue;
        LogCategory catActive;
        catActive.category = category_desc.category;
        catActive.active = WillLogCategory(category_desc.flag);
        ret.push_back(catActive);
    }
    return ret;
}

std::string BCLog::Logger::LogTimestampStr(const std::string& str)
{
    std::string strStamped;

    if (!m_log_timestamps)
        return str;

    if (m_started_new_line) {
        int64_t nTimeMicros = GetTimeMicros();
        strStamped = FormatISO8601DateTime(nTimeMicros/1000000);
        if (m_log_time_micros) {
            strStamped.pop_back();
            strStamped += strprintf(".%06dZ", nTimeMicros%1000000);
        }
        std::chrono::seconds mocktime = GetMockTime();
        if (mocktime > 0s) {
            strStamped += " (mocktime: " + FormatISO8601DateTime(count_seconds(mocktime)) + ")";
        }
        strStamped += ' ' + str;
    } else
        strStamped = str;

    return strStamped;
}

namespace BCLog {
    /** Belts and suspenders: make sure outgoing log messages don't contain
     * potentially suspicious characters, such as terminal control codes.
     *
     * This escapes control characters except newline ('\n') in C syntax.
     * It escapes instead of removes them to still allow for troubleshooting
     * issues where they accidentally end up in strings.
     */
    std::string LogEscapeMessage(const std::string& str) {
        std::string ret;
        for (char ch_in : str) {
            uint8_t ch = (uint8_t)ch_in;
            if ((ch >= 32 || ch == '\n') && ch != '\x7f') {
                ret += ch_in;
            } else {
                ret += strprintf("\\x%02x", ch);
            }
        }
        return ret;
    }
} // namespace BCLog

void BCLog::Logger::LogPrintStr(const std::string& str, const std::string& logging_function, const std::string& source_file, const int source_line)
{
    StdLockGuard scoped_lock(m_cs);
    std::string str_prefixed = LogEscapeMessage(str);

    if (m_log_sourcelocations && m_started_new_line) {
        str_prefixed.insert(0, "[" + RemovePrefix(source_file, "./") + ":" + ToString(source_line) + "] [" + logging_function + "] ");
    }

    if (m_log_threadnames && m_started_new_line) {
        str_prefixed.insert(0, "[" + util::ThreadGetInternalName() + "] ");
    }

    str_prefixed = LogTimestampStr(str_prefixed);

    m_started_new_line = !str.empty() && str[str.size()-1] == '\n';

    if (m_buffering) {
        // buffer if we haven't started logging yet
        m_msgs_before_open.push_back(str_prefixed);
        return;
    }

    if (m_print_to_console) {
        // print to console
        fwrite(str_prefixed.data(), 1, str_prefixed.size(), stdout);
        fflush(stdout);
    }
    for (const auto& cb : m_print_callbacks) {
        cb(str_prefixed);
    }
    if (m_print_to_file) {
        assert(m_fileout != nullptr);

        // reopen the log file, if requested
        if (m_reopen_file) {
            m_reopen_file = false;
            FILE* new_fileout = fsbridge::fopen(m_file_path, "a");
            if (new_fileout) {
                setbuf(new_fileout, nullptr); // unbuffered
                fclose(m_fileout);
                m_fileout = new_fileout;
            }
        }
        FileWriteStr(str_prefixed, m_fileout);
    }
}

void BCLog::Logger::ShrinkDebugFile()
{
    // Amount of debug.log to save at end when shrinking (must fit in memory)
    constexpr size_t RECENT_DEBUG_HISTORY_SIZE = 10 * 1000000;

    assert(!m_file_path.empty());

    // Scroll debug.log if it's getting too big
    FILE* file = fsbridge::fopen(m_file_path, "r");

    // Special files (e.g. device nodes) may not have a size.
    size_t log_size = 0;
    try {
        log_size = fs::file_size(m_file_path);
    } catch (const fs::filesystem_error&) {}

    // If debug.log file is more than 10% bigger the RECENT_DEBUG_HISTORY_SIZE
    // trim it down by saving only the last RECENT_DEBUG_HISTORY_SIZE bytes
    if (file && log_size > 11 * (RECENT_DEBUG_HISTORY_SIZE / 10))
    {
        // Restart the file with some of the end
        std::vector<char> vch(RECENT_DEBUG_HISTORY_SIZE, 0);
        if (fseek(file, -((long)vch.size()), SEEK_END)) {
            LogPrintf("Failed to shrink debug log file: fseek(...) failed\n");
            fclose(file);
            return;
        }
        int nBytes = fread(vch.data(), 1, vch.size(), file);
        fclose(file);

        file = fsbridge::fopen(m_file_path, "w");
        if (file)
        {
            fwrite(vch.data(), 1, nBytes, file);
            fclose(file);
        }
    }
    else if (file != nullptr)
        fclose(file);
}<|MERGE_RESOLUTION|>--- conflicted
+++ resolved
@@ -160,11 +160,8 @@
     {BCLog::I2P, "i2p"},
     {BCLog::IPC, "ipc"},
     {BCLog::LOCK, "lock"},
-<<<<<<< HEAD
+    {BCLog::UTIL, "util"},
     {BCLog::NAMES, "names"},
-=======
-    {BCLog::UTIL, "util"},
->>>>>>> 705e9815
     {BCLog::ALL, "1"},
     {BCLog::ALL, "all"},
 };
