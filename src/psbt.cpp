// Copyright (c) 2009-present The Bitcoin Core developers
// Distributed under the MIT software license, see the accompanying
// file COPYING or http://www.opensource.org/licenses/mit-license.php.

#include <psbt.h>

#include <common/types.h>
#include <node/types.h>
#include <policy/policy.h>
#include <script/signingprovider.h>
#include <util/check.h>
#include <util/strencodings.h>

using common::PSBTError;

PartiallySignedTransaction::PartiallySignedTransaction(const CMutableTransaction& tx) : tx(tx)
{
    inputs.resize(tx.vin.size());
    outputs.resize(tx.vout.size());
}

bool PartiallySignedTransaction::IsNull() const
{
    return !tx && inputs.empty() && outputs.empty() && unknown.empty();
}

bool PartiallySignedTransaction::Merge(const PartiallySignedTransaction& psbt)
{
    // Prohibited to merge two PSBTs over different transactions
    if (tx->GetHash() != psbt.tx->GetHash()) {
        return false;
    }

    for (unsigned int i = 0; i < inputs.size(); ++i) {
        inputs[i].Merge(psbt.inputs[i]);
    }
    for (unsigned int i = 0; i < outputs.size(); ++i) {
        outputs[i].Merge(psbt.outputs[i]);
    }
    for (auto& xpub_pair : psbt.m_xpubs) {
        if (m_xpubs.count(xpub_pair.first) == 0) {
            m_xpubs[xpub_pair.first] = xpub_pair.second;
        } else {
            m_xpubs[xpub_pair.first].insert(xpub_pair.second.begin(), xpub_pair.second.end());
        }
    }
    unknown.insert(psbt.unknown.begin(), psbt.unknown.end());

    return true;
}

bool PartiallySignedTransaction::AddInput(const CTxIn& txin, PSBTInput& psbtin)
{
    if (std::find(tx->vin.begin(), tx->vin.end(), txin) != tx->vin.end()) {
        return false;
    }
    tx->vin.push_back(txin);
    psbtin.partial_sigs.clear();
    psbtin.final_script_sig.clear();
    psbtin.final_script_witness.SetNull();
    inputs.push_back(psbtin);
    return true;
}

bool PartiallySignedTransaction::AddOutput(const CTxOut& txout, const PSBTOutput& psbtout)
{
    tx->vout.push_back(txout);
    outputs.push_back(psbtout);
    return true;
}

bool PartiallySignedTransaction::GetInputUTXO(CTxOut& utxo, int input_index) const
{
    const PSBTInput& input = inputs[input_index];
    uint32_t prevout_index = tx->vin[input_index].prevout.n;
    if (input.non_witness_utxo) {
        if (prevout_index >= input.non_witness_utxo->vout.size()) {
            return false;
        }
        if (input.non_witness_utxo->GetHash() != tx->vin[input_index].prevout.hash) {
            return false;
        }
        utxo = input.non_witness_utxo->vout[prevout_index];
    } else if (!input.witness_utxo.IsNull()) {
        utxo = input.witness_utxo;
    } else {
        return false;
    }
    return true;
}

bool PSBTInput::IsNull() const
{
    return !non_witness_utxo && witness_utxo.IsNull() && partial_sigs.empty() && unknown.empty() && hd_keypaths.empty() && redeem_script.empty() && witness_script.empty();
}

void PSBTInput::FillSignatureData(SignatureData& sigdata) const
{
    if (!final_script_sig.empty()) {
        sigdata.scriptSig = final_script_sig;
        sigdata.complete = true;
    }
    if (!final_script_witness.IsNull()) {
        sigdata.scriptWitness = final_script_witness;
        sigdata.complete = true;
    }
    if (sigdata.complete) {
        return;
    }

    sigdata.signatures.insert(partial_sigs.begin(), partial_sigs.end());
    if (!redeem_script.empty()) {
        sigdata.redeem_script = redeem_script;
    }
    if (!witness_script.empty()) {
        sigdata.witness_script = witness_script;
    }
    for (const auto& key_pair : hd_keypaths) {
        sigdata.misc_pubkeys.emplace(key_pair.first.GetID(), key_pair);
    }
    if (!m_tap_key_sig.empty()) {
        sigdata.taproot_key_path_sig = m_tap_key_sig;
    }
    for (const auto& [pubkey_leaf, sig] : m_tap_script_sigs) {
        sigdata.taproot_script_sigs.emplace(pubkey_leaf, sig);
    }
    if (!m_tap_internal_key.IsNull()) {
        sigdata.tr_spenddata.internal_key = m_tap_internal_key;
    }
    if (!m_tap_merkle_root.IsNull()) {
        sigdata.tr_spenddata.merkle_root = m_tap_merkle_root;
    }
    for (const auto& [leaf_script, control_block] : m_tap_scripts) {
        sigdata.tr_spenddata.scripts.emplace(leaf_script, control_block);
    }
    for (const auto& [pubkey, leaf_origin] : m_tap_bip32_paths) {
        sigdata.taproot_misc_pubkeys.emplace(pubkey, leaf_origin);
        sigdata.tap_pubkeys.emplace(Hash160(pubkey), pubkey);
    }
    for (const auto& [hash, preimage] : ripemd160_preimages) {
        sigdata.ripemd160_preimages.emplace(std::vector<unsigned char>(hash.begin(), hash.end()), preimage);
    }
    for (const auto& [hash, preimage] : sha256_preimages) {
        sigdata.sha256_preimages.emplace(std::vector<unsigned char>(hash.begin(), hash.end()), preimage);
    }
    for (const auto& [hash, preimage] : hash160_preimages) {
        sigdata.hash160_preimages.emplace(std::vector<unsigned char>(hash.begin(), hash.end()), preimage);
    }
    for (const auto& [hash, preimage] : hash256_preimages) {
        sigdata.hash256_preimages.emplace(std::vector<unsigned char>(hash.begin(), hash.end()), preimage);
    }
}

void PSBTInput::FromSignatureData(const SignatureData& sigdata)
{
    if (sigdata.complete) {
        partial_sigs.clear();
        hd_keypaths.clear();
        redeem_script.clear();
        witness_script.clear();

        if (!sigdata.scriptSig.empty()) {
            final_script_sig = sigdata.scriptSig;
        }
        if (!sigdata.scriptWitness.IsNull()) {
            final_script_witness = sigdata.scriptWitness;
        }
        return;
    }

    partial_sigs.insert(sigdata.signatures.begin(), sigdata.signatures.end());
    if (redeem_script.empty() && !sigdata.redeem_script.empty()) {
        redeem_script = sigdata.redeem_script;
    }
    if (witness_script.empty() && !sigdata.witness_script.empty()) {
        witness_script = sigdata.witness_script;
    }
    for (const auto& entry : sigdata.misc_pubkeys) {
        hd_keypaths.emplace(entry.second);
    }
    if (!sigdata.taproot_key_path_sig.empty()) {
        m_tap_key_sig = sigdata.taproot_key_path_sig;
    }
    for (const auto& [pubkey_leaf, sig] : sigdata.taproot_script_sigs) {
        m_tap_script_sigs.emplace(pubkey_leaf, sig);
    }
    if (!sigdata.tr_spenddata.internal_key.IsNull()) {
        m_tap_internal_key = sigdata.tr_spenddata.internal_key;
    }
    if (!sigdata.tr_spenddata.merkle_root.IsNull()) {
        m_tap_merkle_root = sigdata.tr_spenddata.merkle_root;
    }
    for (const auto& [leaf_script, control_block] : sigdata.tr_spenddata.scripts) {
        m_tap_scripts.emplace(leaf_script, control_block);
    }
    for (const auto& [pubkey, leaf_origin] : sigdata.taproot_misc_pubkeys) {
        m_tap_bip32_paths.emplace(pubkey, leaf_origin);
    }
}

void PSBTInput::Merge(const PSBTInput& input)
{
    if (!non_witness_utxo && input.non_witness_utxo) non_witness_utxo = input.non_witness_utxo;
    if (witness_utxo.IsNull() && !input.witness_utxo.IsNull()) {
        witness_utxo = input.witness_utxo;
    }

    partial_sigs.insert(input.partial_sigs.begin(), input.partial_sigs.end());
    ripemd160_preimages.insert(input.ripemd160_preimages.begin(), input.ripemd160_preimages.end());
    sha256_preimages.insert(input.sha256_preimages.begin(), input.sha256_preimages.end());
    hash160_preimages.insert(input.hash160_preimages.begin(), input.hash160_preimages.end());
    hash256_preimages.insert(input.hash256_preimages.begin(), input.hash256_preimages.end());
    hd_keypaths.insert(input.hd_keypaths.begin(), input.hd_keypaths.end());
    unknown.insert(input.unknown.begin(), input.unknown.end());
    m_tap_script_sigs.insert(input.m_tap_script_sigs.begin(), input.m_tap_script_sigs.end());
    m_tap_scripts.insert(input.m_tap_scripts.begin(), input.m_tap_scripts.end());
    m_tap_bip32_paths.insert(input.m_tap_bip32_paths.begin(), input.m_tap_bip32_paths.end());

    if (redeem_script.empty() && !input.redeem_script.empty()) redeem_script = input.redeem_script;
    if (witness_script.empty() && !input.witness_script.empty()) witness_script = input.witness_script;
    if (final_script_sig.empty() && !input.final_script_sig.empty()) final_script_sig = input.final_script_sig;
    if (final_script_witness.IsNull() && !input.final_script_witness.IsNull()) final_script_witness = input.final_script_witness;
    if (m_tap_key_sig.empty() && !input.m_tap_key_sig.empty()) m_tap_key_sig = input.m_tap_key_sig;
    if (m_tap_internal_key.IsNull() && !input.m_tap_internal_key.IsNull()) m_tap_internal_key = input.m_tap_internal_key;
    if (m_tap_merkle_root.IsNull() && !input.m_tap_merkle_root.IsNull()) m_tap_merkle_root = input.m_tap_merkle_root;
}

void PSBTOutput::FillSignatureData(SignatureData& sigdata) const
{
    if (!redeem_script.empty()) {
        sigdata.redeem_script = redeem_script;
    }
    if (!witness_script.empty()) {
        sigdata.witness_script = witness_script;
    }
    for (const auto& key_pair : hd_keypaths) {
        sigdata.misc_pubkeys.emplace(key_pair.first.GetID(), key_pair);
    }
    if (!m_tap_tree.empty() && m_tap_internal_key.IsFullyValid()) {
        TaprootBuilder builder;
        for (const auto& [depth, leaf_ver, script] : m_tap_tree) {
            builder.Add((int)depth, script, (int)leaf_ver, /*track=*/true);
        }
        assert(builder.IsComplete());
        builder.Finalize(m_tap_internal_key);
        TaprootSpendData spenddata = builder.GetSpendData();

        sigdata.tr_spenddata.internal_key = m_tap_internal_key;
        sigdata.tr_spenddata.Merge(spenddata);
    }
    for (const auto& [pubkey, leaf_origin] : m_tap_bip32_paths) {
        sigdata.taproot_misc_pubkeys.emplace(pubkey, leaf_origin);
        sigdata.tap_pubkeys.emplace(Hash160(pubkey), pubkey);
    }
}

void PSBTOutput::FromSignatureData(const SignatureData& sigdata)
{
    if (redeem_script.empty() && !sigdata.redeem_script.empty()) {
        redeem_script = sigdata.redeem_script;
    }
    if (witness_script.empty() && !sigdata.witness_script.empty()) {
        witness_script = sigdata.witness_script;
    }
    for (const auto& entry : sigdata.misc_pubkeys) {
        hd_keypaths.emplace(entry.second);
    }
    if (!sigdata.tr_spenddata.internal_key.IsNull()) {
        m_tap_internal_key = sigdata.tr_spenddata.internal_key;
    }
    if (sigdata.tr_builder.has_value() && sigdata.tr_builder->HasScripts()) {
        m_tap_tree = sigdata.tr_builder->GetTreeTuples();
    }
    for (const auto& [pubkey, leaf_origin] : sigdata.taproot_misc_pubkeys) {
        m_tap_bip32_paths.emplace(pubkey, leaf_origin);
    }
}

bool PSBTOutput::IsNull() const
{
    return redeem_script.empty() && witness_script.empty() && hd_keypaths.empty() && unknown.empty();
}

void PSBTOutput::Merge(const PSBTOutput& output)
{
    hd_keypaths.insert(output.hd_keypaths.begin(), output.hd_keypaths.end());
    unknown.insert(output.unknown.begin(), output.unknown.end());
    m_tap_bip32_paths.insert(output.m_tap_bip32_paths.begin(), output.m_tap_bip32_paths.end());

    if (redeem_script.empty() && !output.redeem_script.empty()) redeem_script = output.redeem_script;
    if (witness_script.empty() && !output.witness_script.empty()) witness_script = output.witness_script;
    if (m_tap_internal_key.IsNull() && !output.m_tap_internal_key.IsNull()) m_tap_internal_key = output.m_tap_internal_key;
    if (m_tap_tree.empty() && !output.m_tap_tree.empty()) m_tap_tree = output.m_tap_tree;
}

bool PSBTInputSigned(const PSBTInput& input)
{
    return !input.final_script_sig.empty() || !input.final_script_witness.IsNull();
}

bool PSBTInputSignedAndVerified(const PartiallySignedTransaction psbt, unsigned int input_index, const PrecomputedTransactionData* txdata)
{
    CTxOut utxo;
    assert(psbt.inputs.size() >= input_index);
    const PSBTInput& input = psbt.inputs[input_index];

    if (input.non_witness_utxo) {
        // If we're taking our information from a non-witness UTXO, verify that it matches the prevout.
        COutPoint prevout = psbt.tx->vin[input_index].prevout;
        if (prevout.n >= input.non_witness_utxo->vout.size()) {
            return false;
        }
        if (input.non_witness_utxo->GetHash() != prevout.hash) {
            return false;
        }
        utxo = input.non_witness_utxo->vout[prevout.n];
    } else if (!input.witness_utxo.IsNull()) {
        utxo = input.witness_utxo;
    } else {
        return false;
    }

    if (txdata) {
        return VerifyScript(input.final_script_sig, utxo.scriptPubKey, &input.final_script_witness, STANDARD_SCRIPT_VERIFY_FLAGS, MutableTransactionSignatureChecker{&(*psbt.tx), input_index, utxo.nValue, *txdata, MissingDataBehavior::FAIL});
    } else {
        return VerifyScript(input.final_script_sig, utxo.scriptPubKey, &input.final_script_witness, STANDARD_SCRIPT_VERIFY_FLAGS, MutableTransactionSignatureChecker{&(*psbt.tx), input_index, utxo.nValue, MissingDataBehavior::FAIL});
    }
}

size_t CountPSBTUnsignedInputs(const PartiallySignedTransaction& psbt) {
    size_t count = 0;
    for (const auto& input : psbt.inputs) {
        if (!PSBTInputSigned(input)) {
            count++;
        }
    }

    return count;
}

void UpdatePSBTOutput(const SigningProvider& provider, PartiallySignedTransaction& psbt, int index)
{
    CMutableTransaction& tx = *Assert(psbt.tx);
    const CTxOut& out = tx.vout.at(index);
    PSBTOutput& psbt_out = psbt.outputs.at(index);

    // Fill a SignatureData with output info
    SignatureData sigdata;
    psbt_out.FillSignatureData(sigdata);

    // Construct a would-be spend of this output, to update sigdata with.
    // Note that ProduceSignature is used to fill in metadata (not actual signatures),
    // so provider does not need to provide any private keys (it can be a HidingSigningProvider).
    MutableTransactionSignatureCreator creator(tx, /*input_idx=*/0, out.nValue, SIGHASH_ALL);
    ProduceSignature(provider, creator, out.scriptPubKey, sigdata);

    // Put redeem_script, witness_script, key paths, into PSBTOutput.
    psbt_out.FromSignatureData(sigdata);
}

PrecomputedTransactionData PrecomputePSBTData(const PartiallySignedTransaction& psbt)
{
    const CMutableTransaction& tx = *psbt.tx;
    bool have_all_spent_outputs = true;
    std::vector<CTxOut> utxos(tx.vin.size());
    for (size_t idx = 0; idx < tx.vin.size(); ++idx) {
        if (!psbt.GetInputUTXO(utxos[idx], idx)) have_all_spent_outputs = false;
    }
    PrecomputedTransactionData txdata;
    if (have_all_spent_outputs) {
        txdata.Init(tx, std::move(utxos), true);
    } else {
        txdata.Init(tx, {}, true);
    }
    return txdata;
}

PSBTError SignPSBTInput(const SigningProvider& provider, PartiallySignedTransaction& psbt, int index, const PrecomputedTransactionData* txdata, std::optional<int> sighash,  SignatureData* out_sigdata, bool finalize)
{
    PSBTInput& input = psbt.inputs.at(index);
    const CMutableTransaction& tx = *psbt.tx;

    if (PSBTInputSignedAndVerified(psbt, index, txdata)) {
        return PSBTError::OK;
    }

    // Fill SignatureData with input info
    SignatureData sigdata;
    input.FillSignatureData(sigdata);

    // Get UTXO
    bool require_witness_sig = false;
    CTxOut utxo;

    if (input.non_witness_utxo) {
        // If we're taking our information from a non-witness UTXO, verify that it matches the prevout.
        COutPoint prevout = tx.vin[index].prevout;
        if (prevout.n >= input.non_witness_utxo->vout.size()) {
            return PSBTError::MISSING_INPUTS;
        }
        if (input.non_witness_utxo->GetHash() != prevout.hash) {
            return PSBTError::MISSING_INPUTS;
        }
        utxo = input.non_witness_utxo->vout[prevout.n];
    } else if (!input.witness_utxo.IsNull()) {
        utxo = input.witness_utxo;
        // When we're taking our information from a witness UTXO, we can't verify it is actually data from
        // the output being spent. This is safe in case a witness signature is produced (which includes this
        // information directly in the hash), but not for non-witness signatures. Remember that we require
        // a witness signature in this situation.
        require_witness_sig = true;
    } else {
        return PSBTError::MISSING_INPUTS;
    }

    // Get the sighash type
    // If both the field and the parameter are provided, they must match
    // If only the parameter is provided, use it and add it to the PSBT if it is other than SIGHASH_DEFAULT
    // for all input types, and not SIGHASH_ALL for non-taproot input types.
    // If neither are provided, use SIGHASH_DEFAULT if it is taproot, and SIGHASH_ALL for everything else.
    if (!sighash) sighash = utxo.scriptPubKey.IsPayToTaproot() ? SIGHASH_DEFAULT : SIGHASH_ALL;
    Assert(sighash.has_value());
    // For user safety, the desired sighash must be provided if the PSBT wants something other than the default set in the previous line.
    if (input.sighash_type && input.sighash_type != sighash) {
        return PSBTError::SIGHASH_MISMATCH;
    }
    // Set the PSBT sighash field when sighash is not DEFAULT or ALL
    // DEFAULT is allowed for non-taproot inputs since DEFAULT may be passed for them (e.g. the psbt being signed also has taproot inputs)
    // Note that signing already aliases DEFAULT to ALL for non-taproot inputs.
    if (utxo.scriptPubKey.IsPayToTaproot() ? sighash != SIGHASH_DEFAULT :
                                            (sighash != SIGHASH_DEFAULT && sighash != SIGHASH_ALL)) {
        input.sighash_type = sighash;
    }

    // Check all existing signatures use the sighash type
    if (sighash == SIGHASH_DEFAULT) {
        if (!input.m_tap_key_sig.empty() && input.m_tap_key_sig.size() != 64) {
            return PSBTError::SIGHASH_MISMATCH;
        }
        for (const auto& [_, sig] : input.m_tap_script_sigs) {
            if (sig.size() != 64) return PSBTError::SIGHASH_MISMATCH;
        }
    } else {
        if (!input.m_tap_key_sig.empty() && (input.m_tap_key_sig.size() != 65 || input.m_tap_key_sig.back() != *sighash)) {
            return PSBTError::SIGHASH_MISMATCH;
        }
        for (const auto& [_, sig] : input.m_tap_script_sigs) {
            if (sig.size() != 65 || sig.back() != *sighash) return PSBTError::SIGHASH_MISMATCH;
        }
        for (const auto& [_, sig] : input.partial_sigs) {
            if (sig.second.back() != *sighash) return PSBTError::SIGHASH_MISMATCH;
        }
    }

    sigdata.witness = false;
    bool sig_complete;
    if (txdata == nullptr) {
        sig_complete = ProduceSignature(provider, DUMMY_SIGNATURE_CREATOR, utxo.scriptPubKey, sigdata);
    } else {
        MutableTransactionSignatureCreator creator(tx, index, utxo.nValue, txdata, *sighash);
        sig_complete = ProduceSignature(provider, creator, utxo.scriptPubKey, sigdata);
    }
    // Verify that a witness signature was produced in case one was required.
    if (require_witness_sig && !sigdata.witness) return PSBTError::INCOMPLETE;

    // If we are not finalizing, set sigdata.complete to false to not set the scriptWitness
    if (!finalize && sigdata.complete) sigdata.complete = false;

    input.FromSignatureData(sigdata);

    // If we have a witness signature, put a witness UTXO.
    if (sigdata.witness) {
        input.witness_utxo = utxo;
        // We can remove the non_witness_utxo if and only if there are no non-segwit or segwit v0
        // inputs in this transaction. Since this requires inspecting the entire transaction, this
        // is something for the caller to deal with (i.e. FillPSBT).
    }

    // Fill in the missing info
    if (out_sigdata) {
        out_sigdata->missing_pubkeys = sigdata.missing_pubkeys;
        out_sigdata->missing_sigs = sigdata.missing_sigs;
        out_sigdata->missing_redeem_script = sigdata.missing_redeem_script;
        out_sigdata->missing_witness_script = sigdata.missing_witness_script;
    }

    return sig_complete ? PSBTError::OK : PSBTError::INCOMPLETE;
}

void RemoveUnnecessaryTransactions(PartiallySignedTransaction& psbtx)
{
<<<<<<< HEAD
    // Only drop non_witness_utxos if sighash_type != SIGHASH_ANYONECANPAY
    if ((sighash_type & 0x80) != SIGHASH_ANYONECANPAY) {
        // Figure out if any non_witness_utxos should be dropped
        std::vector<unsigned int> to_drop;
        for (unsigned int i = 0; i < psbtx.inputs.size(); ++i) {
            const auto& input = psbtx.inputs.at(i);
            int wit_ver;
            std::vector<unsigned char> wit_prog;
            if (input.witness_utxo.IsNull() || !input.witness_utxo.scriptPubKey.IsWitnessProgram(true, wit_ver, wit_prog)) {
                // There's a non-segwit input or Segwit v0, so we cannot drop any witness_utxos
                to_drop.clear();
                break;
            }
            if (wit_ver == 0) {
                // Segwit v0, so we cannot drop any non_witness_utxos
                to_drop.clear();
                break;
            }
            if (input.non_witness_utxo) {
                to_drop.push_back(i);
            }
=======
    // Figure out if any non_witness_utxos should be dropped
    std::vector<unsigned int> to_drop;
    for (unsigned int i = 0; i < psbtx.inputs.size(); ++i) {
        const auto& input = psbtx.inputs.at(i);
        int wit_ver;
        std::vector<unsigned char> wit_prog;
        if (input.witness_utxo.IsNull() || !input.witness_utxo.scriptPubKey.IsWitnessProgram(wit_ver, wit_prog)) {
            // There's a non-segwit input, so we cannot drop any non_witness_utxos
            to_drop.clear();
            break;
        }
        if (wit_ver == 0) {
            // Segwit v0, so we cannot drop any non_witness_utxos
            to_drop.clear();
            break;
        }
        // non_witness_utxos cannot be dropped if the sighash type includes SIGHASH_ANYONECANPAY
        // Since callers should have called SignPSBTInput which updates the sighash type in the PSBT, we only
        // need to look at that field. If it is not present, then we can assume SIGHASH_DEFAULT or SIGHASH_ALL.
        if (input.sighash_type != std::nullopt && (*input.sighash_type & 0x80) == SIGHASH_ANYONECANPAY) {
            to_drop.clear();
            break;
>>>>>>> e47e0cef
        }

        if (input.non_witness_utxo) {
            to_drop.push_back(i);
        }
    }

    // Drop the non_witness_utxos that we can drop
    for (unsigned int i : to_drop) {
        psbtx.inputs.at(i).non_witness_utxo = nullptr;
    }
}

bool FinalizePSBT(PartiallySignedTransaction& psbtx)
{
    // Finalize input signatures -- in case we have partial signatures that add up to a complete
    //   signature, but have not combined them yet (e.g. because the combiner that created this
    //   PartiallySignedTransaction did not understand them), this will combine them into a final
    //   script.
    bool complete = true;
    const PrecomputedTransactionData txdata = PrecomputePSBTData(psbtx);
    for (unsigned int i = 0; i < psbtx.tx->vin.size(); ++i) {
        PSBTInput& input = psbtx.inputs.at(i);
        complete &= (SignPSBTInput(DUMMY_SIGNING_PROVIDER, psbtx, i, &txdata, input.sighash_type, nullptr, true) == PSBTError::OK);
    }

    return complete;
}

bool FinalizeAndExtractPSBT(PartiallySignedTransaction& psbtx, CMutableTransaction& result)
{
    // It's not safe to extract a PSBT that isn't finalized, and there's no easy way to check
    //   whether a PSBT is finalized without finalizing it, so we just do this.
    if (!FinalizePSBT(psbtx)) {
        return false;
    }

    result = *psbtx.tx;
    for (unsigned int i = 0; i < result.vin.size(); ++i) {
        result.vin[i].scriptSig = psbtx.inputs[i].final_script_sig;
        result.vin[i].scriptWitness = psbtx.inputs[i].final_script_witness;
    }
    return true;
}

bool CombinePSBTs(PartiallySignedTransaction& out, const std::vector<PartiallySignedTransaction>& psbtxs)
{
    out = psbtxs[0]; // Copy the first one

    // Merge
    for (auto it = std::next(psbtxs.begin()); it != psbtxs.end(); ++it) {
        if (!out.Merge(*it)) {
            return false;
        }
    }
    return true;
}

std::string PSBTRoleName(PSBTRole role) {
    switch (role) {
    case PSBTRole::CREATOR: return "creator";
    case PSBTRole::UPDATER: return "updater";
    case PSBTRole::SIGNER: return "signer";
    case PSBTRole::FINALIZER: return "finalizer";
    case PSBTRole::EXTRACTOR: return "extractor";
        // no default case, so the compiler can warn about missing cases
    }
    assert(false);
}

bool DecodeBase64PSBT(PartiallySignedTransaction& psbt, const std::string& base64_tx, std::string& error)
{
    auto tx_data = DecodeBase64(base64_tx);
    if (!tx_data) {
        error = "invalid base64";
        return false;
    }
    return DecodeRawPSBT(psbt, MakeByteSpan(*tx_data), error);
}

bool DecodeRawPSBT(PartiallySignedTransaction& psbt, std::span<const std::byte> tx_data, std::string& error)
{
    DataStream ss_data{tx_data};
    try {
        ss_data >> psbt;
        if (!ss_data.empty()) {
            error = "extra data after PSBT";
            return false;
        }
    } catch (const std::exception& e) {
        error = e.what();
        return false;
    }
    return true;
}

uint32_t PartiallySignedTransaction::GetVersion() const
{
    if (m_version != std::nullopt) {
        return *m_version;
    }
    return 0;
}<|MERGE_RESOLUTION|>--- conflicted
+++ resolved
@@ -489,36 +489,13 @@
 
 void RemoveUnnecessaryTransactions(PartiallySignedTransaction& psbtx)
 {
-<<<<<<< HEAD
-    // Only drop non_witness_utxos if sighash_type != SIGHASH_ANYONECANPAY
-    if ((sighash_type & 0x80) != SIGHASH_ANYONECANPAY) {
-        // Figure out if any non_witness_utxos should be dropped
-        std::vector<unsigned int> to_drop;
-        for (unsigned int i = 0; i < psbtx.inputs.size(); ++i) {
-            const auto& input = psbtx.inputs.at(i);
-            int wit_ver;
-            std::vector<unsigned char> wit_prog;
-            if (input.witness_utxo.IsNull() || !input.witness_utxo.scriptPubKey.IsWitnessProgram(true, wit_ver, wit_prog)) {
-                // There's a non-segwit input or Segwit v0, so we cannot drop any witness_utxos
-                to_drop.clear();
-                break;
-            }
-            if (wit_ver == 0) {
-                // Segwit v0, so we cannot drop any non_witness_utxos
-                to_drop.clear();
-                break;
-            }
-            if (input.non_witness_utxo) {
-                to_drop.push_back(i);
-            }
-=======
     // Figure out if any non_witness_utxos should be dropped
     std::vector<unsigned int> to_drop;
     for (unsigned int i = 0; i < psbtx.inputs.size(); ++i) {
         const auto& input = psbtx.inputs.at(i);
         int wit_ver;
         std::vector<unsigned char> wit_prog;
-        if (input.witness_utxo.IsNull() || !input.witness_utxo.scriptPubKey.IsWitnessProgram(wit_ver, wit_prog)) {
+        if (input.witness_utxo.IsNull() || !input.witness_utxo.scriptPubKey.IsWitnessProgram(true, wit_ver, wit_prog)) {
             // There's a non-segwit input, so we cannot drop any non_witness_utxos
             to_drop.clear();
             break;
@@ -534,7 +511,6 @@
         if (input.sighash_type != std::nullopt && (*input.sighash_type & 0x80) == SIGHASH_ANYONECANPAY) {
             to_drop.clear();
             break;
->>>>>>> e47e0cef
         }
 
         if (input.non_witness_utxo) {
