// Copyright (c) 2009-2010 Satoshi Nakamoto
// Copyright (c) 2009-2018 The Bitcoin Core developers
// Distributed under the MIT software license, see the accompanying
// file COPYING or http://www.opensource.org/licenses/mit-license.php.

#ifndef BITCOIN_PRIMITIVES_BLOCK_H
#define BITCOIN_PRIMITIVES_BLOCK_H

#include <powdata.h>
#include <primitives/transaction.h>
#include <primitives/pureheader.h>
#include <serialize.h>
#include <uint256.h>

#include <memory>

/** Nodes collect new transactions into a block, hash them into a hash tree,
 * and scan through nonce values to make the block's hash satisfy proof-of-work
 * requirements.  When they solve the proof-of-work, they broadcast the block
 * to everyone and the block is added to the block chain.  The first transaction
 * in the block is a special one that creates a new coin owned by the creator
 * of the block.
 */
class CBlockHeader : public CPureBlockHeader
{
public:

  /** The PoW data for this block.  */
  PowData pow;

  ADD_SERIALIZE_METHODS;

  template <typename Stream, typename Operation>
    inline void
    SerializationOp (Stream& s, Operation ser_action)
  {
    READWRITE (*static_cast<CPureBlockHeader*> (this));
    READWRITE (pow);
  }

  /**
   * Returns a hash based on the PoW of this block, which can be used for
   * the generation of random numbers in games.  Note that there is some
   * potential for miners to manipulate this:  Namely, they can withhold
   * a block if they do not like the resulting effect in some game they
   * are involved in; this costs them the CHI block reward, but may be
   * worth it for high stakes in a game.
   */
  uint256 GetRngSeed() const;

<<<<<<< HEAD
=======
    CBlockHeader()
    {
        SetNull();
    }

    ADD_SERIALIZE_METHODS;

    template <typename Stream, typename Operation>
    inline void SerializationOp(Stream& s, Operation ser_action) {
        READWRITEAS(CPureBlockHeader, *this);

        if (this->IsAuxpow())
        {
            if (ser_action.ForRead())
                auxpow = std::make_shared<CAuxPow>();
            assert(auxpow != nullptr);
            READWRITE(*auxpow);
        } else if (ser_action.ForRead())
            auxpow.reset();
    }

    void SetNull()
    {
        CPureBlockHeader::SetNull();
        auxpow.reset();
    }

    /**
     * Set the block's auxpow (or unset it).  This takes care of updating
     * the version accordingly.
     */
    void SetAuxpow (std::unique_ptr<CAuxPow> apow);
>>>>>>> e972d401
};

class CBlock : public CBlockHeader
{
public:
    // network and disk
    std::vector<CTransactionRef> vtx;

    // memory only
    mutable bool fChecked;

    CBlock()
    {
        SetNull();
    }

    CBlock(const CBlockHeader &header)
    {
        SetNull();
        *(static_cast<CBlockHeader*>(this)) = header;
    }

    ADD_SERIALIZE_METHODS;

    template <typename Stream, typename Operation>
    inline void SerializationOp(Stream& s, Operation ser_action) {
        READWRITEAS(CBlockHeader, *this);
        READWRITE(vtx);
    }

    void SetNull()
    {
        CBlockHeader::SetNull();
        vtx.clear();
        fChecked = false;
    }

    CBlockHeader GetBlockHeader() const
    {
        CBlockHeader block;
        block.nVersion       = nVersion;
        block.hashPrevBlock  = hashPrevBlock;
        block.hashMerkleRoot = hashMerkleRoot;
        block.nTime          = nTime;
        block.nBits          = nBits;
        block.nNonce         = nNonce;
        block.pow            = pow;
        return block;
    }

    std::string ToString() const;
};

/** Describes a place in the block chain to another node such that if the
 * other node doesn't have the same branch, it can find a recent common trunk.
 * The further back it is, the further before the fork it may be.
 */
struct CBlockLocator
{
    std::vector<uint256> vHave;

    CBlockLocator() {}

    explicit CBlockLocator(const std::vector<uint256>& vHaveIn) : vHave(vHaveIn) {}

    ADD_SERIALIZE_METHODS;

    template <typename Stream, typename Operation>
    inline void SerializationOp(Stream& s, Operation ser_action) {
        int nVersion = s.GetVersion();
        if (!(s.GetType() & SER_GETHASH))
            READWRITE(nVersion);
        READWRITE(vHave);
    }

    void SetNull()
    {
        vHave.clear();
    }

    bool IsNull() const
    {
        return vHave.empty();
    }
};

#endif // BITCOIN_PRIMITIVES_BLOCK_H<|MERGE_RESOLUTION|>--- conflicted
+++ resolved
@@ -34,7 +34,7 @@
     inline void
     SerializationOp (Stream& s, Operation ser_action)
   {
-    READWRITE (*static_cast<CPureBlockHeader*> (this));
+    READWRITEAS (CPureBlockHeader, *this);
     READWRITE (pow);
   }
 
@@ -48,41 +48,6 @@
    */
   uint256 GetRngSeed() const;
 
-<<<<<<< HEAD
-=======
-    CBlockHeader()
-    {
-        SetNull();
-    }
-
-    ADD_SERIALIZE_METHODS;
-
-    template <typename Stream, typename Operation>
-    inline void SerializationOp(Stream& s, Operation ser_action) {
-        READWRITEAS(CPureBlockHeader, *this);
-
-        if (this->IsAuxpow())
-        {
-            if (ser_action.ForRead())
-                auxpow = std::make_shared<CAuxPow>();
-            assert(auxpow != nullptr);
-            READWRITE(*auxpow);
-        } else if (ser_action.ForRead())
-            auxpow.reset();
-    }
-
-    void SetNull()
-    {
-        CPureBlockHeader::SetNull();
-        auxpow.reset();
-    }
-
-    /**
-     * Set the block's auxpow (or unset it).  This takes care of updating
-     * the version accordingly.
-     */
-    void SetAuxpow (std::unique_ptr<CAuxPow> apow);
->>>>>>> e972d401
 };
 
 class CBlock : public CBlockHeader
