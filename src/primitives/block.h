--- conflicted
+++ resolved
@@ -45,41 +45,6 @@
    */
   uint256 GetRngSeed() const;
 
-<<<<<<< HEAD
-=======
-    CBlockHeader()
-    {
-        SetNull();
-    }
-
-    SERIALIZE_METHODS(CBlockHeader, obj)
-    {
-        READWRITEAS(CPureBlockHeader, obj);
-
-        if (obj.IsAuxpow())
-        {
-            SER_READ(obj, obj.auxpow = std::make_shared<CAuxPow>());
-            assert(obj.auxpow != nullptr);
-            READWRITE(*obj.auxpow);
-        } else
-        {
-            SER_READ(obj, obj.auxpow.reset());
-        }
-    }
-
-    void SetNull()
-    {
-        CPureBlockHeader::SetNull();
-        auxpow.reset();
-    }
-
-    /**
-     * Set the block's auxpow (or unset it).  This takes care of updating
-     * the version accordingly.
-     */
-    void SetAuxpow (std::unique_ptr<CAuxPow> apow);
-
->>>>>>> 9a446da8
 };
 
 class CBlock : public CBlockHeader
