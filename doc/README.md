XAYA
====

Setup
---------------------
[Xaya](https://xaya.io/) provides the official Xaya client and it builds the backbone of the network. However, it downloads and stores the entire history of Xaya transactions; depending on the speed of your computer and network connection, the synchronization process can take anywhere from a few hours to a day or more.

To download Namecoin Core, visit [namecoin.org](https://namecoin.org/download/).

Running
---------------------
The following are some helpful notes on how to run Xaya on your native platform.

### Unix

Unpack the files into a directory and run:

<<<<<<< HEAD
- `bin/xaya-qt` (GUI) or
- `bin/xayad` (headless)
=======
- `bin/namecoin-qt` (GUI) or
- `bin/namecoind` (headless)
- `bin/namecoin` (wrapper command)

The `namecoin` command supports subcommands like `namecoin gui`, `namecoin node`, and `namecoin rpc` exposing different functionality. Subcommands can be listed with `namecoin help`.
>>>>>>> 1397757c

### Windows

Unpack the files into a directory, and then run xaya-qt.exe.

### macOS

Drag Xaya-Qt to your applications folder, and then run Xaya-Qt.

### Need Help?

* See the documentation at the [Xaya Site](https://xaya.io)
for help and more information.

Building
---------------------
The following are developer notes on how to build Bitcoin Core on your native platform. They are not complete guides, but include notes on the necessary libraries, compile flags, etc.

- [Dependencies](dependencies.md)
- [macOS Build Notes](build-osx.md)
- [Unix Build Notes](build-unix.md)
- [Windows Build Notes](build-windows-msvc.md)
- [FreeBSD Build Notes](build-freebsd.md)
- [OpenBSD Build Notes](build-openbsd.md)
- [NetBSD Build Notes](build-netbsd.md)

Development
---------------------
The Xaya repo's [root README](https://github.com/xaya/xaya/blob/master/README.md) contains relevant information on the development process and automated testing.

- [Developer Notes](developer-notes.md)
- [Productivity Notes](productivity.md)
- [Release Process](release-process.md)
- [Source Code Documentation (External Link)](https://doxygen.bitcoincore.org/)
- [Translation Process](translation_process.md)
- [Translation Strings Policy](translation_strings_policy.md)
- [JSON-RPC Interface](JSON-RPC-interface.md)
- [Unauthenticated REST Interface](REST-interface.md)
- [BIPS](bips.md)
- [Dnsseed Policy](dnsseed-policy.md)
- [Benchmarking](benchmarking.md)
- [Internal Design Docs](design/)

### Miscellaneous
- [Assets Attribution](assets-attribution.md)
- [bitcoin.conf Configuration File](bitcoin-conf.md)
- [CJDNS Support](cjdns.md)
- [Files](files.md)
- [Fuzz-testing](fuzzing.md)
- [I2P Support](i2p.md)
- [Init Scripts (systemd/upstart/openrc)](init.md)
- [Managing Wallets](managing-wallets.md)
- [Multisig Tutorial](multisig-tutorial.md)
- [Offline Signing Tutorial](offline-signing-tutorial.md)
- [P2P bad ports definition and list](p2p-bad-ports.md)
- [PSBT support](psbt.md)
- [Reduce Memory](reduce-memory.md)
- [Reduce Traffic](reduce-traffic.md)
- [Tor Support](tor.md)
- [Transaction Relay Policy](policy/README.md)
- [ZMQ](zmq.md)

License
---------------------
Distributed under the [MIT software license](/COPYING).<|MERGE_RESOLUTION|>--- conflicted
+++ resolved
@@ -15,16 +15,11 @@
 
 Unpack the files into a directory and run:
 
-<<<<<<< HEAD
 - `bin/xaya-qt` (GUI) or
 - `bin/xayad` (headless)
-=======
-- `bin/namecoin-qt` (GUI) or
-- `bin/namecoind` (headless)
-- `bin/namecoin` (wrapper command)
+- `bin/xaya` (wrapper command)
 
-The `namecoin` command supports subcommands like `namecoin gui`, `namecoin node`, and `namecoin rpc` exposing different functionality. Subcommands can be listed with `namecoin help`.
->>>>>>> 1397757c
+The `xaya` command supports subcommands like `xaya gui`, `xaya node`, and `xaya rpc` exposing different functionality. Subcommands can be listed with `xaya help`.
 
 ### Windows
 
