# macOS Build Guide

**Updated for MacOS [15](https://www.apple.com/macos/macos-sequoia/)**

This guide describes how to build namecoind, command-line utilities, and GUI on macOS.

## Preparation

The commands in this guide should be executed in a Terminal application.
macOS comes with a built-in Terminal located in:

```bash
/Applications/Utilities/Terminal.app
```

### 1. Xcode Command Line Tools

The Xcode Command Line Tools are a collection of build tools for macOS.
These tools must be installed in order to build Namecoin Core from source.

To install, run the following command from your terminal:

``` bash
xcode-select --install
```

Upon running the command, you should see a popup appear.
Click on `Install` to continue the installation process.

### 2. Homebrew Package Manager

Homebrew is a package manager for macOS that allows one to install packages from the command line easily.
While several package managers are available for macOS, this guide will focus on Homebrew as it is the most popular.
Since the examples in this guide which walk through the installation of a package will use Homebrew, it is recommended that you install it to follow along.
Otherwise, you can adapt the commands to your package manager of choice.

To install the Homebrew package manager, see: https://brew.sh

Note: If you run into issues while installing Homebrew or pulling packages, refer to [Homebrew's troubleshooting page](https://docs.brew.sh/Troubleshooting).

### 3. Install Required Dependencies

The first step is to download the required dependencies.
These dependencies represent the packages required to get a barebones installation up and running.

See [dependencies.md](dependencies.md) for a complete overview.

To install, run the following from your terminal:

``` bash
brew install cmake boost pkgconf libevent
```

<<<<<<< HEAD
### 4. Clone Namecoin repository
=======
#### Wallet Dependencies

If you do not need wallet functionality, you can use `-DENABLE_WALLET=OFF` in
the `cmake -B` step below.

SQLite is required, but since macOS ships with a useable `sqlite` package, you don't need to
install anything.

### 4. Clone Bitcoin repository
>>>>>>> f07c3213

`git` should already be installed by default on your system.
Now that all the required dependencies are installed, let's clone the Namecoin Core repository to a directory.
All build scripts and commands will run from this directory.

``` bash
git clone https://github.com/namecoin/namecoin-core.git
```

### 5. Install Optional Dependencies

<<<<<<< HEAD
#### Wallet Dependencies

It is not necessary to build wallet functionality to run `namecoind` or  `namecoin-qt`.

###### Descriptor Wallet Support

`sqlite` is required to support for descriptor wallets.

macOS ships with a useable `sqlite` package, meaning you don't need to
install anything.

---

=======
>>>>>>> f07c3213
#### GUI Dependencies

###### Qt

Namecoin Core includes a GUI built with the cross-platform Qt Framework. To compile the GUI, we need to install
Qt, libqrencode and pass `-DBUILD_GUI=ON`. Skip if you don't intend to use the GUI.

``` bash
brew install qt@6
```

Note: Building with Qt binaries downloaded from the Qt website is not officially supported.
See the notes in [#7714](https://github.com/bitcoin/bitcoin/issues/7714).

###### libqrencode

The GUI will be able to encode addresses in QR codes unless this feature is explicitly disabled. To install libqrencode, run:

``` bash
brew install qrencode
```

Otherwise, if you don't need QR encoding support, you can pass `-DWITH_QRENCODE=OFF` to disable this feature.

---

#### ZMQ Dependencies

Support for ZMQ notifications requires the following dependency.
Skip if you do not need ZMQ functionality.

``` bash
brew install zeromq
```

Check out the [further configuration](#further-configuration) section for more information.

For more information on ZMQ, see: [zmq.md](zmq.md)

---

### IPC Dependencies

Compiling IPC-enabled binaries with `-DENABLE_IPC=ON` requires the following dependency.
Skip if you do not need IPC functionality.

```bash
brew install capnp
```

For more information on IPC, see: [multiprocess.md](multiprocess.md).

---

#### Test Suite Dependencies

There is an included test suite that is useful for testing code changes when developing.
To run the test suite (recommended), you will need to have Python 3 installed:

``` bash
brew install python
```

---

#### Deploy Dependencies

You can [deploy](#3-deploy-optional) a `.zip` containing the Namecoin Core application.
It is required that you have `python` and `zip` installed.

## Build Namecoin Core

1. Clone the Namecoin Core source code:
    ```shell
    git clone https://github.com/namecoin/namecoin-core
    cd namecoin-core
    ```

2.  Build Namecoin Core:

##### Wallet (only SQlite) and GUI Support:

This enables the GUI.
If `sqlite` or `qt` are not installed, this will throw an error.

``` bash
cmake -B build -DBUILD_GUI=ON
```

##### No Wallet or GUI

``` bash
cmake -B build -DENABLE_WALLET=OFF
```

##### Further Configuration

You may want to dig deeper into the configuration options to achieve your desired behavior.
Examine the output of the following command for a full list of configuration options:

``` bash
cmake -B build -LH
```

### 2. Compile

After configuration, you are ready to compile.
Run the following in your terminal to compile Namecoin Core:

``` bash
cmake --build build     # Append "-j N" here for N parallel jobs.
ctest --test-dir build  # Append "-j N" for N parallel tests. Some tests are disabled if Python 3 is not available.
```

### 3. Deploy (optional)

You can also create a  `.zip` containing the `.app` bundle by running the following command:

``` bash
cmake --build build --target deploy
```

## Running Namecoin Core

Namecoin Core should now be available at `./build/bin/namecoind`.
If you compiled support for the GUI, it should be available at `./build/bin/namecoin-qt`.

There is also a multifunction command line interface at `./build/bin/namecoin`
supporting subcommands like `namecoin node`, `bitcoin gui`, `bitcoin rpc`, and
others that can be listed with `namecoin help`.

The first time you run `namecoind` or `bitcoin-qt`, it will start downloading the blockchain.
This process could take many hours, or even days on slower than average systems.

By default, blockchain and wallet data files will be stored in:

``` bash
/Users/${USER}/Library/Application Support/Namecoin/
```

Before running, you may create an empty configuration file:

```shell
mkdir -p "/Users/${USER}/Library/Application Support/Namecoin"

touch "/Users/${USER}/Library/Application Support/Namecoin/namecoin.conf"

chmod 600 "/Users/${USER}/Library/Application Support/Namecoin/namecoin.conf"
```

The first time you run namecoind, it will start downloading the blockchain. This process could
take several hours.

You can monitor the download process by looking at the debug.log file:

```shell
tail -f $HOME/Library/Application\ Support/Namecoin/debug.log
```

## Other commands:

```shell
./build/bin/namecoind -daemon      # Starts the namecoin daemon.
./build/bin/namecoin-cli --help    # Outputs a list of command-line options.
./build/bin/namecoin-cli help      # Outputs a list of RPC commands when the daemon is running.
./build/bin/namecoin-qt -server # Starts the namecoin-qt server mode, allows namecoin-cli control
```<|MERGE_RESOLUTION|>--- conflicted
+++ resolved
@@ -51,9 +51,6 @@
 brew install cmake boost pkgconf libevent
 ```
 
-<<<<<<< HEAD
-### 4. Clone Namecoin repository
-=======
 #### Wallet Dependencies
 
 If you do not need wallet functionality, you can use `-DENABLE_WALLET=OFF` in
@@ -62,8 +59,7 @@
 SQLite is required, but since macOS ships with a useable `sqlite` package, you don't need to
 install anything.
 
-### 4. Clone Bitcoin repository
->>>>>>> f07c3213
+### 4. Clone Namecoin repository
 
 `git` should already be installed by default on your system.
 Now that all the required dependencies are installed, let's clone the Namecoin Core repository to a directory.
@@ -75,22 +71,6 @@
 
 ### 5. Install Optional Dependencies
 
-<<<<<<< HEAD
-#### Wallet Dependencies
-
-It is not necessary to build wallet functionality to run `namecoind` or  `namecoin-qt`.
-
-###### Descriptor Wallet Support
-
-`sqlite` is required to support for descriptor wallets.
-
-macOS ships with a useable `sqlite` package, meaning you don't need to
-install anything.
-
----
-
-=======
->>>>>>> f07c3213
 #### GUI Dependencies
 
 ###### Qt
